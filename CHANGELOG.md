# Change Log

We are not following semantic versioning in this template app since any change could potentially be
a breaking change for forked customization projects. We are still experimenting with what is a good
way to update this template, but currently, we follow a pattern:

- Major version change (v**X**.0.0): Changes to several pages and other components. Consider
  implementing this without merging upstream (we'll provide instructions).
- Minor version change (v0.**X**.0): New features and changes to a single page. These are likely to
  cause conflicts.
- Patch (v0.0.**X**): Bug fixes and small changes to components.

---

## Upcoming version 2022-XX-XX

<<<<<<< HEAD
- [change] SearchPage changes: cleaning some shared code and add Dates filter.

  - Add Dates filter. It works with listings that have different time zones in use.
    - Uses prolonged date range: start=ETC-14h & end: ETC+12
  - Clean SearchPage variants: Rename SearchPage.helpers.js as SearchPage.shared.js and move several
    shared functions to this shared file.

  [#35](https://github.com/sharetribe/ftw-x/pull/35)

- [change] OrderPanel: update consistent look-and-feel for the order forms.

  - Remove unused FieldBirthdayInput component
  - Remove unused timeZone parameter

  [#34](https://github.com/sharetribe/ftw-x/pull/34)

- [add]TimeRange component. (Remove BookingTimeInfo from shared components)
  [#30](https://github.com/sharetribe/ftw-x/pull/30)
- [change]Rename the default booking process: flex-booking-default-process.
  [#29](https://github.com/sharetribe/ftw-x/pull/29)
- [change] ListingPage: remove filtersConfig. Use listingExtendedData & defaultFilters instead.
  [#27](https://github.com/sharetribe/ftw-x/pull/27)
- [change] SearchPage: remove filtersConfig. Use listingExtendedData & defaultFilters instead.
  [#26](https://github.com/sharetribe/ftw-x/pull/26)
- [add] EditListingWizard: panels get picked based on selected transaction process. In addition,
  submit button translations and pricing panel are refactored.
  [#23](https://github.com/sharetribe/ftw-x/pull/23)
- [add] EditListingDetailsPanel: add more custom extended data fields and initialize form
  accordingly. Transaction process alias can be set once (i.e. before listing draft is created).
  [#24](https://github.com/sharetribe/ftw-x/pull/24)
- [change] Extract getStateData to own page-specific files.
  [#21](https://github.com/sharetribe/ftw-x/pull/21)
- [add] marketplace-custom-config.js: add listingExtendedData config.
  [#22](https://github.com/sharetribe/ftw-x/pull/22)
- [change] FieldDateRangeInput: rename unitType as lineItemUnitType in DateRangeInput
  [#20](https://github.com/sharetribe/ftw-x/pull/20)
- [change] InboxPage: use React Intl (ICU) select syntax for tx status.
  [#19](https://github.com/sharetribe/ftw-x/pull/19)
- [change] Refactor orderData passing to checkout page, pass processAlias to CheckoutPage thunk
  functions and unitType variable usage. [#17](https://github.com/sharetribe/ftw-x/pull/17)
- [add] Refactor unitType usage and make OrderBreakdown work with it.
  [#15](https://github.com/sharetribe/ftw-x/pull/15)
- [add] ListingPage: start enquiry from process found from public data.
  [#14](https://github.com/sharetribe/ftw-x/pull/14)
- [add] EditListingDetailsPanel: transactionProcessAlias and unitType

  - unitType could be 'item', 'day', 'night', 'hour'
  - Remove EditListingFeaturesPanel & EditListingFeaturesForm
  - Remove EditListingPoliciesPanel & EditListingPoliciesForm

  [#13](https://github.com/sharetribe/ftw-x/pull/13)

- [add] InboxPage: support for multiple processes.
  [#12](https://github.com/sharetribe/ftw-x/pull/12)
- [add] TransactionPage: support for multiple processes.
  [#11](https://github.com/sharetribe/ftw-x/pull/11)
- [add] Add getTransitionsNeedingProviderAttention to transcation.js and use it in user.duck.js
  [#10](https://github.com/sharetribe/ftw-x/pull/10)
- [change] CheckoutPage: transitions get transition name and isPrivileged as params.
  [#9](https://github.com/sharetribe/ftw-x/pull/9)
- [change] UI facelift for field elements, including text field, textarea and select.
  [#1](https://github.com/sharetribe/ftw-x/pull/1)
- [change] Refactor action button transition thunks and pass transition name to it.
  [#8](https://github.com/sharetribe/ftw-x/pull/8)
- [add] Another process graph: src/util/transactionProcessBooking.js
  [#4](https://github.com/sharetribe/ftw-x/pull/4)
- [change] Refactor TransactionPage title construction and translation keys.
  [#3](https://github.com/sharetribe/ftw-x/pull/3)
- [fix] Temporarily disallow Node v17, since it causes issues with dependencies.
  [#7](https://github.com/sharetribe/ftw-x/pull/7)
- [change] Extract product process graph to separate file and change transaction.js

  - process graphs are in separate files
  - transaction.js is importing supported processes and exporting "getProcess" function for
    selecting process in UI components
  - transitions and states are accessible through selected process

  [#2](https://github.com/sharetribe/ftw-x/pull/2)
=======
## [v10.0.1] 2022-07-11

- ListingPage.test.js needed an update due to missing 'stock' in includes.

  [v10.0.1]: https://github.com/sharetribe/ftw-product/compare/v10.0.0...v10.0.1

## [v10.0.0] 2022-07-11

This is a major release since it includes a major update to sharetribe-scripts aka our fork of
Create React App.It includes major update to Webpack (v4 > v5) and PostCSS (v7 > v8). These caused
some advanced CSS syntax to be invalid - and therefore some changes must be done to CSS files.

- CSS Property Sets are deprecated and the related file is removed from the codebase
- Custom media queries file need to be imported in all the files, that use them.

Read more from PR: https://github.com/sharetribe/ftw-daily/pull/1531

Changes:

- [change] sharetribe-scripts is updated to v6.0.0. This causes a new major release for FTW
  templates. Because most of the CSS files need to be updated!
  [#1531](https://github.com/sharetribe/ftw-daily/pull/1531)

- [change] ImageCarousel uses react-image-gallery. It renders all the images early on and supports
  touch swipes. [#1529](https://github.com/sharetribe/ftw-daily/pull/1529)
- [fix] Fixing a small typo. [#1518](https://github.com/sharetribe/ftw-daily/pull/1518)

  [v10.0.0]: https://github.com/sharetribe/ftw-product/compare/v9.3.1...v10.0.0
>>>>>>> 17461d8a

## [v9.3.1] 2022-05-19

- [fix] undefined REACT_APP_GOOGLE_ANALYTICS_ID caused an error.
  [#150](https://github.com/sharetribe/ftw-product/pull/150)

  [v9.3.0]: https://github.com/sharetribe/ftw-product/compare/v9.3.0...v9.3.1

## [v9.3.0] 2022-05-19

Note: this caused an error. Use v9.3.1 instead.

- [fix] undefined REACT_APP_GOOGLE_ANALYTICS_ID caused an error.
  [#149](https://github.com/sharetribe/ftw-product/pull/149)

### Updates from upstream (FTW-daily v8.6.0)

- [change] Google Analytics: remove Universal Analytics and start supporting GA4.

  NOTE: you need to update the Google Analytics id to GA4's id (starting with 'G-' prefix).

  [#1508](https://github.com/sharetribe/ftw-daily/pull/1508)

- [change] Update some outdated dependencies.
  [#1514](https://github.com/sharetribe/ftw-daily/pull/1514)

  [v9.3.0]: https://github.com/sharetribe/ftw-product/compare/v9.2.0...v9.3.0

## [v9.2.0] 2022-05-16

- Add support for hosted translations. (PR made in upstream repo: FTW-daily)

- [delete] Remove old unused translation keys
  [#146](https://github.com/sharetribe/ftw-product/pull/146)

### Updates from upstream (FTW-daily v8.5.0)

- [add] Add support for hosted translations.

  - This PR fetches "content/translation.json" from a new Asset Delivery API. The file is editable
    through the Flex Console.
  - It also adds all the missing translation keys to existing non-English translation files. This
    means that those files might now include messages in English.

  [#1510](https://github.com/sharetribe/ftw-daily/pull/1510)

- [delete] Remove old unused translation keys.
  [#1511](https://github.com/sharetribe/ftw-daily/pull/1511)

  [v9.2.0]: https://github.com/sharetribe/ftw-daily/compare/v9.1.2...v9.2.0

## [v9.1.2] 2022-03-16

### Updates from upstream (FTW-product v9.1.2)

- [fix] Process graph had an error: provider notification about dispute being canceled was not sent
  to provider but customer. [#135](https://github.com/sharetribe/ftw-product/pull/135)
- [fix] CheckoutPage: add missing link for fallback error, when submitting.
  [#137](https://github.com/sharetribe/ftw-product/pull/137)
- [fix] CheckoutPage: if the saveAfterOnetimePayment checkbox is checked and then unchecked, the
  value is already an array. [#136](https://github.com/sharetribe/ftw-product/pull/136)

### Updates from upstream (FTW-daily v8.4.1)

- [fix] Portal version of Modals couldn't use 100vh on mobile Safari. Safari changes the window's
  height based on if the location bar is squeezed or not (and that depends on scroll-effect).
  [#1501](https://github.com/sharetribe/ftw-daily/pull/1501)
- [fix] Setting multiple environment variables in Windows requires using the set command before each
  individual variable. Updated the 'for windows users' section in documentation.
  [#1491](https://github.com/sharetribe/ftw-daily/pull/1491)
- [add] Code comment about "REACT_APP" prefix in environment variables.
  [#1492](https://github.com/sharetribe/ftw-daily/pull/1492)

  [v9.1.2]: https://github.com/sharetribe/ftw-product/compare/v9.1.1...v9.1.2

## [v9.1.1] 2022-01-24

### Updates from upstream (FTW-product v9.1.1)

- [fix] A full-page refresh on product when stock = 1 causes 500 error. SSR gets change request
  automatically from Final Form/FromSpy, and therefore window.fetch gets called on the server.
  [#133](https://github.com/sharetribe/ftw-product/pull/133)
- [fix] Add a missing return statement on ProductOrderForm. The code path is relevant only for
  listings that are created outside of EditListingWizard.
  [#127](https://github.com/sharetribe/ftw-product/pull/127)

  [v9.1.1]: https://github.com/sharetribe/ftw-product/compare/v9.1.0...v9.1.1

## [v9.1.0] 2021-12-02

### Updates from upstream (FTW-product v9.1.0)

- [fix] Mobile safari zooms if input-related elements have smaller font-size than 16px. This updates
  textarea and select element styles too. [#1489](https://github.com/sharetribe/ftw-daily/pull/1489)
- [fix] Dependabot: Bump passport-oauth2 from 1.5.0 to 1.6.1
  [#1487](https://github.com/sharetribe/ftw-daily/pull/1487)
- [fix] Fix bugs in checkout process:

  - Submit button was enabled prematurely for onetime payments
  - Toggling between default card and onetime payment flows was not working correctly in case of
    error (e.g. network error).
  - Calling Stripe.confirmCardPayment when status is requires_capture is unnecessary.

  [#1486](https://github.com/sharetribe/ftw-daily/pull/1486)

- [change] Update many dependencies. See full list in the package.json changes in the PR.
  [#1483](https://github.com/sharetribe/ftw-daily/pull/1483)
- [fix] Double click issue. Show dedicated message, when current user doesn't have a pending email
  address, but there's a verification error.
  [#1485](https://github.com/sharetribe/ftw-daily/pull/1485)
- [change] Update comment about how scrollIntoView works with links using hash.
  [#1484](https://github.com/sharetribe/ftw-daily/pull/1484)
- [fix] Account pages: mobile tab navigation should only scroll horizontally
  [#1481](https://github.com/sharetribe/ftw-daily/pull/1481)
- [fix] Temporarily disallow Node v17, since it causes issues with dependencies.
  [#1479](https://github.com/sharetribe/ftw-daily/pull/1479)
- [fix] Fix modal close button text/icon alignment
  [#1476](https://github.com/sharetribe/ftw-daily/pull/1476)

  [v9.1.0]: https://github.com/sharetribe/ftw-product/compare/v9.0.1...v9.1.0

## [v9.0.1] 2021-11-26

- [fix] Fixes issue with default payment card that was created by PR #111. Essentially, before
  confirming PaymentIntent, we now check if the PaymentIntent has already been confirmed.
  [#121](https://github.com/sharetribe/ftw-product/pull/121)
- [fix] StripePaymentForm: add missing optional chaining: defaultPaymentMethod?.id
  [#120](https://github.com/sharetribe/ftw-product/pull/120)
- [fix] Temporarily disallow Node v17, since it causes issues with dependencies.
  [#119](https://github.com/sharetribe/ftw-product/pull/119)

  [v9.0.1]: https://github.com/sharetribe/ftw-product/compare/v9.0.0...v9.0.1

## [v9.0.0] 2021-09-30

This is the first release of FTW-product. However, it is build on top of FTW-daily (v8.0.0) - so, we
start versioning from v9.0.0.

- We have done pretty big changes to directory structure:

  - Configuration files are moved under src/config/
  - Route configuration is moved under src/src/routing/
  - Page-specific UI components are moved under page-directory (incl. forms)

- SearchPage and ListingPage have 2 layout variants that can be taken into use.
- Transaction process has been changed
- Listing's use stock management

Read more from https://sharetribe.com/docs/ftw-introduction/ftw-product/

- [change] ListingPage: improve image gallery styles
  [#115](https://github.com/sharetribe/ftw-product/pull/115)
- [add] Add message about no results with current query and reset filters button.
  [114](https://github.com/sharetribe/ftw-product/pull/114)
- [fix] Small bug fixes and naming changes.
  [113](https://github.com/sharetribe/ftw-product/pull/113)
- [fix] CheckoutPage: don't enable submit button when selecting onetime payment. In addition, pass
  payment method id to stripe when re-trying with saved payment method after onetime payment.
  [#111](https://github.com/sharetribe/ftw-product/pull/111)
- [fix] searchMode is only relevant for multi-enum schema.
  [112](https://github.com/sharetribe/ftw-product/pull/112)
- [fix] Fix "Out of Stock" UI flash before current stock is loaded
  [103](https://github.com/sharetribe/ftw-product/pull/103)
- [change] review bugs and change requests.

  - SearchPage: if stock is used, add minStock filter
  - CheckoutPage: remove payment info about provider acceptance needed.
  - ProductOrderForm: hide quantity and deliveryMethod fields if stock = 0
  - ProductOrderForm: add validators and focus+show error msg, if submitting too early.
  - PrimaryButton: change text color for disabled mode
  - EditListingPricingPanel: if stock is 0, use that (boolean bug)
  - ActivityFeed: 2 translations for deliveries (shipped vs picked up)

  [#110](https://github.com/sharetribe/ftw-product/pull/110)

- [change] SearchPage: update schema title to include keywords.
  [#108](https://github.com/sharetribe/ftw-product/pull/108)
- [change] Line-items: calculate commission from base price.
  [#106](https://github.com/sharetribe/ftw-product/pull/106)
- [change] Update translations (en.json) to match Sneakertime concept.
  [#104](https://github.com/sharetribe/ftw-product/pull/104)
- [fix] TransactionPanel: smaller gap between OrderBreakdown and title.
  [#107](https://github.com/sharetribe/ftw-product/pull/107)
- [fix] EditListingPricingPanel: default stock value is 1.
  [#105](https://github.com/sharetribe/ftw-product/pull/105)
- [fix] SearchPage: fix bugs and review issues
  [#102](https://github.com/sharetribe/ftw-product/pull/102)
- [fix] Fix order after enquiry [#101](https://github.com/sharetribe/ftw-product/pull/101)
- [fix] Fix missing author and stock info in OrderPanel on the TransactionPage
  [#100](https://github.com/sharetribe/ftw-product/pull/100)
- [fix] Update stock from 0 (the value was considered false).
  [#99](https://github.com/sharetribe/ftw-product/pull/99)
- [change] Review changes to some of the pages - part 2.
  [#98](https://github.com/sharetribe/ftw-product/pull/98)
- [change] Review changes to some of the pages.
  [#96](https://github.com/sharetribe/ftw-product/pull/96)
- [change] Rename listing page variant config and file names
  [#95](https://github.com/sharetribe/ftw-product/pull/95)
- [change] Add listingManagementType config that replaces the more specific enableAvailability
  config [#93](https://github.com/sharetribe/ftw-product/pull/93)
- [add] Update schema for ListingPage component
  [#88](https://github.com/sharetribe/ftw-product/pull/88)
- [fix] Fix iphone layout for TopbarMobileMenu with spacer div.
  [#91](https://github.com/sharetribe/ftw-product/pull/91)
- [fix] Fix stretched mobile logo on iOS/Safari
  [#90](https://github.com/sharetribe/ftw-product/pull/90)
- [add] Add ActionBar component to ListingPageProduct.
  [#87](https://github.com/sharetribe/ftw-product/pull/87)
- [add] ListingPage: add column containers and other layout tuning.
  [#86](https://github.com/sharetribe/ftw-product/pull/86)
- [add] ProfilePage: add showAuthoInfo flag for listing cards.
  [#84](https://github.com/sharetribe/ftw-product/pull/84)
- [add] ProfilePage: fetch correct image aspect ratios for listing cards.
  [#83](https://github.com/sharetribe/ftw-product/pull/83)
- [fix] EditListingPhotosPanel: refactor and fix photos panel (uploading showed images twice).
  [#79](https://github.com/sharetribe/ftw-product/pull/79)
- [fix] EditListingPage.duck.js: updating stock should not affect listing creation call.
  [#81](https://github.com/sharetribe/ftw-product/pull/81)
- [fix] ManageListingPage: fix the position of loading text
  [#80](https://github.com/sharetribe/ftw-product/pull/80)
- [add] Add app icons and fix height of mobile logo
  [#78](https://github.com/sharetribe/ftw-product/pull/78)
- [change] Update translation for SectionFilteredSearches.filteredSearch
  [#77](https://github.com/sharetribe/ftw-product/pull/77)
- [add] Update billing details from shipping address by default when changing payment method to
  one-time payment. [#76](https://github.com/sharetribe/ftw-product/pull/76)
- [change] Moved LandingPage-related sections under its directory, added SectionFilteredSearches
  component and removed unused SectionThumbnailLinks component.
  [#75](https://github.com/sharetribe/ftw-product/pull/75)
- [add] Stock info and link to correct tab included to ManageListingCard.
  [#74](https://github.com/sharetribe/ftw-product/pull/74)
- [change] Social media images updated for Sneakertime.
  [#72](https://github.com/sharetribe/ftw-product/pull/72)
- [change] Marketplace colors updated for Sneakertime.
  [#71](https://github.com/sharetribe/ftw-product/pull/71)
- [change] Landing page Hero and How it works sections updated.
  [#70](https://github.com/sharetribe/ftw-product/pull/70)
- [fix] EditListingPage: use correct image aspect ratio for listing images
  [#69](https://github.com/sharetribe/ftw-product/pull/69)
- [add] TransactionPage: add DisputeModal component.
  [#68](https://github.com/sharetribe/ftw-product/pull/68)
- [add] TransactionPanel: show shipping and pickup addresses.
  [#66](https://github.com/sharetribe/ftw-product/pull/66)
- [change] Update OrderBreakdown line-items and move breakdown estimation to OrderPanel.
  [#67](https://github.com/sharetribe/ftw-product/pull/67)
- [fix] server/api-util/lineItems.js: 'orderData' instead of 'order'.
  [#65](https://github.com/sharetribe/ftw-product/pull/65)
- [change] Update transaction process and handle stockReservationQuantity transition parameter.
  [#60](https://github.com/sharetribe/ftw-product/pull/60)
- [change] InboxPage: update inbox-items and provider notifications (red dots)
  [#63](https://github.com/sharetribe/ftw-product/pull/63)
- [change] CheckoutPage: move error message generation to a dedicated function.
  [#61](https://github.com/sharetribe/ftw-product/pull/61)
- [add] TransactionPage: use custom image variant for listing.
  [#62](https://github.com/sharetribe/ftw-product/pull/62)
- [add] Add 'line-item/pickup-fee' and update OrderBreakdown component
  [#59](https://github.com/sharetribe/ftw-product/pull/59)
- [fix] Add uncommitted change to TransactionPage: onSubmitOrderRequest
  [#58](https://github.com/sharetribe/ftw-product/pull/58)
- [change] Rename bookingProcessAlias as transactionProcessAlias.
  [#57](https://github.com/sharetribe/ftw-product/pull/57)
- [change] Rename bookingUnitType as lineItemUnitType.
  [#56](https://github.com/sharetribe/ftw-product/pull/56)
- [change] Rename BookingPanel as OrderPanel.
  [#55](https://github.com/sharetribe/ftw-product/pull/55)
- [change] Rename BookingBreakdown as OrderBreakdown.
  [#54](https://github.com/sharetribe/ftw-product/pull/54)
- [change] CheckoutPage: add shipping details to form, change bookindData to orderData, and add
  other UI changes. [#52](https://github.com/sharetribe/ftw-product/pull/52)
- [fix] ManageListingPage: review changes [#51](https://github.com/sharetribe/ftw-product/pull/51)
- [fix] SearchPage: review changes [#50](https://github.com/sharetribe/ftw-product/pull/50)
- [fix] util/dates.js: Fix earlier copy-paste error.
  [#49](https://github.com/sharetribe/ftw-product/pull/49)
- [fix] Add missing heading for reviewed transaction on TransactionPage.
  [#48](https://github.com/sharetribe/ftw-product/pull/48)
- [change] Transaction process has changed. This adds changes to util/transaction.js
  [#31](https://github.com/sharetribe/ftw-product/pull/31)
- [change] Changes to ManageListingsPage: use AspectRatioWrapper on ManageListingCard,small layout
  changes and a new overlay for out of stock items.
  [#46](https://github.com/sharetribe/ftw-product/pull/46)
- [change] Footer translation keys updated. [#47](https://github.com/sharetribe/ftw-product/pull/47)
- [change] Footer updated. [#45](https://github.com/sharetribe/ftw-product/pull/45)
- [add] Add category values. [#44](https://github.com/sharetribe/ftw-product/pull/44)
- [change] Favicon updated. [#43](https://github.com/sharetribe/ftw-product/pull/43)
- [change] siteTitle and PostalAddress updated.
  [#42](https://github.com/sharetribe/ftw-product/pull/42)
- [change] Top bar translation keys updated.
  [#40](https://github.com/sharetribe/ftw-product/pull/40)
- [change] Add UI for adjusting stock to pricing panel in EditListingWizard. This doesn't store any
  data related to stock yet! [#39](https://github.com/sharetribe/ftw-product/pull/39)
- [change] Privacy Policy and Terms translation keys updated.
  [#37](https://github.com/sharetribe/ftw-product/pull/37)
- [fix] Fix padding problem in EditListingWizard by handling the paddings in one place.
  [#34](https://github.com/sharetribe/ftw-product/pull/34)
- [change] Use AspectRatioWrapper on EditListingPhotosPanel.
  [#33](https://github.com/sharetribe/ftw-product/pull/33)
- [add] ListingPage is split into 2 variants: ListingPageBooking and ListingPageProduct.
  [#32](https://github.com/sharetribe/ftw-product/pull/32)
- [add] Add EditListingDeliveryPanel. [#29](https://github.com/sharetribe/ftw-product/pull/29)
- [change] Remove EditListingFeaturesPanel, EditListingPoliciesPanel and
  EditListingAvailabilityPanel from EditListingWizard because they are not used in FTW-product
  template. [#30](https://github.com/sharetribe/ftw-product/pull/30)
- [add] SearchPage is splitted to 2 variants SearchPageWithMap and SearchPageWithList.

  - MainPanel (subcomponent of search page) is removed.
  - There's a new component, AspectRatioWrapper, and configuration that can be used to fetch custom
    listing image variants.
  - API supports nowadays additional sorting on top of keyword filtered listings. SortBy is
    configured work with this setup.

  [#23](https://github.com/sharetribe/ftw-product/pull/23)

- [change] Rename EditListingDescriptionPanel to EditListingDetailsPanel and add more generic
  CustomFieldEnum for showing enum fields like category, size and brand.
  [#27](https://github.com/sharetribe/ftw-product/pull/27)
- [remove] Articles in docs directory was just pointing Flex Docs.
  [#21](https://github.com/sharetribe/ftw-product/pull/21)
- [change] Update functions in util/dates.js
  [#19](https://github.com/sharetribe/ftw-product/pull/19)
- [add] Add moment-timezone library on dates.js. Reorder & group util/dates functions. Remove
  unnecessary spread of moment library imports.
  [#18](https://github.com/sharetribe/ftw-product/pull/18)
- [change] Make Topbar search configurable and use keyword-search there
  [#20](https://github.com/sharetribe/ftw-product/pull/20)
- [change] Move stripe related forms and forms directory
  [#17](https://github.com/sharetribe/ftw-product/pull/17)
- [change] Remove PayoutDetailsForm and rename some functions
  [#16](https://github.com/sharetribe/ftw-product/pull/16)
- [change] Move BookingDatesForm under BookingPanel
  [#15](https://github.com/sharetribe/ftw-product/pull/15)
- [change] Regroup examples in styleguide using prefixes
  [#14](https://github.com/sharetribe/ftw-product/pull/14)
- [change] Group page specific Styleguide examples by page name
  [#13](https://github.com/sharetribe/ftw-product/pull/13)
- [change] Move more components under other components and pages
  [#12](https://github.com/sharetribe/ftw-product/pull/12)
- [change] Move forms under the page directory they are used in
  [#11](https://github.com/sharetribe/ftw-product/pull/11)
- [change] Components and forms that are used only in the SearchPage are nested under the page
  directory. [#9](https://github.com/sharetribe/ftw-product/pull/9)
- [change] The `containers/index.js` file is now removed and the components imported directly to
  improve code splitting. [#8](https://github.com/sharetribe/ftw-product/pull/8)
- [change] Move EditListingWizard et al. under EditListingPage
  [#7](https://github.com/sharetribe/ftw-product/pull/7)
- [change] Components and forms that are used only in the TransactionPage (ActivityFeed,
  ReviewModal, ReviewForm, TransactionPanel, SendMessageForm) are moved under the TransactionPage.
  [#6](https://github.com/sharetribe/ftw-product/pull/6)
- [change] Forms that are used only in the AuthenticationPage (ConfirmSignupForm, LoginForm,
  SignupForm) are moved under the AuthenticationPage.
  [#5](https://github.com/sharetribe/ftw-product/pull/5)
- [change] Routing configuration and components are moved to a separate `src/routing` directory.
  [#4](https://github.com/sharetribe/ftw-product/pull/4)
- [change] Configuration files are moved to a separate `src/config` directory. The main config file
  is still imported with the same path as there is the index file in the directory.
  [#2](https://github.com/sharetribe/ftw-product/pull/2)
- [remove] OrderDetailsPanel and Discussion components were not used.
  [#1](https://github.com/sharetribe/ftw-product/pull/1)

  [v9.0.0]:
  https://github.com/sharetribe/ftw-product/compare/03b27abe9aa022b0997ed98b72285391940cbfa6...v9.0.0

## [v8.3.0] 2021-09-22

- [change] Increase input font size on mobile to avoid Mobile Safari zooming in when focusing on
  inputs. [#1473](https://github.com/sharetribe/ftw-daily/pull/1473)
- [change] Update browserlist data to match modern browsers.
  [#1468](https://github.com/sharetribe/ftw-daily/pull/1468)
- [fix] Font-size was too big for Stripe Elements on small screens on PaymentMethodsForm.
  [#1471](https://github.com/sharetribe/ftw-daily/pull/1471)
- [fix] Remove unnecessary language import: fr.json
  [#1469](https://github.com/sharetribe/ftw-daily/pull/1469)
- [fix] Font-size for Poppins font was too big for Stripe Elements on small screens.
  [#1465](https://github.com/sharetribe/ftw-daily/pull/1465)
- [change] Updates to some of the libraries. React Intl had a breaking change v3 -> v5.
  [#464](https://github.com/sharetribe/ftw-daily/pull/1464)
- [fix] Adblockers might block Google analytics (window.ga) and cause an error.
  [#1462](https://github.com/sharetribe/ftw-daily/pull/1462)

  [v8.3.0]: https://github.com/sharetribe/ftw-daily/compare/v8.2.0...v8.3.0

## [v8.2.0] 2021-08-06

- [change] Update lodash version number in package.json resolutions section.
  [#1459](https://github.com/sharetribe/ftw-daily/pull/1459)
- [change] Dependabot update: url-parse (v1.5.1)
  [#1436](https://github.com/sharetribe/ftw-daily/pull/1436)
- [change] Dependabot update: lodash (v4.17.21)
  [#1437](https://github.com/sharetribe/ftw-daily/pull/1437)
- [change] Dependabot update: tar (v4.4.15)
  [#1457](https://github.com/sharetribe/ftw-daily/pull/1457)
- [change] Dependabot update: ws (v6.2.2) [#1446](https://github.com/sharetribe/ftw-daily/pull/1446)
- [change] Dependabot update: hosted-git-info (v2.8.9)
  [#1438](https://github.com/sharetribe/ftw-daily/pull/1438)
- [change] Dependabot update: trim-newlines (v3.0.1)
  [#1449](https://github.com/sharetribe/ftw-daily/pull/1449)
- [change] Update sharetribe-scripts to version 5.0.1 which improves the instructions that are shown
  after running yarn build command. [#1458](https://github.com/sharetribe/ftw-daily/pull/1458)
- [fix] Remove unused dep-resolution: handlebars.
  [#1456](https://github.com/sharetribe/ftw-daily/pull/1456)
- [fix] PriceFilterPopup: filter popup is not closing when clicking outside on Safari.
  [#1455](https://github.com/sharetribe/ftw-daily/pull/1455)
- [fix] Add missing helper: isNumber. Used when Number.MAX_SAFE_INTEGER is reached.
  [#1453](https://github.com/sharetribe/ftw-daily/pull/1453)
- [fix] minutesBetween: remove thrown an error on negative diff.
  [#1444](https://github.com/sharetribe/ftw-daily/pull/1444)
- [fix] TransactionPanel: fix typo [#1451](https://github.com/sharetribe/ftw-daily/pull/1451)
- [fix] searchMode (has_all/has_any) disappeared, when search-by-moving-the-map was used.
  [#1443](https://github.com/sharetribe/ftw-daily/pull/1443)

  [v8.2.0]: https://github.com/sharetribe/ftw-daily/compare/v8.1.1...v8.2.0

## [v8.1.1] 2021-04-20

- [change] Update jose to v3.11.4 [#1433](https://github.com/sharetribe/ftw-daily/pull/1433)
- [add] Update fr.json, es.json and partially de.json
  [#1431](https://github.com/sharetribe/ftw-daily/pull/1431)
- [fix] currency conversion should not expect that env-variable is set.
  [#1425](https://github.com/sharetribe/ftw-daily/pull/1425)
- [fix] LoadableComponentErrorBoundary should be used in prod, not in dev-mode with
  hot-loading.[#1429](https://github.com/sharetribe/ftw-daily/pull/1429)
- [fix] currency for Poland (PLN) [#1427](https://github.com/sharetribe/ftw-daily/pull/1427)

  [v8.1.1]: https://github.com/sharetribe/ftw-daily/compare/v8.1.0...v8.1.1

## [v8.1.0] 2021-03-11

- [change] Specify required Node.js versions in package.json and update the node version used in
  CircleCI. Currently, the required Node.js version comes from
  [jose](https://github.com/panva/jose#runtime-support-matrix) package which is used with social
  logins. [#1418](https://github.com/sharetribe/ftw-daily/pull/1418)
- [fix] enforce upper case for currency and improve error message for it.
  [#1417](https://github.com/sharetribe/ftw-daily/pull/1417)
- [add] Add `LoadableComponentErrorBoundary` for handling ChunkLoadErrors with error boundary.
  [#1416](https://github.com/sharetribe/ftw-daily/pull/1416)

  [v8.1.0]: https://github.com/sharetribe/ftw-daily/compare/v8.0.0...v8.1.0

## [v8.0.0] 2021-02-17

This major release adds support for code-splitting using
[Loadable Components](https://loadable-components.com/). At this point, we added route-based code
splitting, which meant changes to routeConfiguration.js and how "loadData" & "setInitialValues"
functions are defined and passed to routeConfiguration. Read more from
[Flex Docs](https://www.sharetribe.com/docs/ftw-routing/how-code-splitting-works-in-ftw/) and
related pull requests:

- [fix] Remove unintended Lodash usage, unspecified window-scope calls and unused vars
  [#1413](https://github.com/sharetribe/ftw-daily/pull/1413)
- [add] Route-based code splitting. This is done against sharetribe-scripts v5.0.0 using Loadable
  components. Read more from the pull request.
  [#1411](https://github.com/sharetribe/ftw-daily/pull/1411)

  [v8.0.0]: https://github.com/sharetribe/ftw-daily/compare/v7.3.0...v8.0.0

## [v7.3.0] 2021-01-13

- [fix] Move well-known/\* endpoints related to OIDC proxy setup from `apiRouter` to new
  `wellKnownRouter`so that they can be enabled outside the basic auth setup. It also makes it
  simpler to set the identity provider url, because we can drop the `/api` part of the path. Also,
  rename the `RSA_SECRET_KEY`to `RSA_PRIVATE_KEY` for consistency.
  [#1399](https://github.com/sharetribe/ftw-daily/pull/1399)
- [fix] Make sure that the verify email API endpoint has been called successfully before redirecting
  the user away from EmailVerificationPage.
  [#1397](https://github.com/sharetribe/ftw-daily/pull/1397)

  [v7.3.0]: https://github.com/sharetribe/ftw-daily/compare/v7.2.0...v7.3.0

## [v7.2.0] 2020-12-16

- [add] Add helper functions for setting up your own OIDC authentication and using FTW server as
  proxy when needed. [#1383](https://github.com/sharetribe/ftw-daily/pull/1383)

  [v7.2.0]: https://github.com/sharetribe/ftw-daily/compare/v7.1.0...v7.2.0

## [v7.1.0] 2020-12-15

- [change] Handle entity update with sparse attributes.
  [#1392](https://github.com/sharetribe/ftw-daily/pull/1392)
- [change] Remove react-google-maps dependency. It has not been maintained for 3 years. From now on,
  we use Google Maps API directly. However, the default map provider is still Mapbox.
  [#1389](https://github.com/sharetribe/ftw-daily/pull/1389)
- [fix] Pass metadata through sanitizeUser function.
  [#1391](https://github.com/sharetribe/ftw-daily/pull/1391)
- [fix] Call for the same page caused unnecessary rendering
  [#1388](https://github.com/sharetribe/ftw-daily/pull/1388)
- [fix] Fix Google Maps default centering if no bounds or center is given.
  [#1386](https://github.com/sharetribe/ftw-daily/pull/1386)
- [add] Add timeout and other options for getCurrentLocation call.
  [#1385](https://github.com/sharetribe/ftw-daily/pull/1385)
- [fix] Fix FieldCheckbox validation on blur event on Firefox.
  [#1384](https://github.com/sharetribe/ftw-daily/pull/1384)

  [v7.1.0]: https://github.com/sharetribe/ftw-daily/compare/v7.0.0...v7.1.0

## [v7.0.0] 2020-11-17

This major release renames all the CSS files. If you have made custom components or customized
existing ones, you should read the related [PR](https://github.com/sharetribe/ftw-daily/pull/1374)
for more information.

- [change] Update sharetribe-scripts (our fork of create-react-app) to v4.0.0. In addition to
  changes that CRA@v4 brought along,

  - We started to use`*.module.css` naming pattern for styles that use CSS Modules preprocessor.
  - We also turned on live CSS Custom Properties (CSS Variables).

  Read the PR for more info: [#1374](https://github.com/sharetribe/ftw-daily/pull/1374)

  [v7.0.0]: https://github.com/sharetribe/ftw-daily/compare/v6.5.0...v7.0.0

## [v6.5.0] 2020-11-16

- [add] Add support for Google login. This works in the same way as Facebook flow so you can check
  the [Facebook PR](https://github.com/sharetribe/ftw-daily/pull/1364) for the more details.
  [#1376](https://github.com/sharetribe/ftw-daily/pull/1376)
- [fix] Routes component got double rendered due to Redux container HOC. Because navigation could
  happen twice, loadData was also called twice.
  [#1380](https://github.com/sharetribe/ftw-daily/pull/1380)
- [fix] 401 return code when rendering on SSR.
  [#1379](https://github.com/sharetribe/ftw-daily/pull/1379)

  [v6.5.0]: https://github.com/sharetribe/ftw-daily/compare/v6.4.2...v6.5.0

## [v6.4.2] 2020-10-30

- [fix] Fix the issue with form on AuthenticationPage not showing on smaller screens when using
  Safari as browser. [#1377](https://github.com/sharetribe/ftw-daily/pull/1377)

  [v6.4.2]: https://github.com/sharetribe/ftw-daily/compare/v6.4.1...v6.4.2

## [v6.4.1] 2020-10-20

- [add] Add new Stripe countires Bulgaria, Cyprus, Czech Republic, Malta and Romania to the
  `StripeConnectAccountForm`. Also reorder BANK_CODE & BRANCH_CODE in UI to more logical order.
  [#1371](https://github.com/sharetribe/ftw-daily/pull/1371)
- [fix] Don't pass protected data key through `ConfirmSignupForm` if protected data is empty.
  [#1370](https://github.com/sharetribe/ftw-daily/pull/1370)
- [add] Update French translation file (Spanish and German translations have still missing keys).
  [#1369](https://github.com/sharetribe/ftw-daily/pull/1369)
- [fix] Pass additional values from `ConfirmSignupForm` forward as user's protected data.
  [#1368](https://github.com/sharetribe/ftw-daily/pull/1368)

  [v6.4.1]: https://github.com/sharetribe/ftw-daily/compare/v6.4.0...v6.4.1

## [v6.4.0] 2020-10-14

- [add] Add Facebook login as a first step towards supporting social logins and SSO in FTW. This PR
  introduces new endpoints `createUserWithIdp` and `loginWithIdp` and strategy for logging in with
  Facebook. See the PR for the more detailed view of the changes.
  [#1364](https://github.com/sharetribe/ftw-daily/pull/1364)
- [fix] Fix missing proptype warnings in `TransactionPage` and `TransactionPanel` tests.
  [#1363](https://github.com/sharetribe/ftw-daily/pull/1363)
- [fix] Improve error handling by passing error details forward instead of creating a new error that
  hides the details when making API call to FTW server.
  [#1361](https://github.com/sharetribe/ftw-daily/pull/1361)
- [fix] Remove duplicate page schema from body.
  [#1355](https://github.com/sharetribe/ftw-daily/pull/1355)

  [v6.4.0]: https://github.com/sharetribe/ftw-daily/compare/v6.3.1...v6.4.0

## [v6.3.1] 2020-08-19

- [fix] Fix popup-button in SelectSingleFilterPopup.css and adjust Footer with correct baselines.
  [#1353](https://github.com/sharetribe/ftw-daily/pull/1353)

[v6.3.1]: https://github.com/sharetribe/ftw-daily/compare/v6.3.0...v6.3.1

## [v6.3.0] 2020-08-19

- [change] We decided to change the default font to Poppins.
  [#1349](https://github.com/sharetribe/ftw-daily/pull/1349)
- [change] Update path-to-regexp to v6.1.0
  [#1348](https://github.com/sharetribe/ftw-daily/pull/1348)
- [change] Update Helmet to v4.0.0. Show warning if environment variable REACT_APP_CSP is not set or
  if it's set to 'report' mode in production environmet. Set REACT_APP_CSP to 'report' mode by
  default in `.env-template` file. [#1347](https://github.com/sharetribe/ftw-daily/pull/1347)
- [change] In `StripeConnectAccountForm` show error message from Stripe if there is one when
  fetching account link. [#1346](https://github.com/sharetribe/ftw-daily/pull/1346)

[v6.3.0]: https://github.com/sharetribe/ftw-daily/compare/v6.2.0...v6.3.0

## [v6.2.0] 2020-08-12

This change set was originally released as a patch update 6.1.2 but after reconsideration it's
released as a minor update 6.2.0.

- [fix] remove typo [#1343](https://github.com/sharetribe/ftw-daily/pull/1343)
- [change] Request custom image variants for avatar
  [#1342](https://github.com/sharetribe/ftw-daily/pull/1342)
- [change] Some dependency updates [#1337](https://github.com/sharetribe/ftw-daily/pull/1337)
- [fix] Use Stripe's `confirmCardPayment` function instead of deprecated `handleCardPayment` to
  confirm PaymentIntent. In addition to the rename, the arguments passed to `handleCardPayment` are
  sligthly different. Otherwise, these changes should not affect the behavior of the function.
  [#1339](https://github.com/sharetribe/ftw-daily/pull/1339)

[v6.2.0]: https://github.com/sharetribe/flex-template-web/compare/v6.1.1...v6.2.0

## [v6.1.1] 2020-07-21

- [fix] Fix config script for NodeJS v14.5.0
  [#1327](https://github.com/sharetribe/ftw-daily/pull/1327)

[v6.1.1]: https://github.com/sharetribe/flex-template-web/compare/v6.1.0...v6.1.1

## [v6.1.0] 2020-07-01

- [fix] MainPanel: search filter bug. Address and bounds are handled outside of MainPanel, URL
  params should be trusted instead of values stored to state.
  [#1320](https://github.com/sharetribe/ftw-daily/pull/1320)
- [fix] small typo. [#1319](https://github.com/sharetribe/ftw-daily/pull/1319)
- [fix] Fix typo (which is copy-pasted in 4 files).
  [#1318](https://github.com/sharetribe/ftw-daily/pull/1318)
- [add] Update French translation file (Spanish and German translations have still missing keys).
  [#1316](https://github.com/sharetribe/ftw-daily/pull/1316)
- [fix] Sync bookingUnitType variables and update comments. Client app's API (proxy) server needs to
  know about unit type. [#1317](https://github.com/sharetribe/ftw-daily/pull/1317)

[v6.1.0]: https://github.com/sharetribe/flex-template-web/compare/v6.0.0...v6.1.0

## [v6.0.0] 2020-06-25

- [change] Use privileged transitions for price calculation by default and update the process alias.
  [#1314](https://github.com/sharetribe/ftw-daily/pull/1314)
- [add] Add client secret enquiry to 'yarn run config' script
  [#1313](https://github.com/sharetribe/ftw-daily/pull/1313)
- [change] Add UI support for flexible pricing and privileged transitions. Note that this requires
  updating the booking breakdown estimation code that is now done in the backend.
  [#1310](https://github.com/sharetribe/ftw-daily/pull/1310)
- [add] Add local API endpoints for flexible pricing and privileged transitions
  [#1301](https://github.com/sharetribe/ftw-daily/pull/1301)
- [fix] `yarn run dev-backend` was expecting NODE_ENV.
  [#1303](https://github.com/sharetribe/ftw-daily/pull/1303)

[v6.0.0]: https://github.com/sharetribe/flex-template-web/compare/v5.0.0...v6.0.0

## [v5.0.0] 2020-06-04

- [change] Streamlining filter setup. Everyone who customizes FTW-templates, needs to update filters
  and unfortunately the related code has been spread out in multiple UI containers.

  Now, filters are more configurable through marketplace-custom-config.js. You can just add new
  filter configs to `filters` array in there - and that should be enough for creating new filters
  for extended data.

  If your are creating a totally new filter component, you can take it into use in a single file:
  src/containers/SearchPage/FilterComponent.js

  In addition, we have renamed couple of container components:

  - SearchFilters -> SearchFiltersPrimary
  - SearchFiltersPanel -> SearchFiltersSecondary (SearchFiltersMobile has kept its name.)

  SortBy filter's state is also tracked similarly as filters. From now on, the state is kept in
  MainPanel and not in those 3 different UI containers.

  [#1296](https://github.com/sharetribe/ftw-daily/pull/1296)

[v5.0.0]: https://github.com/sharetribe/flex-template-web/compare/v4.5.0...v5.0.0

## [v4.5.0] 2020-06-01

- [fix] In some situations, ProfileMenu has began to overflow on TopbarDesktop.
  [#1290](https://github.com/sharetribe/ftw-daily/pull/1290)
- [change] Update dependencies (patch updates only)
  [#1291](https://github.com/sharetribe/ftw-daily/pull/1291)
- [change] Refactor server API routes into separate files.
  [#1294](https://github.com/sharetribe/ftw-daily/pull/1294)
- [change] Start the backend API router in dev mode with a dev server.
  [#1297](https://github.com/sharetribe/ftw-daily/pull/1297)

[v4.5.0]: https://github.com/sharetribe/flex-template-web/compare/v4.4.3...v4.5.0

## [v4.4.3] 2020-05-13

- [fix] Allow white space on Japanese bank account info. Japan collects bank name and account owner
  name in addition to routing numbers. [#1287](https://github.com/sharetribe/ftw-daily/pull/1287)
- [fix] wrongly named default props handleSubmit renamed to onSubmit
  [#1288](https://github.com/sharetribe/ftw-daily/pull/1288)

[v4.4.3]: https://github.com/sharetribe/flex-template-web/compare/v4.4.2...v4.4.3

## [v4.4.2] 2020-04-09

- [fix] Handle deleted reviews in ActivityFeed
  [#1283](https://github.com/sharetribe/ftw-daily/pull/1283)

[v4.4.2]: https://github.com/sharetribe/flex-template-web/compare/v4.4.1...v4.4.2

## [v4.4.1] 2020-03-30

- [change] Improve the search page sorting and filters UI for different screen sizes
  [#1280](https://github.com/sharetribe/ftw-daily/pull/1280)

[v4.4.1]: https://github.com/sharetribe/flex-template-web/compare/v4.4.0...v4.4.1

## [v4.4.0] 2020-03-25

- [add] Search result sorting [#1277](https://github.com/sharetribe/ftw-daily/pull/1277)
- [change] Move category and amenities search filters from primary filters to secondary filters.
  [#1275](https://github.com/sharetribe/ftw-daily/pull/1275)

[v4.4.0]: https://github.com/sharetribe/flex-template-web/compare/v4.3.0...v4.4.0

## [v4.3.0] 2020-03-16

- [change] Redirect user back to Stripe during Connect Onboarding Flow when user is returned to
  failure URL provided that the Account Link generation is successful.
  [#1269](https://github.com/sharetribe/ftw-daily/pull/1269)
- [fix] Don't flash listing closed text on mobile view of `BookingPanel` when the listing data is
  not loaded yet. Instead, check that text is shown only for closed listings.
  [#1268](https://github.com/sharetribe/ftw-daily/pull/1268)
- [change] Use some default values to improve Stripe Connect onboarding. When creating a new Stripe
  the account we will pass the account type, business URL and MCC to Stripe in order to avoid a
  couple of steps in Connect Onboarding. We will also pass `tos_shown_and_accepted` flag. This PR
  will bring back the previously used `accountToken` which is now used for passing e.g. the account
  type to Stripe. [#1267](https://github.com/sharetribe/ftw-daily/pull/1267)
- [change] Update `Modal` component to have option to use `Portal` with `usePortal` flag. Keep also
  possibility to use modals without Portal because of `ModalInMobile` component.
  [#1258](https://github.com/sharetribe/ftw-daily/pull/1258)

  [v4.3.0]: https://github.com/sharetribe/flex-template-web/compare/v4.2.0...v4.3.0

## [v4.2.0] 2020-02-18

- [add] Show a banner when a user is logged in with limited access.
  [#1259](https://github.com/sharetribe/ftw-daily/pull/1259)
  [#1261](https://github.com/sharetribe/ftw-daily/pull/1261)
- [add] Support for logging in as a user from Console.
  [#1254](https://github.com/sharetribe/ftw-daily/pull/1254)
- [change] Add `handlebars` 4.5.3 and `serialize-javascript` 2.1.1 to resolutions in `package.json`.
  [#1251](https://github.com/sharetribe/ftw-daily/pull/1251)

  [v4.2.0]: https://github.com/sharetribe/flex-template-web/compare/v4.1.0...v4.2.0

## [v4.1.0] 2020-02-03

- [fix] Remove unused 'invalid' prop that breaks some versions of Final Form
  [#1255](https://github.com/sharetribe/ftw-daily/pull/1255)
- [fix] Fix `console.warn` functions. [#1252](https://github.com/sharetribe/ftw-daily/pull/1252)
- [add] Add missing countries (e.g. MX and JP) to `StripeBankAccountTokenInput` validations.
  [#1250](https://github.com/sharetribe/ftw-daily/pull/1250)

  [v4.0.1]: https://github.com/sharetribe/flex-template-web/compare/v4.0.0...v4.1.0

## [v4.0.0] 2019-12-19

- [change] Use Stripe's [Connect onboarding](https://stripe.com/docs/connect/connect-onboarding) for
  adding and updating the identity information of the Stripe account.
  - Before updating to this version you should check
    [the related pull request](https://github.com/sharetribe/ftw-daily/pull/1234)
  - Read more from documentation:
    [How to handle provider onboarding and identity verification on FTW](https://www.sharetribe.com/docs/guides/provider-onboarding-and-identity-verification/)

**Note:** In this update we have deprecated the old `PayoutDetailsForm` and `PayoutPreferencesPage`.
Form now on Stripe will handle collecting the identity information required for verificating the
Stripe account. On FTW we will only handle creating the new account and adding and updating
information about bank account (e.g. IBAN number). If you want to keep using the custom form inside
your application you need to make sure that you are collecting all the required information and
enabling users to update the account so that it doesn't get restricted.

- [fix] Add missing props to examples related to EditListingWizard
  [#1247](https://github.com/sharetribe/ftw-daily/pull/1247)
- [fix] Add missing props to tests related to EditListingWizard
  [#1246](https://github.com/sharetribe/ftw-daily/pull/1246)
- [fix] Update links to API Reference docs.
  [#1231](https://github.com/sharetribe/ftw-daily/pull/1231)

  [v4.0.0]: https://github.com/sharetribe/flex-template-web/compare/v3.7.0...v4.0.0

## [v3.7.0] 2019-12-09

- [change] Make it easier to reorder EditListingWizard tabs/panels.
  [#1240](https://github.com/sharetribe/ftw-daily/pull/1240)
- [change] In `PayoutDetailsForm` show states (US and AU) and provinces (CA) in dropdown instead of
  input. Since November 18, 2019 Stripe has been validating these values (read more
  https://support.stripe.com/questions/connect-address-validation).
- [add] Add IconEdit [#1237](https://github.com/sharetribe/ftw-daily/pull/1237)

  [v3.7.0]: https://github.com/sharetribe/flex-template-web/compare/v3.6.1...v3.7.0

## [v3.6.1] 2019-11-26

- [fix] Fix XSS-vulnerability on SearchPage where URL param 'address' was exposed directly to
  schema, which is just a script tag: <script type="application/ld+json">. On server-side, this
  could leak malformed HTML through to browsers and made it possible to inject own script tags.

However, CSP prevents any data breach: injected js can't send data to unknonwn 3rd party sites.

NOTE: Check that `REACT_APP_CSP` is in block mode on your production environment. You can read more
from Flex docs: https://www.sharetribe.com/docs/guides/how-to-set-up-csp-for-ftw/
[#1233](https://github.com/sharetribe/flex-template-web/pull/1233)

- [change] Rename repository form `flex-template-web` to `ftw-daily`.
  [#1230](https://github.com/sharetribe/flex-template-web/pull/1230)

  [v3.6.1]: https://github.com/sharetribe/flex-template-web/compare/v3.6.0...v3.6.1

## [v3.6.0] 2019-11-04

- [change] update react-dates from 20.3.0 to 21.3.1
  [#1223](https://github.com/sharetribe/flex-template-web/pull/1223)
- [change] Update helmet from 3.18.0 to 3.21.2
  [#1225](https://github.com/sharetribe/flex-template-web/pull/1225)
- [change] Update @sentry/browser and @sentry/node from 5.6.2 to 5.7.1. Due to some refactoring
  Sentry has done internally which is included to this update, you might need to remove
  `node_modules` and run `yarn install` again.
  [#1224](https://github.com/sharetribe/flex-template-web/pull/1224)
- [add] Add default timezone to date formatting in example transaction process email templates.
  [#1227](https://github.com/sharetribe/flex-template-web/pull/1227)
- [change] Update @formatjs/intl-relativetimeformat from 2.8.3 to 4.2.1
  [#1222](https://github.com/sharetribe/flex-template-web/pull/1222)
- [fix] Use currency of the `lineItem` on every line of the `BookingBreakdown` if possible.
  [#1221](https://github.com/sharetribe/flex-template-web/pull/1221)
- [fix] AvailabilityPlan doesn't need to have entries for every day.
  [#1214](https://github.com/sharetribe/flex-template-web/pull/1214)
- [change] Default transaction process alias changed.
  [#1219](https://github.com/sharetribe/flex-template-web/pull/1219)
- [change] Add default tx process definition. Remove default email templates.
  [#1220](https://github.com/sharetribe/flex-template-web/pull/1220)

  [v3.6.0]: https://github.com/sharetribe/flex-template-web/compare/v3.5.1...v3.6.0

## [v3.5.1] 2019-09-16

- [add] add orverriding function `onAdd` and `onRemove` for `CustomOverlayView` in
  `SearchMapWithGoogleMap` to abide to React rules and do not `unmountComponentAtNode` when a
  component is rendered by React and use `appendChild` on `onAdd` instead of `draw` to
  [improve performance](https://github.com/tomchentw/react-google-maps/issues/817).
  [#1200](https://github.com/sharetribe/flex-template-web/pull/1200)
- [fix] fix `CustomOverlayView` in `SearchMapWithGoogleMap` to work with new `react-intl` version,
  overriding `render` method to render child object by using `createPortal` instead of
  `unstable_renderSubtreeIntoContainer`.
  [#1200](https://github.com/sharetribe/flex-template-web/pull/1200)

  [v3.5.1]: https://github.com/sharetribe/flex-template-web/compare/v3.5.0...v3.5.1

## [v3.5.0] 2019-08-29

- [change] Change the design of `BookingBreakdown` and add options to show only dates or booking
  date and time there. [#1195](https://github.com/sharetribe/flex-template-web/pull/1195)
- [change] Move `BookingTimeInfo` to separate component from `InboxPage`. Add options to show only
  booking dates or booking dates and times.
  [#1194](https://github.com/sharetribe/flex-template-web/pull/1194)
- [add] Add new Spanish translations related to storing payment card.
  [#1193](https://github.com/sharetribe/flex-template-web/pull/1193)
- [fix] Update yarn.lock (there was Lodash version resolution missing)
  [#1190](https://github.com/sharetribe/flex-template-web/pull/1190)

  [v3.5.0]: https://github.com/sharetribe/flex-template-web/compare/v3.4.0...v3.5.0

## [v3.4.0] 2019-08-29

- [change] Update `react-intl` to 3.1.13. More information about the changes can be found from
  [Upgrade guide for react-intl@3.x](https://github.com/formatjs/react-intl/blob/master/docs/Upgrade-Guide.md)

  - Proptype `intlShape` was removed so we needed to create it again. Because of this we added a new
    `util/reactIntl.js` file. This file is now used to wrap all the react-intl related imports.
  - `addLocaleDate` function was removed and react-intl library is now relying on native Intl APIs:
    [Intl.PluralRules](https://developer.mozilla.org/en-US/docs/Web/JavaScript/Reference/Global_Objects/PluralRules)
    and
    [Intl.RelativeTimeFormat](https://developer.mozilla.org/en-US/docs/Web/JavaScript/Reference/Global_Objects/RelativeTimeFormat).
    In order to support older browsers we needed to add `intl-pluralrules` and
    `intl-relativetimeformat` to `util/polyfills.js`
  - Also Node must be now compiled with `full-icu` which caused changes to `start` and `test`
    scripts in `package.json`. We also needed to add a specific config for `nodemon`
  - Default `textComponent`in `IntlProvider` changed to `React.Fragment` so we need to explicitly
    set `textComponent` to `span`. Otherwise all the snapshots would have changed and it might
    affect to UI if there is styles added to these spans generally in customization projects.

    Note: `FormattedMessage` component now supports
    [`tagName` prop](https://github.com/formatjs/react-intl/blob/master/docs/Components.md#formattedmessage)
    and
    [improved rich-text formatting](https://github.com/formatjs/react-intl/blob/master/docs/Components.md#rich-text-formatting).
    [#1181](https://github.com/sharetribe/flex-template-web/pull/1181)

- [change] Update helmet (v3.20.0 > v3.20.1).
  [#1186](https://github.com/sharetribe/flex-template-web/pull/1186)
- [fix] Lodash vulnerability: enforce newer version for react-google-maps and react-dates
  [#1188](https://github.com/sharetribe/flex-template-web/pull/1188)
- [change] Update `React`, `react-test-renderer` and `react-dom` to 16.9.0. After these updates old
  lifecycle methods `componentWillMount`, `componentWillUpdate` and `componentWillUpdate` will cause
  deprecation warnings. Check the updated components from the PR
  [#1172](https://github.com/sharetribe/flex-template-web/pull/1172)
- [fix] ProfileSettingsForm: clear correct timeout.
  [#1185](https://github.com/sharetribe/flex-template-web/pull/1185)
- [fix] `availabilityPlan` prop in `EditListingAvailabilityForm` was missing.
  [#1183](https://github.com/sharetribe/flex-template-web/pull/1183)
- [fix] Bug fix: valueFromForm prop wasn't passed through different subcomponents.
  [#1182](https://github.com/sharetribe/flex-template-web/pull/1182)
- [add] Update German and French translations.
  [#1184](https://github.com/sharetribe/flex-template-web/pull/1184)
- [change] Migrate from `react-helmet` to `react-helmet-async`
  [#1179](https://github.com/sharetribe/flex-template-web/pull/1179)
- [change] Use `sanitize.css` from own file instead of npm package because updating it accidentally
  might break the UI. [#1177](https://github.com/sharetribe/flex-template-web/pull/1177)
- [fix] Change app.test.js after `react-redux` update
  [#1178](https://github.com/sharetribe/flex-template-web/pull/1178)
- [change] Update `react-redux`: v5.1.1 -> v7.1.1
  [#1176](https://github.com/sharetribe/flex-template-web/pull/1176)
- [change] Update `seedrandom` from v2.4.4 to v3.0.3
  [#1175](https://github.com/sharetribe/flex-template-web/pull/1175)
- [change] Update `inquirer` from v6.5.0 to v7.0.0
  [#1174](https://github.com/sharetribe/flex-template-web/pull/1174)
- [change] Update final-form, final-form-arrays, react-final-form and react-final-form-arrays. This
  forced to make some code changes:

  - Old recommendation of by-passing default field formatting or parsin isn't accepted anymore
    - `format={null}` => use identity function instead: `format={v => v}`
    - `parse={null}` => use identity function instead: `parse={v => v}`
  - Final Form passes input props (name, value, onChange, onBlur, etc. ) grouped inside input key
    - those props now include `type` attribute too.
  - We had old form naming pattern with prop 'form', which now conflicted with updated Final Form
    (The 'form' prop was used when Redux-Form was the form library)

  [#1173](https://github.com/sharetribe/flex-template-web/pull/1173)

- [change] Update `react-dates` from v18.5.0 to v20.3.0
  [#1171](https://github.com/sharetribe/flex-template-web/pull/1171)
- [change] Update Prettier to v1.18.2
  [#1170](https://github.com/sharetribe/flex-template-web/pull/1170)
- [change] Update `path-to-regexp` to v3.0.0
  [#1169](https://github.com/sharetribe/flex-template-web/pull/1169)
- [change] Update `sharetribe-scripts` to v3.1.1
  [#1167](https://github.com/sharetribe/flex-template-web/pull/1167)
- [fix] Small change to remove card tect on `SavedCardDetails` modal.
  [#1166](https://github.com/sharetribe/flex-template-web/pull/1166)
- [change] Update Sentry (@sentry/browser / @sentry/node) from v4.5.1 to v5.6.2
  [#1164](https://github.com/sharetribe/flex-template-web/pull/1164)
- Update dependecies: all the easily updateable minor and batch updates: array.prototype.find,
  babel-jest, core-js, enzyme (et al.), express, helmet, inquirer, lodash, nodemon, raf, redux,
  source-map-support [#1163](https://github.com/sharetribe/flex-template-web/pull/1163)

  [v3.4.0]: https://github.com/sharetribe/flex-template-web/compare/v3.3.0...v3.4.0

## [v3.3.0] 2019-08-22

- [add] Saving payment card after payment or without initial payment. This release contains quite a
  lot changes to many files. This includes:

  - UI changes to `CheckoutPage` for showing the saved payment method
  - One more step to `handlePaymentIntent` flow on `CheckoutPage` if the user decides to save the
    payment card
  - Showing error notification on `TransactionPage` if saving the payment method has failed
  - Use Flex SDK v1.5.0 which has new endpoints for creating Stripe Customer and using Stripe
    SetupIntents
  - Add `handleCardSetup` function to `stripe.duck.js`
  - New shared duck file `paymentMethods.duck.js` for handling saving, deleting and replacing the
    payment method
  - New page `PaymentMethodsPage` in user's account settings
  - `StripePaymenAddress` used in `StripePaymentForm` is now a separate component used also in new
    `PaymentMethodsForm`
  - New `LayoutWrapperAccountSettingsSideNav` component which is used in account settings pages:
    `ContactDetailsPage`, `PasswordChangePage`, `PayoutPreferencesPage`, `PaymentMethodsPage`

  [#1138](https://github.com/sharetribe/flex-template-web/pull/1138)

Read more from Flex docs:
[How saving payment card works in FTW](https://www.sharetribe.com/docs/background/save-payment-card/)

[v3.3.0]: https://github.com/sharetribe/flex-template-web/compare/v3.2.1...v3.3.0

## [v3.2.1] 2019-08-22

- [fix] On `ListingPage` align avatar with the left side of the content and fix content width so
  that it aligns with the header image.
  [#1155](https://github.com/sharetribe/flex-template-web/pull/1155)
- [fix] Rehydrate bug: existing DOM elements were populated incorrectly
  [#1154](https://github.com/sharetribe/flex-template-web/pull/1154)
- [fix] Don't send personal id number or business profile to Stripe API when creating a Stripe
  customer if they are not required in `stripe-config.js`. This happened e.g. if someone filled the
  form after selecting the US and then before sending changed the country to Finland.
  [#1151](https://github.com/sharetribe/flex-template-web/pull/1151)
- [add] Add new French and Spanish translations related to keyword search and Spanish translations
  related to payment intents. [#1148](https://github.com/sharetribe/flex-template-web/pull/1148)
- [add] Add new French translations related to payment intents. Also few small changes to en.json
  for consistency. [#1139](https://github.com/sharetribe/flex-template-web/pull/1139)

[v3.2.1]: https://github.com/sharetribe/flex-template-web/compare/v3.2.0...v3.2.1

## [v3.2.0] 2019-07-08

- [add] Keyword search/filter added to SearchPage component.
  [#1129](https://github.com/sharetribe/flex-template-web/pull/1129)
- [fix] temporarily remove audit CI job.
  [#1136](https://github.com/sharetribe/flex-template-web/pull/1136)
- [change] Update outdated dependencies. This includes updating lodash to fix the security issue.
  [#1135](https://github.com/sharetribe/flex-template-web/pull/1135)

  [v3.2.0]: https://github.com/sharetribe/flex-template-web/compare/v3.1.1...v3.2.0

## [v3.1.1] 2019-07-08

- [fix] Ensure on `TransactionPanel` that enquiry has a correct transition when a customer tries to
  book the listing. This might happen with transaction process changes (e.g. when changing from
  previous default to SCA process).
  [#1131](https://github.com/sharetribe/flex-template-web/pull/1131)

  [v3.1.1]: https://github.com/sharetribe/flex-template-web/compare/v3.1.0...v3.1.1

## [v3.1.0] 2019-07-05

- [fix] SectionHero: fix type in search params. There was an extra "/s?".
  [#1124](https://github.com/sharetribe/flex-template-web/pull/1124)
- [add] Add support for Singapore as the payout country of a provider. Also fix a bug in passing the
  personal ID number to Stripe. [#1122](https://github.com/sharetribe/flex-template-web/pull/1122)
- [add] Add events.mapbox.com to `connect-src` in `csp.js` file.
  [#1123](https://github.com/sharetribe/flex-template-web/pull/1123)
- [change] Verify email automatically once the verification link is clicked. Redirect the user to
  the landing page after verification.
  [#1121](https://github.com/sharetribe/flex-template-web/pull/1121)

  [v3.0.0]: https://github.com/sharetribe/flex-template-web/compare/v3.0.0...v3.1.0

## [v3.0.0] 2019-07-02

- [add] Strong Customer Authentication (SCA) with Stripe's new PaymentIntents flow. This is a big
  change for checkout flow and includes a madatory transaction process change.
  [#1089](https://github.com/sharetribe/flex-template-web/pull/1089)

  - You should check [the pull request](https://github.com/sharetribe/flex-template-web/pull/1089)
  - and read 3 Flex Docs articles:
    [SCA](https://www.sharetribe.com/docs/background/strong-customer-authentication/),
    [PaymentIntents](https://www.sharetribe.com/docs/background/payment-intents/), and
    [How to take PaymentIntents into use](https://www.sharetribe.com/docs/guide/how-to-take-payment-intents-into-use/)

  [v3.0.0]: https://github.com/sharetribe/flex-template-web/compare/v2.17.1...v3.0.0

## [v2.17.1] 2019-06-11

- [fix] `stripeCardToken` didn't update when the user tried to book the same listing for a second
  time. This update will clear the old cardtoken from Redux store when redirecting to
  `TransactionPage`. [#1114](https://github.com/sharetribe/flex-template-web/pull/1114)
- [fix] In `LineItemProviderCommissionMaybe.js` file check that `providerCommissionLineItem` exists.
  In default transaction process the `providerCommissionLineItem` can be expected to be there but if
  the process is using only customer commission there will be error.
  [#1112](https://github.com/sharetribe/flex-template-web/pull/1112)
- [security] Update Flex SDK version to v1.4.1. The new version updates depencencies with security
  issues [#1111](https://github.com/sharetribe/flex-template-web/pull/1111)
- [fix] Fix a bug in showing review links. Because of the bug the second review link was not visible
  in `ActivityFeed`. [#1106](https://github.com/sharetribe/flex-template-web/pull/1106)
- [fix] Emptying the priceFilter component in the searchPage caused a page breaking error.
  [#1101](https://github.com/sharetribe/flex-template-web/pull/1101)

  [v2.17.1]: https://github.com/sharetribe/flex-template-web/compare/v2.17.0...v2.17.1

## [v2.17.0] 2019-05-23

- [change] Mapbox library dependencies updated to v1.0.0.
  [#1099](https://github.com/sharetribe/flex-template-web/pull/1099)
  - Note: Mapbox changed their pricing scheme!
- [fix] missing provider information (like SSN in US), might cause payment to fail on
  `CheckoutPage`. This improves related error message.
  [#1098](https://github.com/sharetribe/flex-template-web/pull/1098)
- [fix] Menu needs to wait for mounting to calculate dimensions properly.
  [#1096](https://github.com/sharetribe/flex-template-web/pull/1096)
- [fix] Renamed Component.example.css files to ComponentExample.css to fix bug introduced in one of
  the library updates. [#1095](https://github.com/sharetribe/flex-template-web/pull/1095)
- [add] `rawOnly` flag for Styleguide examples using fixed positioning or full-page dimensions.
  [#1094](https://github.com/sharetribe/flex-template-web/pull/1094)
- [fix] Show error when typing credit card number if e.g. the number is invalid. Fixes bug that was
  introduced in PR #1088. [#1092](https://github.com/sharetribe/flex-template-web/pull/1092)
- [change] Use Final Form on `StripePaymentForm` for consistency. Note that card form Stripe
  Elements in `StripePaymentForm` is not a Final Form field so it's not available trough Final Form
  but handled separately. [#1088](https://github.com/sharetribe/flex-template-web/pull/1088)
- [change] Move Stripe SDK call from `StripePaymentForm` to `stripe.duck.js` for consistency.
  [#1086](https://github.com/sharetribe/flex-template-web/pull/1086)

  [v2.17.0]: https://github.com/sharetribe/flex-template-web/compare/v2.16.0...v2.17.0

## [v2.16.0] 2019-05-08

This release makes 2 big updates to `sharetribe-scripts` package (which is our fork from Create
React App). It is updated from v1.1.5 ->
[2.1.8](https://github.com/sharetribe/create-react-app/blob/master/CHANGELOG-2.x.md#migrating-from-1x-to-203)
-> [3.0.0](https://github.com/sharetribe/create-react-app/blob/master/CHANGELOG.md). This brought up
a couple of changes:

- package.json has now a **"browserlist"** configuration key. This gives you an option to affect
  browser support (it affects CSS Autoprefixer and JS build output).
  [You might want to update it.](https://github.com/sharetribe/flex-template-web/pull/1073)
- IE support is removed from Create React App, but you can add polyfills yourself if needed.
- React was updated to a version that supports _Hooks_ and _Rules of React_ eslint plugin is
  included.
- All the npm vulnerability report exceptions were removed from `.auditrc`

There was also a couple of bug fixes you should check carefully:
[#1082](https://github.com/sharetribe/flex-template-web/pull/1082),
[#1084](https://github.com/sharetribe/flex-template-web/pull/1084).

**Changes:**

- [fix] Previous change from `currentUser.attributes.stripeConnected` to separately included
  `stripeAccount` caused errors since updates to currentUser entity didn't include `stripeAccount`.
  Including it every time sounds quite error-prone, so we reversed that change.
  [#1084](https://github.com/sharetribe/flex-template-web/pull/1084)
- [fix] Edit `updatedEntities` function in `util/data.js` so that it doesn't mutate the
  `oldEntities` argument. [#1079](https://github.com/sharetribe/flex-template-web/pull/1079)
- [change] Update sharetribe-scripts (CRA fork) to v3.0.0. There are a couple of changes that you
  should check from [#1081](https://github.com/sharetribe/flex-template-web/pull/1081)
  - Reserve use\* function naming pattern for React Hooks.
  - Recent SDK update changed the proptypes for snapshots.
  - Updated scripts/config.js after Prettier version bump
  - Removed unnecessary audit exceptions
- [fix] Ensure on `TransactionPage` that all the required data is loaded before showing the page.
  [#1082](https://github.com/sharetribe/flex-template-web/pull/1082)
- [fix] Use proper method for Sentry on logout to avoid error message.
  [#1080](https://github.com/sharetribe/flex-template-web/pull/1080),
- [change] Update sharetribe-scripts (CRA fork) to v2.1.8. There are a couple of changes that you
  should check from [#1073](https://github.com/sharetribe/flex-template-web/pull/1073)
  - package.json has now a "browserlist" configuration key. This gives you an option to affect
    Autoprefixer configs (aka CSS vendor prefixes / browser support). You might want to update it.
  - IE support is removed from Create React App, but you can add polyfills yourself if needed.
  - Test snapshots were also changed a bit. (Update your own custom tests if needed.)
  - Some CSS and React rules were more strict, you might need to make changes to your custom code.
- [fix] New npm vulnerability alerts checked and added to exception list.
  [#1075](https://github.com/sharetribe/flex-template-web/pull/1075)
- [fix] ListingPage.duck: fix minor bug on dispatching the fetchReviewsRequest action
  [#1074](https://github.com/sharetribe/flex-template-web/pull/1074)

  [v2.16.0]: https://github.com/sharetribe/flex-template-web/compare/v2.15.0...v2.16.0

## [v2.15.0] 2019-04-24

- [add] Improve printing API errors on web inspector (console.table)
  [#1071](https://github.com/sharetribe/flex-template-web/pull/1071)
- [fix] ManageAvailabilityCalendar.js didn't use UTC time when fetching data for calendar months.
  [#1069](https://github.com/sharetribe/flex-template-web/pull/1069)
- [add] Use sparse fields on InboxPage query to reduce data load.
  [#1067](https://github.com/sharetribe/flex-template-web/pull/1067)
  - NOTE: if you need more fields on `InboxPage`, you need to add those to `loadData` function.
- [add] Use sparse fields on SearchPage to reduce data load.
  [#1066](https://github.com/sharetribe/flex-template-web/pull/1066)

  - NOTE: if you need more fields on `ListingCard` than title, price and geolocation - you need to
    add those to `loadData` function.

  [v2.15.0]: https://github.com/sharetribe/flex-template-web/compare/v2.14.0...v2.15.0

## [v2.14.0] 2019-04-05

- [add] German translations for recent PayoutDetailsForm changes.
  [#1064](https://github.com/sharetribe/flex-template-web/pull/1064)
- [add] Added NZD and HKD subunit divisors and refactored currency configuration.
  [#1063](https://github.com/sharetribe/flex-template-web/pull/1063)
- [add] Add support for arbitrary line items.
  [#1062](https://github.com/sharetribe/flex-template-web/pull/1062)
- [fix] US individual accounts had a non-editable business url in PayoutDetailsForm. It was probably
  OK, but there wasn't any reason to for it.
  [#1061](https://github.com/sharetribe/flex-template-web/pull/1061)

  [v2.14.0]: https://github.com/sharetribe/flex-template-web/compare/v2.13.1...v2.14.0

## [v2.13.1] 2019-03-29

- [add] a comment about category and amenities filters. They don't work out-of-the-box, extended
  data needs a schema before it can work as a search filter.
  [#1055](https://github.com/sharetribe/flex-template-web/pull/1055)
- [fix] EditListingWizard: currentUser was null when the EditListingPage got reloaded causing
  TypeError. [#1056](https://github.com/sharetribe/flex-template-web/pull/1056)

  [v2.13.1]: https://github.com/sharetribe/flex-template-web/compare/v2.13.0...v2.13.1

## [v2.13.0] 2019-03-28

- [add] Add translations for recent Stripe API related changes. (German will be included later.)
  [#1052](https://github.com/sharetribe/flex-template-web/pull/1052)
- [fix] JPY currency was configured wrongly: it doesn't use subunits.
  [#1051](https://github.com/sharetribe/flex-template-web/pull/1051)
- [add] Complete rewrite to `PayoutDetailsForm` due to breaking changes in Stripe API.
  [#1049](https://github.com/sharetribe/flex-template-web/pull/1049)
  - You should track all your customizations to `PayoutDetailsForm` and related changes in
    `user.duck.js` and elsewhere before merging this upstream-update.
  - You should update Stripe API to "2019-02-19" or later
- [add] Booking: use attributes `displayStart` and `displayEnd`, instead of reading booking period
  directly from `start` and `end` attributes.
  [#1050](https://github.com/sharetribe/flex-template-web/pull/1050)
- [fix] A listing title that contained only stripped-off characters caused bugs in slug / pathName
  generation. [#1048](https://github.com/sharetribe/flex-template-web/pull/1048)
- [change] Removed Node-engine setup from package.json. Fixed version was causing problems for quite
  many in their first FTW installation. Note: when troubleshooting your Heroku installation, you
  might want to reintroduce engine setup.
  [#1043](https://github.com/sharetribe/flex-template-web/pull/1043)
- [fix] Add error handling to `PayoutDetailsForm` and `StripePaymentForm` in case Stripe publishable
  key is not configured yet. [#1042](https://github.com/sharetribe/flex-template-web/pull/1042)
- [fix] FieldBirthdayInput: placeholder text was not selected by default.
  [#1039](https://github.com/sharetribe/flex-template-web/pull/1039)

  [v2.13.0]: https://github.com/sharetribe/flex-template-web/compare/v2.12.1...v2.13.0

## [v2.12.0] 2019-02-28

- [fix] Fix to PR [#1035](https://github.com/sharetribe/flex-template-web/pull/1035). In
  `user.duck.js` send correct params depending on Stripe API in use.
  [#1037](https://github.com/sharetribe/flex-template-web/pull/1037)
- [change] Update creating Stripe account token to support the latest Stripe API update. See also
  [Stripe API changelog](https://stripe.com/docs/upgrades#api-changelog). **IMPORTANT:** If you are
  using a Stripe account created earlier than 19th of February 2019 you need to change the value of
  `useDeprecatedLegalEntityWithStripe` in `stripe-config.js`. You can check the Stripe API version
  you are using from Stripe Dashboard -> Developers. Since the change in Stripe API was quite big we
  are not able to support company accounts with new Stripe API yet! The option for company accounts
  will be hidden if the value `useDeprecatedLegalEntityWithStripe` is set to `false`.
  [#1035](https://github.com/sharetribe/flex-template-web/pull/1035)
- [change] Improve German translations.
  [#1034](https://github.com/sharetribe/flex-template-web/pull/1034)
- [change] Reordered import/exports on src/components/index.js. This helps to mitigate possible
  circular dependency problems and strange bugs in CSS bundle. In addition, derivative buttons were
  refactored to work with `rootClassName` prop (PrimaryButton, SecondaryButton and
  InlineTextButton). [#1024](https://github.com/sharetribe/flex-template-web/pull/1024)

  [v2.12.0]: https://github.com/sharetribe/flex-template-web/compare/v2.11.1...v2.12.0

## [v2.11.1] 2019-02-21

- [add] New translations for French and Spanish (fr.json & es.json)
  [#1028](https://github.com/sharetribe/flex-template-web/pull/1028)
- [add] New translation file German (de.json). This also adds hyphenation to some of the titles.
  [#1027](https://github.com/sharetribe/flex-template-web/pull/1027)

  [v2.11.0]: https://github.com/sharetribe/flex-template-web/compare/v2.11.0...v2.11.1

## [v2.11.0] 2019-02-20

- [fix] SelectMultipleFilter had a bug on mobile layout - `onSubmit` didn't get called. This fixes
  also two other issues with SelectMultipleFilter: hovering on ListingCard removed dirty values on
  repaint and there was an outline flashing on FilterForm when clicking checkboxes.
  [#1025](https://github.com/sharetribe/flex-template-web/pull/1025)
- [fix] Small changes in CSS files in order to match content width with the footer in pages where
  the footer is visible. Also, make side layout (used e.g. in `TermsOfServicePage`, `InboxPage`,
  `ContactDetailsPage`) align width footer better. Check responsive layouts carefulle after taking
  update from upstream. [#1090](https://github.com/sharetribe/flex-template-web/pull/1019)
- [add] This adds an example how user-generated content could be sanitized. If you have extended
  data you should consider if sanitization is needed for that.
  [#1023](https://github.com/sharetribe/flex-template-web/pull/1023)
- [change] A new component `UserDisplayName` is added for showing user display name and also
  handling the cases where a user is banned or deleted. When the user name must be a string instead
  of a component (e.g. in `Avatar` and in `ListingPage`) you can use a new function
  `userDisplayNameAsString`. Together these will replace the old `userDisplayName` function which is
  now deprecated. Also some small bug fixes to showing banned user. There is quite a lot of file
  changes caused by updating test files.
  [#1022](https://github.com/sharetribe/flex-template-web/pull/1022)
- [change] Remove error handling for unverified email from PasswordRecoveryPage and translations
  related to that. [#1021](https://github.com/sharetribe/flex-template-web/pull/1021)

  [v2.11.0]: https://github.com/sharetribe/flex-template-web/compare/v2.10.0...v2.11.0

## [v2.10.0] 2019-01-31

- [add] Add audit script and include it as a CI job. We had security audit job previously on top of
  node security platform (nsp), but that service was closed on December 2018.
  [#1020](https://github.com/sharetribe/flex-template-web/pull/1020)
- [change] Extracted and refactored utility functions related to transaction and refactored several
  components that show transaction data (incl. InboxPage, TransactionPanel, ActivityFeed). Before
  updating your customization project, you should read more about what has changed from the pull
  request. [#1004](https://github.com/sharetribe/flex-template-web/pull/1004)
- [change] Rest of the documentation moved to Flex Docs: https://www.sharetribe.com/docs/
  [#1015](https://github.com/sharetribe/flex-template-web/pull/1015)

  [v2.10.0]: https://github.com/sharetribe/flex-template-web/compare/v2.9.0...v2.10.0

## [v2.9.0] 2019-01-29

- [fix] day boundaries for date filter and pass booking state to bookings.query
  - SearchPage.duck.js: endDate should not be expanded for night bookings
  - DateRangeController: bookingUnitType: day should allow 0 night
  - EditListingPage.duck.js booking state should be passed to query
    [#1016](https://github.com/sharetribe/flex-template-web/pull/1016)
- [add] Date filter added and filter components (single and multiselect) are refactored to use
  shared subcomponents. [#949](https://github.com/sharetribe/flex-template-web/pull/949)
- [fix] Fixed copy-text in ReviewForm: Rating is required.
  [#1011](https://github.com/sharetribe/flex-template-web/pull/1011)
- [change] Some of the documentation moved to Flex Docs: https://www.sharetribe.com/docs/
  [#1012](https://github.com/sharetribe/flex-template-web/pull/1012) and
  [#1014](https://github.com/sharetribe/flex-template-web/pull/1014)
- [fix] Allow ownListing as listing proptype in BookingPanel component.
  [#1007](https://github.com/sharetribe/flex-template-web/pull/1007)
- [add] Add info text about additional owners to `PayoutDetailsForm`.
  [#1006](https://github.com/sharetribe/flex-template-web/pull/1006)
- [change] Default to English translation if the translation key is missing. After this update, new
  translation keys will not be added to other translation files with English default texts. We keep
  providing translations in our supported languages but they might not be up to date all the time.
  This means if you want to update your translations beforehand or use your own translations file,
  you can use
  [translation CLI](https://github.com/sharetribe/flex-template-web/blob/master/docs/translations.md#managing-translations)
  to check if there are translations missing.
  [#1005](https://github.com/sharetribe/flex-template-web/pull/1005)
- [change] Remove `origin` parameter from `default-location-searches.js`
  [#1003](https://github.com/sharetribe/flex-template-web/pull/1003)
- [add] Limit location autocomplete by adding an optional country parameter to geocoding call in
  both Mapbox and Google Maps integrations. Also updated Mapbox SDK to version 0.5.0.
  [#1002](https://github.com/sharetribe/flex-template-web/pull/1002)

  [v2.9.0]: https://github.com/sharetribe/flex-template-web/compare/v2.8.0...v2.9.0

## [v2.8.0] 2019-01-17

- [add] Add CLI tool for creating .env file and setting up the environment variables.
  [#994](https://github.com/sharetribe/flex-template-web/pull/994)
- [change] Change from Raven to Sentry SDKs for browser and Node.js to version 4.5.1. With the new
  SDKs only one DSN needs to be configured so update also environment variables and documentation
  related to Sentry. [#999](https://github.com/sharetribe/flex-template-web/pull/999)
- [fix] Use environment variable `REACT_APP_AVAILABILITY_ENABLED` to enable or disable availability
  calendar. In the config.js file variable fetchAvailableTimeSlots is now renamed to more general
  enableAvailability because it affects both fetching availability data and enabling the
  availability calendar. [#1000](https://github.com/sharetribe/flex-template-web/pull/1000)
- [fix] UI was broken for banned user after transaction enquiry changes.
  [#996](https://github.com/sharetribe/flex-template-web/pull/996)

  [v2.8.0]: https://github.com/sharetribe/flex-template-web/compare/v2.7.1...v2.8.0

## [v2.7.1] 2019-01-09

- [add] Separate date ranges when fetching availability exceptions and bookings on availability
  calendar. After this change, providers can block dates 365 days in advance instead of just 180
  days. [#997](https://github.com/sharetribe/flex-template-web/pull/997)
- [fix] Fixed a small typo. [#995](https://github.com/sharetribe/flex-template-web/pull/995)

  [v2.7.1]: https://github.com/sharetribe/flex-template-web/compare/v2.7.0...v2.7.1

## [v2.7.0] 2019-01-08

- [add] Add Spanish translations file: es.json and update docs/translations.md
  [#992](https://github.com/sharetribe/flex-template-web/pull/992)
- [add] Add French translations to new translations keys. Few minor updates to English translations
  for consistency. [#991](https://github.com/sharetribe/flex-template-web/pull/991)
- [add] Support for Stripe company accounts. `PayoutDetailsForm` was separated into smaller
  subcomponents. Multiple new translation keys were added and they might not be translated into
  French yet. [#980](https://github.com/sharetribe/flex-template-web/pull/980)
- Manage availability of listings. This works for listings that have booking unit type:
  'line-item/night', or 'line-item/day'. There's also 'manage availability' link in the
  ManageListingCards of "your listings" page.
  [#972](https://github.com/sharetribe/flex-template-web/pull/972)

  [v2.7.0]: https://github.com/sharetribe/flex-template-web/compare/v2.6.0...v2.7.0

## [v2.6.0] 2019-01-02

- [fix] Wrong translations for perUnit in fr.json.
  [#989](https://github.com/sharetribe/flex-template-web/pull/989)
- [change] Layout changes to BookingPanel on listing and transaction pages.
  [#988](https://github.com/sharetribe/flex-template-web/pull/988)
- [fix] Fix wrong booking title on listing page that has been introduced in #969.
  [#987](https://github.com/sharetribe/flex-template-web/pull/987)
- [fix] yarn.lock file was not up to date
  [#986](https://github.com/sharetribe/flex-template-web/pull/986)
- [add] Add an image of fork button to the deploy to production guide.
  [#985](https://github.com/sharetribe/flex-template-web/pull/985)
- [remove] Remove the default built-in email templates. Built-in email templates can be edited in
  Console. [#983](https://github.com/sharetribe/flex-template-web/pull/983)
- [add] Enable booking a listing straight from an enquiry
  [#976](https://github.com/sharetribe/flex-template-web/pull/976)
- [change] Extract SectionBooking to a distinct component from ListingPage.
  [#969](https://github.com/sharetribe/flex-template-web/pull/969)

  [v2.6.0]: https://github.com/sharetribe/flex-template-web/compare/v2.5.0...v2.6.0

## [v2.5.0] 2018-12-17

- [add] Add French translations to recently added translation keys. Also few minor changes to
  English translations for consistency.
  [#981](https://github.com/sharetribe/flex-template-web/pull/981)
- [add] Create FieldRadioButton component.
  [#977](https://github.com/sharetribe/flex-template-web/pull/977)
- [fix] Temporarily remove audit step from CI because of the Node Security Platform shutting down.
  [#979](https://github.com/sharetribe/flex-template-web/pull/979)
- [add] Add Stripe support for new countries: Canada, New Zealand, Switzerland, Norway, and Hong
  Kong. Also add more required fields for US and Australia.
  - StripeBankAccountTokenInputField component and PayoutDetailsForm have some changes
  - Stripe related configuration is separated to new stripe-config.js file.
  - Multiple new translation keys were added and they might not be translated into French yet. If
    you use French translation check PR for the changed keys.
    [#968](https://github.com/sharetribe/flex-template-web/pull/968)
- [change] Remove generic perUnit translations and replace them with specific night, day and unit
  translations depending on booking unit chosen in config.
  [#970](https://github.com/sharetribe/flex-template-web/pull/970)
- [fix] Formatting docs with newest Prettier - related commit was lost in #967 at some point.
  [#975](https://github.com/sharetribe/flex-template-web/pull/975)
- [change] Improved documents related to onboarding: env.md, deploying-to-production.md,
  map-providers.md [#971](https://github.com/sharetribe/flex-template-web/pull/971)
- [change] Update outdated dependencies.
  [#967](https://github.com/sharetribe/flex-template-web/pull/967)
  - **Note:** Updating Prettier caused multiple file changes mostly to `.md` files and `compose`
    setup.
- [change] Update supported Node version to the latest LTS (10.14).
  [#964](https://github.com/sharetribe/flex-template-web/pull/964)
- [add] Add documentation about deploying to production. Also add _deploy to Heroku_ button.
  [#961](https://github.com/sharetribe/flex-template-web/pull/961)

  [v2.5.0]: https://github.com/sharetribe/flex-template-web/compare/v2.4.1...v2.5.0

## [v2.4.1] 2018-11-29

- [fix] Add missing French translation.
  [#966](https://github.com/sharetribe/flex-template-web/pull/966)

[v2.4.1]: https://github.com/sharetribe/flex-template-web/compare/v2.4.0...v2.4.1

## [v2.4.0] 2018-11-28

- [change] Update Flex JS SDK to 1.2.
  [#963](https://github.com/sharetribe/flex-template-web/pull/963)
- [add] Add French as a default language in addition to English.
  [#962](https://github.com/sharetribe/flex-template-web/pull/962)
- [fix] Show Stripe error message on CheckoutPage if payment request fails because of Stripe error.
  Also show error if payment amount is zero.
  [#960](https://github.com/sharetribe/flex-template-web/pull/960)
- [fix] Remove unused translation keys and update PasswordChangePage title
  [#959](https://github.com/sharetribe/flex-template-web/pull/959)
- [add] Add translations CLI tool [#955](https://github.com/sharetribe/flex-template-web/pull/955)

[v2.4.0]: https://github.com/sharetribe/flex-template-web/compare/v2.3.2...v2.4.0

## [v2.3.2] 2018-11-20

- [fix] Take 2: don't set currentUserHasListings if fetched listing is in draft state.
  [#956](https://github.com/sharetribe/flex-template-web/pull/956)
- [fix] PriceFilter styles [#954](https://github.com/sharetribe/flex-template-web/pull/954)

[v2.3.2]: https://github.com/sharetribe/flex-template-web/compare/v2.3.1...v2.3.2

## [v2.3.1] 2018-11-16

- [fix] Don't set currentUserHasListings if fetched listing is in draft state.
  ModalMissingInformation was shown too early for users creating their first listing.
  [#953](https://github.com/sharetribe/flex-template-web/pull/953)
- [change] Add index files of components and containers folder to .prettierignore
  [#952](https://github.com/sharetribe/flex-template-web/pull/952)
- [fix] the alignment of arrows in FieldDateRangeInput and refactoring arrow icon code.
  [#951](https://github.com/sharetribe/flex-template-web/pull/951)
- [change] Remove unnecessary language configuration and improve translations documentation.
  [#950](https://github.com/sharetribe/flex-template-web/pull/950)

[v2.3.1]: https://github.com/sharetribe/flex-template-web/compare/v2.3.0...v2.3.1

## [v2.3.0] 2018-11-13

- [add] Draft listing is used in EditListingWizard, ManageListingCard and ListingPage. From now on
  description panel creates a draft listing and photos panel publishes it. You can also view your
  current draft listings from 'your listings' page.
  [#947](https://github.com/sharetribe/flex-template-web/pull/947)
- [fix] Firefox showed select options with the same color as select itself. Now options have their
  own color set and _placeholder option needs to be disabled_.
  [#946](https://github.com/sharetribe/flex-template-web/pull/946)

[v2.3.0]: https://github.com/sharetribe/flex-template-web/compare/v2.2.0...v2.3.0

## [v2.2.0] 2018-10-31

- [add] SearchPage: adds PriceFilter (and RangeSlider, FieldRangeSlider, PriceFilterForm).

  **Note:** You must define min and max for the filter in `src/marketplace-custom-config.js`.
  Current maximum value for the range is set to 1000 (USD/EUR/currency units). In addition, this
  fixes or removes component examples that don't work in StyleguidePage.

  [#944](https://github.com/sharetribe/flex-template-web/pull/944)

  [v2.2.0]: https://github.com/sharetribe/flex-template-web/compare/v2.1.1...v2.2.0

## [v2.1.1] 2018-10-23

- [add] Added initial documentation about routing and loading data.
  [#941](https://github.com/sharetribe/flex-template-web/pull/941)
- [remove] Removed plain text parts of email templates.
  [#942](https://github.com/sharetribe/flex-template-web/pull/942)
- [add] Add referrer policy due tokens in URL on PasswordResetPage and EmailVerificationPage.
  [#940](https://github.com/sharetribe/flex-template-web/pull/940)
- [add] Added initial documentation about our Redux setup.
  [#939](https://github.com/sharetribe/flex-template-web/pull/939)
- [add] Added a small comment to documentation about the current state of code-splitting.
  [#938](https://github.com/sharetribe/flex-template-web/pull/938)

[v2.1.1]: https://github.com/sharetribe/flex-template-web/compare/v2.1.0...v2.1.1

## [v2.1.0] 2018-10-01

- [change] Improve performance of public pages. Image assets are optimized and lazy loading is
  applied to images in SectionLocation and ListingCard. Read
  [documentation](./docs/improving-performance.md) for implementation details.
  [#936](https://github.com/sharetribe/flex-template-web/pull/936)
- [change] Update sharetribe-scripts. **cssnext** (used previously in sharetribe-scripts) has been
  deprecated. Now **postcss-preset-env** is used instead with stage 3 + custom media queries and
  nesting-rules. If this change breaks your styling, you could still use v1.1.2. The next version of
  [postcss-nesting](https://github.com/jonathantneal/postcss-nesting) (v7.0.0) will no longer
  support nested at-rules (like media queries) - therefore, we didn't update to that version yet.
  [#935](https://github.com/sharetribe/flex-template-web/pull/935)
- [change] Change Mapbox's default font to marketplace font.
  [#934](https://github.com/sharetribe/flex-template-web/pull/934)
- [add] New default design for the landing page's hero section. Now the CTA button's default
  behavior is 'Browse'.
  - `marketplaceH1FontStyles`: changed letter spacing to be more tight.
  - `SectionHero` has now a search page link that should be customized to point to your marketplace
    primary area [#933](https://github.com/sharetribe/flex-template-web/pull/933)

[v2.1.0]: https://github.com/sharetribe/flex-template-web/compare/v2.0.0...v2.1.0

## [v2.0.0] 2018-09-19

- [add] New default map provider (Mapbox) and complete refactoring to all map and geocoding
  components. [#888](https://github.com/sharetribe/flex-template-web/pull/888)

  **Note:** Before updating to version 2.0.0, you should very carefully track customizations that
  you have made to following components:

  - **LocationAutocompleteInput**
  - **Map**
  - **SearchPage** (especially previous `onIdle` function)
  - **SearchMap**
  - **SearchMapPriceLabel**
  - **SearchMapGroupLabel**
  - **SearchMapInfoCard**

  To get a better understanding of what has changed, you should read documents about how to
  [integrate to map providers](./docs/map-providers.md) and especially
  [changing map provider to Google Maps](./docs/google-maps.md)

[v2.0.0]: https://github.com/sharetribe/flex-template-web/compare/v1.4.3...v2.0.0

## [v1.4.3] 2018-09-15

- [fix] fuzzy location didn't change when listing location changed.
  [#931](https://github.com/sharetribe/flex-template-web/pull/931)
- [fix] obfuscatedCoordinatesImpl didn't always return coordinates within given offset radius.
  [#930](https://github.com/sharetribe/flex-template-web/pull/930)
- [fix] LocationAutocompleteInput: blur input when selecting by enter to prevent flash of default
  predictions. [#928](https://github.com/sharetribe/flex-template-web/pull/928)
- [fix] LocationAutocompleteInput: selecting with enter key prevented while fetching predictions.
  [#923](https://github.com/sharetribe/flex-template-web/pull/923)

[v1.4.3]: https://github.com/sharetribe/flex-template-web/compare/v1.4.2...v1.4.3

## [v1.4.2] 2018-09-06

- [add] Reduce character queries on LocationAutocompleteInput to reduce geocoding costs.
  [#883](https://github.com/sharetribe/flex-template-web/pull/883)
- [change] Update git links and improve documentation
  [#911](https://github.com/sharetribe/flex-template-web/pull/911)
- [change] improve env-template to better defaults.
  [#912](https://github.com/sharetribe/flex-template-web/pull/912)
- [fix] Touch event from location autocomplete prediction list ended up causing clicks.
  [#917](https://github.com/sharetribe/flex-template-web/pull/917)
- [change] Disable default predictions in listing wizard
  [#906](https://github.com/sharetribe/flex-template-web/pull/906)

[v1.4.2]: https://github.com/sharetribe/flex-template-web/compare/v1.4.1...v1.4.2

## [v1.4.1] 2018-08-21

- [fix] Fix window resize redirecting to search page with reusable map component
  [#905](https://github.com/sharetribe/flex-template-web/pull/905)

- [change] Maps configuration has been restructured. The new configuration is agnostic of the maps
  provider in use and works with both Google Maps as well as Mapbox.

  The fuzzy location circle has less configuration, but otherwise all the previous settings can be
  set also in the new configuration. See `config.js` for details.

  The default location searches are now enabled in the `.env-template`. For old installations, the
  `REACT_APP_DEFAULT_SEARCHES_ENABLED` env var should be set to `true`. The default searches can
  then be configured in `src/default-location-searches.js`.

  [#900](https://github.com/sharetribe/flex-template-web/pull/900)

[v1.4.1]: https://github.com/sharetribe/flex-template-web/compare/v1.4.0...v1.4.1

## [v1.4.0] 2018-08-17

- [change] Put availability calendar behind a feature flag
  [#902](https://github.com/sharetribe/flex-template-web/pull/902)
- [fix] Drop date time from time slots request query params
  [#901](https://github.com/sharetribe/flex-template-web/pull/901)
- [fix] Make a second time slots request when required
  [#901](https://github.com/sharetribe/flex-template-web/pull/901)
- [add] Map component (used in ListingPage) using Mapbox instead of Google Maps
  [#896](https://github.com/sharetribe/flex-template-web/pull/896)
- [add] Listing availability [#868](https://github.com/sharetribe/flex-template-web/pull/868),
  [#873](https://github.com/sharetribe/flex-template-web/pull/873),
  [#891](https://github.com/sharetribe/flex-template-web/pull/891) &
  [#892](https://github.com/sharetribe/flex-template-web/pull/892)
- [add] Add support for user's current location as a default suggestion in the location autocomplete
  search. [#895](https://github.com/sharetribe/flex-template-web/pull/895)
- [add] Add support for default locations in the LocationAutocompleteInput component. Common
  searches can be configured to show when the input has focus. This reduces typing and Google Places
  geolocation API usage. The defaults can be configured in
  `src/components/LocationAutocompleteInput/GeocoderGoogleMaps.js`.
  [#894](https://github.com/sharetribe/flex-template-web/pull/894)
- [change] Removed the `country` parameter from the search page as it was not used anywhere.
  [#893](https://github.com/sharetribe/flex-template-web/pull/893)

[v1.4.0]: https://github.com/sharetribe/flex-template-web/compare/v1.3.2...v1.4.0

## [v1.3.2] 2018-08-07

- [change] Update the Sharetribe Flex SDK to the 1.0.0 version in NPM. All the `sharetribe-sdk`
  imports are now using the new package name `sharetribe-flex-sdk`.
  [#884](https://github.com/sharetribe/flex-template-web/pull/884)
- [change] Reusable SearchMap. Fixed the original reverted version. (Includes audit exception 678)
  [#882](https://github.com/sharetribe/flex-template-web/pull/882)

[v1.3.2]: https://github.com/sharetribe/flex-template-web/compare/v1.3.1...v1.3.2

## [v1.3.1]

- [fix] Hotfix: reverting the usage of ReusableMapContainer due to production build error.
  [#881](https://github.com/sharetribe/flex-template-web/pull/881)

[v1.3.1]: https://github.com/sharetribe/flex-template-web/compare/v1.3.0...v1.3.1

## [v1.3.0]

- [change] Reusable SearchMap. [#877](https://github.com/sharetribe/flex-template-web/pull/877)
- [fix] Fix a search filters panel bug where selecting an option in a multi select filter ends up
  invoking a mobile filter callback function.
  [#876](https://github.com/sharetribe/flex-template-web/pull/876)
- [change] Use seeded random for client side coordinate obfuscation
  [#874](https://github.com/sharetribe/flex-template-web/pull/874)

[v1.3.0]: https://github.com/sharetribe/flex-template-web/compare/v1.2.2...v1.3.0

## [v1.2.2]

- [change] Change static map to dynamic map when clicked.
  [#871](https://github.com/sharetribe/flex-template-web/pull/871)

[v1.2.2]: https://github.com/sharetribe/flex-template-web/compare/v1.2.1...v1.2.2

## [v1.2.1]

- [fix] Lazy load map only if the map is near current viewport.
  [#871](https://github.com/sharetribe/flex-template-web/pull/871)

[v1.2.1]: https://github.com/sharetribe/flex-template-web/compare/v1.2.0...v1.2.1

## [v1.2.0]

- [change] Use Google's static map on ListingPage. This is a reaction to pricing change of Google
  Maps APIs. [#869](https://github.com/sharetribe/flex-template-web/pull/869)
- [change] Use sessionTokens and fields for Autocomplete calls to Google Maps. This is a reaction to
  pricing change of Google Maps APIs.
  [#867](https://github.com/sharetribe/flex-template-web/pull/867)
- [change] Change TransactionPage state management in loadData.
  [#863](https://github.com/sharetribe/flex-template-web/pull/863),
  [#865](https://github.com/sharetribe/flex-template-web/pull/865) &
  [#866](https://github.com/sharetribe/flex-template-web/pull/866)
- [fix] Fix submit button state on contact details page.
  [#864](https://github.com/sharetribe/flex-template-web/pull/864)
- [fix] Fix listing page host section layout bug.
  [#862](https://github.com/sharetribe/flex-template-web/pull/862)
- [fix] Fix initial message input clearing too early in checkout page.
  [#861](https://github.com/sharetribe/flex-template-web/pull/861)
- [fix] Fix setting Topbar search input initial value.
- [change] Update Redux to v4 [#859](https://github.com/sharetribe/flex-template-web/pull/859)
- [fix] Fix setting Topbar search input initial value
  [#857](https://github.com/sharetribe/flex-template-web/pull/857)

[v1.2.0]: https://github.com/sharetribe/flex-template-web/compare/v1.1.0...v1.2.0

## [v1.1.0]

- [fix] Improve slug creation (slashes were breaking rendering in some environments)
  [#850](https://github.com/sharetribe/flex-template-web/pull/850)
- [fix] Anonymous user should see contact link on UserCard
  [#851](https://github.com/sharetribe/flex-template-web/pull/851)
- [fix] Persisting booking request details across authentication
  [#852](https://github.com/sharetribe/flex-template-web/pull/852)
- [change] Footer styles changed to more generic (no disappearing columns etc.) If you have made
  changes to Footer, consider extracting it to different component before update.
  [#853](https://github.com/sharetribe/flex-template-web/pull/853)
- [change] Logo customization refactored to be easier. Check CheckoutPage, TopbarDesktop and Footer
  after update. [#854](https://github.com/sharetribe/flex-template-web/pull/854)
- [fix] Fix showing reviews from banned users.
  [#855](https://github.com/sharetribe/flex-template-web/pull/855)

[v1.1.0]: https://github.com/sharetribe/flex-template-web/compare/v1.0.0...v1.1.0

## [v1.0.0]

- [change] Migrate remaining Redux Forms to Final Form. Also now all the form components can be
  found in the src/forms folder. Remove redux-form from the dependencies.
  [#845](https://github.com/sharetribe/flex-template-web/pull/845)
- [fix] Extract and fix missing information reminder modal from Topbar
  [#846](https://github.com/sharetribe/flex-template-web/pull/846)
- [fix] Add missing styles for ModalMissingInformation from Topbar
  [#847](https://github.com/sharetribe/flex-template-web/pull/847)
- [fix] API does not return all image variants anymore, this adds correct variants to update contact
  details call. [#848](https://github.com/sharetribe/flex-template-web/pull/848)

[v1.0.0]: https://github.com/sharetribe/flex-template-web/compare/v0.3.1...v1.0.0

## [v0.3.1]

- [change] Change lodash import syntax to reduce bundle size (-15.14 KB)
  [#839](https://github.com/sharetribe/flex-template-web/pull/839)
- [fix] Use https instead of git to access SDK repo for Heroku build (now that the repo is public).
  TODO: create SDK releases instead of using direct refs to single commit.
  [#841](https://github.com/sharetribe/flex-template-web/pull/841)
- [fix] Typo fix for background-color
  [#842](https://github.com/sharetribe/flex-template-web/pull/842)

[v0.3.1]: https://github.com/sharetribe/flex-template-web/compare/v0.3.0...v0.3.1

## [v0.3.0]

- Remove custom touched handling from `FieldCheckboxGroup` as it has has become obsolete now that
  Final Form is replacing Redux Form.
  [#837](https://github.com/sharetribe/flex-template-web/pull/837)
- Create Stripe account directly instead of passing payout details to Flex API (deprecated way).
  [#836](https://github.com/sharetribe/flex-template-web/pull/836)

[v0.3.0]: https://github.com/sharetribe/flex-template-web/compare/v0.2.0...v0.3.0

## v0.2.0

- Starting a change log for Flex Template for Web.<|MERGE_RESOLUTION|>--- conflicted
+++ resolved
@@ -14,7 +14,6 @@
 
 ## Upcoming version 2022-XX-XX
 
-<<<<<<< HEAD
 - [change] SearchPage changes: cleaning some shared code and add Dates filter.
 
   - Add Dates filter. It works with listings that have different time zones in use.
@@ -93,7 +92,7 @@
   - transitions and states are accessible through selected process
 
   [#2](https://github.com/sharetribe/ftw-x/pull/2)
-=======
+
 ## [v10.0.1] 2022-07-11
 
 - ListingPage.test.js needed an update due to missing 'stock' in includes.
@@ -122,7 +121,6 @@
 - [fix] Fixing a small typo. [#1518](https://github.com/sharetribe/ftw-daily/pull/1518)
 
   [v10.0.0]: https://github.com/sharetribe/ftw-product/compare/v9.3.1...v10.0.0
->>>>>>> 17461d8a
 
 ## [v9.3.1] 2022-05-19
 
