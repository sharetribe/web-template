--- conflicted
+++ resolved
@@ -14,7 +14,6 @@
 
 ## Upcoming version 2023-XX-XX
 
-<<<<<<< HEAD
 - [add] Add keyword search option ot NotFoundPage.
   [#103](https://github.com/sharetribe/ftw-x/pull/103)
 - [add] Add PrimaryButtonInline and SecondaryButtonInline. Refactor utility-classes away from
@@ -282,7 +281,7 @@
   - transitions and states are accessible through selected process
 
   [#2](https://github.com/sharetribe/ftw-x/pull/2)
-=======
+
 ## [v11.1.0] 2023-02-28
 
 - [fix] AuthenticationPage.duck.js: had wrong asset name.
@@ -301,7 +300,6 @@
 
   [v11.1.0]: https://github.com/sharetribe/ftw-product/compare/v11.0.0.../v11.1.0
 
->>>>>>> 61dd5884
 
 ## [v11.0.0] 2023-02-14
 
