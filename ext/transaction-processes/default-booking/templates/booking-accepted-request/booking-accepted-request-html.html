<!DOCTYPE html PUBLIC "-//W3C//DTD XHTML 1.0 Transitional//EN" "http://www.w3.org/TR/xhtml1/DTD/xhtml1-transitional.dtd">
<html lang="en">
  {{set-translations (asset "content/email-texts.json")}}
  {{set-locale (asset "general/localization.json" "locale" "en_US")}}
  {{set-timezone transaction.listing.availability-plan.timezone}}
  <head>
    <meta http-equiv="Content-Type" content="text/html charset=UTF-8" />
  </head>
  {{~#*inline "format-money"}}{{format-text "{amount,number,::.00} {currency}" amount=money.amount currency=money.currency}}{{~/inline~}}
  {{~#*inline "format-day"}}{{#with transaction.listing.availability-plan}}{{format-text "{date,date,::EE}" date=date}}{{/with}}{{~/inline~}}
  {{~#*inline "format-day-before"}}{{#with transaction.listing.availability-plan}}{{format-text "{date,date,::EE}" date=(date-transform date days=-1)}}{{/with}}{{~/inline~}}
  {{~#*inline "format-day-time"}}{{#with transaction.listing.availability-plan}}{{format-text "{date,date,::EEjmm}" date=date}}{{/with}}{{~/inline~}}
  {{~#*inline "format-month-date"}}{{#with transaction.listing.availability-plan}}{{format-text "{date,date,::MMMd}" date=date}}{{/with}}{{~/inline~}}
  {{~#*inline "format-month-date-day-before"}}{{#with transaction.listing.availability-plan}}{{format-text "{date,date,::MMMd}" date=(date-transform date days=-1)}}{{/with}}{{~/inline~}}
  {{#with transaction}}
  <table style="background-color:#FFF;margin:0 auto;padding:24px 12px 0;font-family:-apple-system, BlinkMacSystemFont, 'Segoe UI', 'Roboto', 'Oxygen', 'Ubuntu', 'Cantarell', 'Fira Sans', 'Droid Sans', 'Helvetica Neue', sans-serif" align="center" border="0" cellPadding="0" cellSpacing="0" role="presentation" width="100%">
    <tbody>
      <tr>
        <td>
          <table align="center" role="presentation" cellSpacing="0" cellPadding="0" border="0" width="100%" style="max-width:600px;margin:0 auto">
            <tr style="width:100%">
              <td>
                <h1 style="color:#484848;font-size:26px;line-height:1.3;font-weight:700">{{t "BookingAcceptedRequest.Title" "Your booking request was accepted"}}</h1>
                {{#each tx-line-items}}{{#eq "line-item/hour" code}}
                <p style="font-size:16px;line-height:1.4;margin:16px 0;color:#484848">{{t "BookingAcceptedRequest.DescriptionHourly" "{providerDisplayName} has accepted your booking request for {listingTitle} from {dateStart,date,::jmmYYYYMMMd} to {dateEnd,date,::jmmYYYYMMMd}." dateStart=booking.start dateEnd=booking.end listingTitle=listing.title providerDisplayName=provider.display-name}}</p>
                {{/eq}}{{#eq "line-item/day" code}}
                <p style="font-size:16px;line-height:1.4;margin:16px 0;color:#484848">{{t "BookingAcceptedRequest.DescriptionDaily" "{providerDisplayName} has accepted your booking request for {listingTitle} from {dateStart,date,::YYYYMMMd} to {dateEnd,date,::YYYYMMMd}." dateStart=booking.start dateEnd=(date-transform booking.end days=-1) listingTitle=listing.title providerDisplayName=provider.display-name}}</p>
                {{/eq}}{{#eq "line-item/night" code}}
                <p style="font-size:16px;line-height:1.4;margin:16px 0;color:#484848">{{t "BookingAcceptedRequest.DescriptionDaily" "{providerDisplayName} has accepted your booking request for {listingTitle} from {dateStart,date,::YYYYMMMd} to {dateEnd,date,::YYYYMMMd}." dateStart=booking.start dateEnd=booking.end listingTitle=listing.title providerDisplayName=provider.display-name}}</p>
                {{/eq}}
                {{#eq "line-item/fixed" code}}
                <p style="font-size:16px;line-height:1.4;margin:16px 0;color:#484848">{{t "BookingAcceptedRequest.DescriptionFixed" "{providerDisplayName} has accepted your booking request for {listingTitle} from {dateStart,date,::jmmYYYYMMMd} to {dateEnd,date,::jmmYYYYMMMd}." dateStart=booking.start dateEnd=booking.end listingTitle=listing.title providerDisplayName=provider.display-name}}</p>
                {{/eq}}{{/each}}
                <p style="font-size:16px;line-height:1.4;margin:16px 0;color:#484848">{{t "BookingAcceptedRequest.BookingBreakdown" "Your card has been charged for {amount,number,::.00} {currency}. Here's the booking breakdown." amount=payin-total.amount currency=payin-total.currency}}</p>
                <table style="color:#484848;font-size:16px;line-height:1.4;background-color:#FFF;padding:8px 24px;border-radius:8px;border:1px solid;border-color:#E1E1E1;margin:24px 0" align="center" border="0" cellPadding="0" cellSpacing="0" role="presentation" width="100%">
                  <tbody>
                    <tr>
                      <td>
                      {{#if protected-data.priceVariantName}}
                        <table align="center" border="0" cellPadding="0" cellSpacing="0" role="presentation" width="100%">
                          <tbody>
                            <tr>
                              <td>
                                <td>
                                  <p style="font-size:16px;line-height:1.4;margin:16px 0;color:#484848;margin-bottom:1px">{{protected-data.priceVariantName}}</p>
                                </td>
                              </td>
                            </tr>
                          </tbody>
                        </table>
                        <hr style="width:100%;border:none;border-top:1px solid #eaeaea;border-color:#E1E1E1;margin:20px 0" />
                        <table align="center" border="0" cellPadding="0" cellSpacing="0" role="presentation" width="100%">
                          <tbody>
                            <tr>
                              <td>
                                <td>
                                  <p style="font-size:16px;line-height:1.4;margin:16px 0;color:#484848;margin-top:1px;margin-bottom:1px">{{t "BookingAcceptedRequest.Start" "Start"}}</p>
                                </td>
                                <td style="text-align:right">
                                  <p style="font-size:16px;line-height:1.4;margin:16px 0;color:#484848;margin-top:1px;margin-bottom:1px">{{t "BookingAcceptedRequest.End" "End"}}</p>
                                </td>
                              </td>
                            </tr>
                          </tbody>
                        </table>
                      {{else}}
                        <table align="center" border="0" cellPadding="0" cellSpacing="0" role="presentation" width="100%">
                          <tbody>
                            <tr>
                              <td>
                                <td>
                                  <p style="font-size:16px;line-height:1.4;margin:16px 0;color:#484848;margin-bottom:1px">{{t "BookingAcceptedRequest.Start" "Start"}}</p>
                                </td>
                                <td style="text-align:right">
                                  <p style="font-size:16px;line-height:1.4;margin:16px 0;color:#484848;margin-bottom:1px">{{t "BookingAcceptedRequest.End" "End"}}</p>
                                </td>
                              </td>
                            </tr>
                          </tbody>
                        </table>
                      {{/if}}
                      {{#each tx-line-items}}{{#eq "line-item/hour" code}}
                        <table align="center" border="0" cellPadding="0" cellSpacing="0" role="presentation" width="100%">
                          <tbody>
                            <tr>
                              <td>
                                <td>
                                  <p style="font-size:16px;line-height:1.4;margin:16px 0;color:#484848;font-weight:700;margin-top:1px;margin-bottom:1px">{{> format-day-time date=booking.start}}</p>
                                </td>
                                <td style="text-align:right">
                                  <p style="font-size:16px;line-height:1.4;margin:16px 0;color:#484848;font-weight:700;margin-top:1px;margin-bottom:1px">{{> format-day-time date=booking.end}}</p>
                                </td>
                              </td>
                            </tr>
                          </tbody>
                        </table>
                        <table align="center" border="0" cellPadding="0" cellSpacing="0" role="presentation" width="100%">
                          <tbody>
                            <tr>
                              <td>
                                <td>
                                  <p style="font-size:16px;line-height:1.4;margin:16px 0;color:#484848;font-weight:700;margin-top:1px;margin-bottom:1px">{{> format-month-date date=booking.start}}</p>
                                </td>
                                <td style="text-align:right">
                                  <p style="font-size:16px;line-height:1.4;margin:16px 0;color:#484848;font-weight:700;margin-top:1px;margin-bottom:1px">{{> format-month-date date=booking.end}}</p>
                                </td>
                              </td>
                            </tr>
                          </tbody>
                        </table>
                        {{/eq}}{{#eq "line-item/day" code}}
                        <table align="center" border="0" cellPadding="0" cellSpacing="0" role="presentation" width="100%">
                          <tbody>
                            <tr>
                              <td>
                                <td>
                                  <p style="font-size:16px;line-height:1.4;margin:16px 0;color:#484848;font-weight:700;margin-top:1px;margin-bottom:1px">{{> format-day date=booking.start}}</p>
                                </td>
                                <td style="text-align:right">
                                  <p style="font-size:16px;line-height:1.4;margin:16px 0;color:#484848;font-weight:700;margin-top:1px;margin-bottom:1px">{{> format-day-before date=booking.end}}</p>
                                </td>
                              </td>
                            </tr>
                          </tbody>
                        </table>
                        <table align="center" border="0" cellPadding="0" cellSpacing="0" role="presentation" width="100%">
                          <tbody>
                            <tr>
                              <td>
                                <td>
                                  <p style="font-size:16px;line-height:1.4;margin:16px 0;color:#484848;font-weight:700;margin-top:1px;margin-bottom:1px">{{> format-month-date date=booking.start}}</p>
                                </td>
                                <td style="text-align:right">
                                  <p style="font-size:16px;line-height:1.4;margin:16px 0;color:#484848;font-weight:700;margin-top:1px;margin-bottom:1px">{{> format-month-date-day-before date=booking.end}}</p>
                                </td>
                              </td>
                            </tr>
                          </tbody>
                        </table>
                        {{/eq}}{{#eq "line-item/night" code}}
                        <table align="center" border="0" cellPadding="0" cellSpacing="0" role="presentation" width="100%">
                          <tbody>
                            <tr>
                              <td>
                                <td>
                                  <p style="font-size:16px;line-height:1.4;margin:16px 0;color:#484848;font-weight:700;margin-top:1px;margin-bottom:1px">{{> format-day date=booking.start}}</p>
                                </td>
                                <td style="text-align:right">
                                  <p style="font-size:16px;line-height:1.4;margin:16px 0;color:#484848;font-weight:700;margin-top:1px;margin-bottom:1px">{{> format-day date=booking.end}}</p>
                                </td>
                              </td>
                            </tr>
                          </tbody>
                        </table>
                        <table align="center" border="0" cellPadding="0" cellSpacing="0" role="presentation" width="100%">
                          <tbody>
                            <tr>
                              <td>
                                <td>
                                  <p style="font-size:16px;line-height:1.4;margin:16px 0;color:#484848;font-weight:700;margin-top:1px;margin-bottom:1px">{{> format-month-date date=booking.start}}</p>
                                </td>
                                <td style="text-align:right">
                                  <p style="font-size:16px;line-height:1.4;margin:16px 0;color:#484848;font-weight:700;margin-top:1px;margin-bottom:1px">{{> format-month-date date=booking.end}}</p>
                                </td>
                              </td>
                            </tr>
                          </tbody>
                        </table>
                        {{/eq}}
                        {{#eq "line-item/fixed" code}}
                        <table align="center" border="0" cellPadding="0" cellSpacing="0" role="presentation" width="100%">
                          <tbody>
                            <tr>
                              <td>
                                <td>
                                  <p style="font-size:16px;line-height:1.4;margin:16px 0;color:#484848;font-weight:700;margin-top:1px;margin-bottom:1px">{{> format-day-time date=booking.start}}</p>
                                </td>
                                <td style="text-align:right">
                                  <p style="font-size:16px;line-height:1.4;margin:16px 0;color:#484848;font-weight:700;margin-top:1px;margin-bottom:1px">{{> format-day-time date=booking.end}}</p>
                                </td>
                              </td>
                            </tr>
                          </tbody>
                        </table>
                        <table align="center" border="0" cellPadding="0" cellSpacing="0" role="presentation" width="100%">
                          <tbody>
                            <tr>
                              <td>
                                <td>
                                  <p style="font-size:16px;line-height:1.4;margin:16px 0;color:#484848;font-weight:700;margin-top:1px;margin-bottom:1px">{{> format-month-date date=booking.start}}</p>
                                </td>
                                <td style="text-align:right">
                                  <p style="font-size:16px;line-height:1.4;margin:16px 0;color:#484848;font-weight:700;margin-top:1px;margin-bottom:1px">{{> format-month-date date=booking.end}}</p>
                                </td>
                              </td>
                            </tr>
                          </tbody>
                        </table>
                        {{/eq}} {{/each}}
                        {{#each tx-line-items}}{{#contains include-for "customer"}}{{#eq "line-item/hour" code}}{{#if seats}}
                        <table align="center" border="0" cellPadding="0" cellSpacing="0" role="presentation" width="100%">
                          <tbody>
                            <tr>
                              <td>
                                <td>
<<<<<<< HEAD
                                  <p style="font-size:16px;line-height:1.4;margin:16px 0;color:#484848">{{t "BookingAcceptedRequest.PriceBreakdownHourly" "{amount,number,::.00} {currency} x {multiplier, number} {multiplier, plural, one {hour} other {hours}}" amount=unit-price.amount currency=unit-price.currency multiplier=units}}</p>
                                  <p style="font-size:16px;line-height:1.4;margin:16px 0;color:#484848">{{t "BookingAcceptedRequest.SeatsQuantity" "Seats x {multiplier, number}" multiplier=seats}}</p>

=======
                                  <p style="font-size:16px;line-height:1.4;margin:16px 0;color:#484848">{{t "BookingAcceptedRequest.PriceBreakdownHourlyWithSeats" "{amount, number, ::.00} {currency} × {multiplier, number} {multiplier, plural, one {hour} other {hours}} x {seats, number} {seats, plural, one {seat} other {seats}}" amount=unit-price.amount currency=unit-price.currency multiplier=units seats=seats}}</p>
>>>>>>> 496a9d83
                                </td>
                                <td style="text-align:right">
                                  <p style="font-size:16px;line-height:1.4;margin:16px 0;color:#484848">{{> format-money money=line-total}}</p>
                                </td>
                              </td>
                            </tr>
                          </tbody>
                        </table>
                        {{else}}
                        <table align="center" border="0" cellPadding="0" cellSpacing="0" role="presentation" width="100%">
                          <tbody>
                            <tr>
                              <td>
                                <td>
                                  <p style="font-size:16px;line-height:1.4;margin:16px 0;color:#484848">{{t "BookingAcceptedRequest.PriceBreakdownHourly" "{amount,number,::.00} {currency} x {multiplier, number} {multiplier, plural, one {hour} other {hours}}" amount=unit-price.amount currency=unit-price.currency multiplier=quantity}}</p>
                                </td>
                                <td style="text-align:right">
                                  <p style="font-size:16px;line-height:1.4;margin:16px 0;color:#484848">{{> format-money money=line-total}}</p>
                                </td>
                              </td>
                            </tr>
                          </tbody>
                        </table>
                        {{/if}}{{/eq}}{{#eq "line-item/day" code}}{{#if seats}}
                        <table align="center" border="0" cellPadding="0" cellSpacing="0" role="presentation" width="100%">
                          <tbody>
                            <tr>
                              <td>
                                <td>
                                  <p style="font-size:16px;line-height:1.4;margin:16px 0;color:#484848">{{t "BookingAcceptedRequest.PriceBreakdownDaily" "{amount,number,::.00} {currency} x {multiplier, number} {multiplier, plural, one {day} other {days}}" amount=unit-price.amount currency=unit-price.currency multiplier=units}}</p>
                                  <p style="font-size:16px;line-height:1.4;margin:16px 0;color:#484848">{{t "BookingAcceptedRequest.SeatsQuantity" "Seats x {multiplier, number}" multiplier=seats}}</p>
                                </td>
                                <td style="text-align:right">
                                  <p style="font-size:16px;line-height:1.4;margin:16px 0;color:#484848">{{> format-money money=line-total}}</p>
                                </td>
                              </td>
                            </tr>
                          </tbody>
                        </table>
                        {{else}}
                        <table align="center" border="0" cellPadding="0" cellSpacing="0" role="presentation" width="100%">
                          <tbody>
                            <tr>
                              <td>
                                <td>
                                  <p style="font-size:16px;line-height:1.4;margin:16px 0;color:#484848">{{t "BookingAcceptedRequest.PriceBreakdownDaily" "{amount,number,::.00} {currency} x {multiplier, number} {multiplier, plural, one {day} other {days}}" amount=unit-price.amount currency=unit-price.currency multiplier=quantity}}</p>
                                </td>
                                <td style="text-align:right">
                                  <p style="font-size:16px;line-height:1.4;margin:16px 0;color:#484848">{{> format-money money=line-total}}</p>
                                </td>
                              </td>
                            </tr>
                          </tbody>
                        </table>
                        {{/if}}{{/eq}}{{#eq "line-item/night" code}}{{#if seats}}
                        <table align="center" border="0" cellPadding="0" cellSpacing="0" role="presentation" width="100%">
                          <tbody>
                            <tr>
                              <td>
                                <td>
                                  <p style="font-size:16px;line-height:1.4;margin:16px 0;color:#484848">{{t "BookingAcceptedRequest.PriceBreakdownNightly" "{amount,number,::.00} {currency} x {multiplier, number} {multiplier, plural, one {night} other {nights}}" amount=unit-price.amount currency=unit-price.currency multiplier=units}}</p>
                                  <p style="font-size:16px;line-height:1.4;margin:16px 0;color:#484848">{{t "BookingAcceptedRequest.SeatsQuantity" "Seats x {multiplier, number}" multiplier=seats}}</p>
                                </td>
                                <td style="text-align:right">
                                  <p style="font-size:16px;line-height:1.4;margin:16px 0;color:#484848">{{> format-money money=line-total}}</p>
                                </td>
                              </td>
                            </tr>
                          </tbody>
                        </table>
                        {{else}}
                        <table align="center" border="0" cellPadding="0" cellSpacing="0" role="presentation" width="100%">
                          <tbody>
                            <tr>
                              <td>
                                <td>
                                  <p style="font-size:16px;line-height:1.4;margin:16px 0;color:#484848">{{t "BookingAcceptedRequest.PriceBreakdownNightly" "{amount,number,::.00} {currency} x {multiplier, number} {multiplier, plural, one {night} other {nights}}" amount=unit-price.amount currency=unit-price.currency multiplier=quantity}}</p>
                                </td>
                                <td style="text-align:right">
                                  <p style="font-size:16px;line-height:1.4;margin:16px 0;color:#484848">{{> format-money money=line-total}}</p>
                                </td>
                              </td>
                            </tr>
                          </tbody>
                        </table>
                        {{/if}}{{/eq}}{{#eq "line-item/fixed" code}}{{#if seats}}
                        <table align="center" border="0" cellPadding="0" cellSpacing="0" role="presentation" width="100%">
                          <tbody>
                            <tr>
                              <td>
                                <td>
                                  <p style="font-size:16px;line-height:1.4;margin:16px 0;color:#484848;margin-bottom:1px">{{t "BookingAcceptedRequest.PriceBreakdownFixedWithSeats" "{amount, number, ::.00} {currency} × {seats, number} {seats, plural, one {seat} other {seats}}" amount=unit-price.amount currency=unit-price.currency seats=seats}}</p>
                                </td>
                                <td style="text-align:right">
                                  <p style="font-size:16px;line-height:1.4;margin:16px 0;color:#484848;margin-bottom:1px">{{> format-money money=line-total}}</p>
                                </td>
                              </td>
                            </tr>
                          </tbody>
                        </table>
                        {{else}}
                        <table align="center" border="0" cellPadding="0" cellSpacing="0" role="presentation" width="100%">
                          <tbody>
                            <tr>
                              <td>
                                <td>
                                  <p style="font-size:16px;line-height:1.4;margin:16px 0;color:#484848;margin-bottom:1px">{{t "BookingAcceptedRequest.PriceBreakdownFixed" "{amount, number, ::.00} {currency}" amount=unit-price.amount currency=unit-price.currency}}</p>
                                </td>
                                <td style="text-align:right">
                                  <p style="font-size:16px;line-height:1.4;margin:16px 0;color:#484848;margin-bottom:1px">{{> format-money money=line-total}}</p>
                                </td>
                              </td>
                            </tr>
                          </tbody>
                        </table>
                        {{/if}}{{/eq}}{{#eq "line-item/customer-commission" code}}
                        <table align="center" border="0" cellPadding="0" cellSpacing="0" role="presentation" width="100%">
                          <tbody>
                            <tr>
                              <td>
                                <td>
                                  <p style="font-size:16px;line-height:1.4;margin:16px 0;color:#484848;margin-top:1px">{{t "BookingAcceptedRequest.MarketplaceFeeLabel" "{marketplaceName} fee" marketplaceName=marketplace.name}}</p>
                                </td>
                                <td style="text-align:right">
                                  <p style="font-size:16px;line-height:1.4;margin:16px 0;color:#484848;margin-top:1px">{{> format-money money=line-total}}</p>
                                </td>
                              </td>
                            </tr>
                          </tbody>
                        </table>
                        {{/eq}}{{/contains}}{{/each}}
                        <hr style="width:100%;border:none;border-top:1px solid #eaeaea;border-color:#E1E1E1;margin:20px 0" />
                        <table align="center" border="0" cellPadding="0" cellSpacing="0" role="presentation" width="100%">
                          <tbody>
                            <tr>
                              <td>
                                <td>
                                  <p style="font-size:16px;line-height:1.4;margin:16px 0;color:#484848;margin-top:1px;font-weight:700">{{t "BookingAcceptedRequest.TotalPrice" "Total price"}}</p>
                                </td>
                                <td style="text-align:right">
                                  <p style="font-size:16px;line-height:1.4;margin:16px 0;color:#484848;margin-top:1px;font-weight:700">{{> format-money money=payin-total}}</p>
                                </td>
                              </td>
                            </tr>
                          </tbody>
                        </table>
                      </td>
                    </tr>
                  </tbody>
                </table>
                <table style="padding:16px 0 0" align="center" border="0" cellPadding="0" cellSpacing="0" role="presentation" width="100%">
                  <tbody>
                    <tr>
                      <td><a href="{{marketplace.url}}/order/{{url-encode id}}/" target="_blank" style="color:#FFF;background-color:{{asset "design/branding.json" "marketplaceColors.notificationPrimaryButton" "#007DF2"}};border-radius:4px;font-size:15px;text-decoration:none;text-align:center;display:inline-block;min-width:210px;padding:0px 0px;line-height:100%;max-width:100%"><span><!--[if mso]><i style="letter-spacing: undefinedpx;mso-font-width:-100%;mso-text-raise:0" hidden>&nbsp;</i><![endif]--></span><span style="color:#FFF;background-color:{{asset "design/branding.json" "marketplaceColors.notificationPrimaryButton" "#007DF2"}};border-radius:4px;font-size:15px;text-decoration:none;text-align:center;display:inline-block;min-width:210px;padding:16px 32px;max-width:100%;line-height:120%;text-transform:none;mso-padding-alt:0px;mso-text-raise:0">{{t "BookingAcceptedRequest.Cta" "View order details"}}</span><span><!--[if mso]><i style="letter-spacing: undefinedpx;mso-font-width:-100%" hidden>&nbsp;</i><![endif]--></span></a>
                        <div>
                          <p style="font-size:14px;line-height:1.5;margin:16px 0;color:#484848">{{t "TransactionEmails.AccessibleLinkText" "Can't click the button? Here's a link for your convenience:"}} <a target="_blank" style="color:{{asset "design/branding.json" "marketplaceColors.notificationPrimaryButton" "#007DF2"}};text-decoration:none" href="{{marketplace.url}}/order/{{url-encode id}}/">{{marketplace.url}}/order/{{url-encode id}}/</a></p>
                        </div>
                      </td>
                    </tr>
                  </tbody>
                </table>
                {{/with}}
                <div>
                  <hr style="width:100%;border:none;border-top:1px solid #eaeaea;border-color:#E1E1E1;margin:20px 0" />
                  <p style="font-size:12px;line-height:15px;margin:0 auto;color:#b7b7b7;text-align:left;margin-bottom:50px">{{t "TransactionEmails.MembershipParagraph" "You're a member of {marketplaceName}. If you no longer want to receive these emails, please contact {marketplaceName} team." marketplaceName=marketplace.name }}</p>
                </div>
              </td>
            </tr>
          </table>
        </td>
      </tr>
    </tbody>
  </table>
</html><|MERGE_RESOLUTION|>--- conflicted
+++ resolved
@@ -203,13 +203,7 @@
                             <tr>
                               <td>
                                 <td>
-<<<<<<< HEAD
-                                  <p style="font-size:16px;line-height:1.4;margin:16px 0;color:#484848">{{t "BookingAcceptedRequest.PriceBreakdownHourly" "{amount,number,::.00} {currency} x {multiplier, number} {multiplier, plural, one {hour} other {hours}}" amount=unit-price.amount currency=unit-price.currency multiplier=units}}</p>
-                                  <p style="font-size:16px;line-height:1.4;margin:16px 0;color:#484848">{{t "BookingAcceptedRequest.SeatsQuantity" "Seats x {multiplier, number}" multiplier=seats}}</p>
-
-=======
                                   <p style="font-size:16px;line-height:1.4;margin:16px 0;color:#484848">{{t "BookingAcceptedRequest.PriceBreakdownHourlyWithSeats" "{amount, number, ::.00} {currency} × {multiplier, number} {multiplier, plural, one {hour} other {hours}} x {seats, number} {seats, plural, one {seat} other {seats}}" amount=unit-price.amount currency=unit-price.currency multiplier=units seats=seats}}</p>
->>>>>>> 496a9d83
                                 </td>
                                 <td style="text-align:right">
                                   <p style="font-size:16px;line-height:1.4;margin:16px 0;color:#484848">{{> format-money money=line-total}}</p>
