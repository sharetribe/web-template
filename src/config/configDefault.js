--- conflicted
+++ resolved
@@ -18,35 +18,16 @@
   // Marketplace currency.
   // The currency used in the Marketplace must be in ISO 4217 currency code. For example USD, EUR, CAD, AUD, etc. The default value is USD.
   // It should match one of the currencies listed in currencySettings.js
-<<<<<<< HEAD
-  currency: 'ARS',
+  currency: 'USD',
 
   // Listing minimum price in currency sub units, e.g. cents.
   // 0 means no restriction to the price
   // Note 1: hosted configs overwrite this
   // Note 2: Stripe does have minimum fee that depends on country, currency, etc.
-  listingMinimumPriceSubUnits: 0,
+  listingMinimumPriceSubUnits: 500,
 
   // Marketplace name is needed for microcopy and in meta tags (bots and social media sharing reads those)
-  marketplaceName: 'Rundo',
-=======
-  // Note: The currency comes from localization asset nowadays by default.
-  //       To use this built-in configuration, you need to remove the overwrite from configHelper.js (mergeCurrency func)
-  currency: 'USD',
-
-  // Listing minimum price in currency sub units, e.g. cents.
-  // By default, always try to take the value of listingMinimumPriceSubUnits from the transaction-size.json asset.
-  // - If there is no value, we use the value set on this file for listingMinimumPriceSubUnits
-  // - If the value is 0, we use the value set on this file for listingMinimumPriceSubUnits
-  //   This is due to backward compatibility
-  // Note 1: 0 means no restriction to the price (Currently, Console won't show it.)
-  // Note 2: To use only this built-in configuration, you need to remove the overwrite from configHelper.js (mergeConfig func)
-  // Note 3: Stripe does have a minimum fee that depends on country, currency, etc!
-  listingMinimumPriceSubUnits: 500,
-
-  // Marketplace name is needed for microcopy (aka marketplace texts) and in meta tags (bots and social media sharing reads those)
-  marketplaceName: process.env.REACT_APP_MARKETPLACE_NAME || 'Biketribe',
->>>>>>> 25837d15
+  marketplaceName: 'Biketribe',
 
   // Modify Stripe configuration in configStripe.js
   // - picks REACT_APP_STRIPE_PUBLISHABLE_KEY from environment variables
