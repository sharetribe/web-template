import React, { Component } from 'react';
import { arrayOf, bool, func, node, object, oneOf, string } from 'prop-types';
import classNames from 'classnames';

import { FormattedMessage, injectIntl, intlShape } from '../../../util/reactIntl';
import { displayPrice } from '../../../util/configHelpers';
import { propTypes } from '../../../util/types';
import { userDisplayNameAsString } from '../../../util/data';
import { isMobileSafari } from '../../../util/userAgent';
import { createSlug } from '../../../util/urlHelpers';

import { AvatarLarge, NamedLink, UserDisplayName } from '../../../components';

import { stateDataShape } from '../TransactionPage.stateData';
import SendMessageForm from '../SendMessageForm/SendMessageForm';

// These are internal components that make this file more readable.
import BreakdownMaybe from './BreakdownMaybe';
import DetailCardHeadingsMaybe from './DetailCardHeadingsMaybe';
import DetailCardImage from './DetailCardImage';
import DeliveryInfoMaybe from './DeliveryInfoMaybe';
import BookingLocationMaybe from './BookingLocationMaybe';
import InquiryMessageMaybe from './InquiryMessageMaybe';
import FeedSection from './FeedSection';
import ActionButtonsMaybe from './ActionButtonsMaybe';
import DiminishedActionButtonMaybe from './DiminishedActionButtonMaybe';
import PanelHeading from './PanelHeading';

import css from './TransactionPanel.module.css';

// Helper function to get display names for different roles
const displayNames = (currentUser, provider, customer, intl) => {
  const authorDisplayName = <UserDisplayName user={provider} intl={intl} />;
  const customerDisplayName = <UserDisplayName user={customer} intl={intl} />;

  let otherUserDisplayName = '';
  let otherUserDisplayNameString = '';
  const currentUserIsCustomer =
    currentUser.id && customer?.id && currentUser.id.uuid === customer?.id?.uuid;
  const currentUserIsProvider =
    currentUser.id && provider?.id && currentUser.id.uuid === provider?.id?.uuid;

  if (currentUserIsCustomer) {
    otherUserDisplayName = authorDisplayName;
    otherUserDisplayNameString = userDisplayNameAsString(provider, '');
  } else if (currentUserIsProvider) {
    otherUserDisplayName = customerDisplayName;
    otherUserDisplayNameString = userDisplayNameAsString(customer, '');
  }

  return {
    authorDisplayName,
    customerDisplayName,
    otherUserDisplayName,
    otherUserDisplayNameString,
  };
};

export class TransactionPanelComponent extends Component {
  constructor(props) {
    super(props);
    this.state = {
      sendMessageFormFocused: false,
    };
    this.isMobSaf = false;
    this.sendMessageFormName = 'TransactionPanel.SendMessageForm';

    this.onSendMessageFormFocus = this.onSendMessageFormFocus.bind(this);
    this.onSendMessageFormBlur = this.onSendMessageFormBlur.bind(this);
    this.onMessageSubmit = this.onMessageSubmit.bind(this);
    this.scrollToMessage = this.scrollToMessage.bind(this);
  }

  componentDidMount() {
    this.isMobSaf = isMobileSafari();
  }

  onSendMessageFormFocus() {
    this.setState({ sendMessageFormFocused: true });
    if (this.isMobSaf) {
      // Scroll to bottom
      window.scroll({ top: document.body.scrollHeight, left: 0, behavior: 'smooth' });
    }
  }

  onSendMessageFormBlur() {
    this.setState({ sendMessageFormFocused: false });
  }

  onMessageSubmit(values, form) {
    const message = values.message ? values.message.trim() : null;
    const { transactionId, onSendMessage, config } = this.props;

    if (!message) {
      return;
    }
    onSendMessage(transactionId, message, config)
      .then(messageId => {
        form.reset();
        this.scrollToMessage(messageId);
      })
      .catch(e => {
        // Ignore, Redux handles the error
      });
  }

  scrollToMessage(messageId) {
    const selector = `#msg-${messageId.uuid}`;
    const el = document.querySelector(selector);
    if (el) {
      el.scrollIntoView({
        block: 'start',
        behavior: 'smooth',
      });
    }
  }

  render() {
    const {
      rootClassName,
      className,
      currentUser,
      transactionRole,
      listing,
      customer,
      provider,
      hasTransitions,
      protectedData,
      messages,
      initialMessageFailed,
      savePaymentMethodFailed,
      fetchMessagesError,
      sendMessageInProgress,
      sendMessageError,
      onOpenDisputeModal,
      intl,
      stateData,
      showBookingLocation,
      activityFeed,
      isInquiryProcess,
      orderBreakdown,
      orderPanel,
      config,
    } = this.props;

    const isCustomer = transactionRole === 'customer';
    const isProvider = transactionRole === 'provider';

    const listingDeleted = !!listing?.attributes?.deleted;
    const isCustomerBanned = !!customer?.attributes?.banned;
    const isCustomerDeleted = !!customer?.attributes?.deleted;
    const isProviderBanned = !!provider?.attributes?.banned;
    const isProviderDeleted = !!provider?.attributes?.deleted;

    const { authorDisplayName, customerDisplayName, otherUserDisplayNameString } = displayNames(
      currentUser,
      provider,
      customer,
      intl
    );

    const deletedListingTitle = intl.formatMessage({
      id: 'TransactionPanel.deletedListingTitle',
    });

    const listingTitle = listingDeleted ? deletedListingTitle : listing?.attributes?.title;
    const firstImage = listing?.images?.length > 0 ? listing?.images[0] : null;

    const actionButtons = (
      <ActionButtonsMaybe
        showButtons={stateData.showActionButtons}
        primaryButtonProps={stateData?.primaryButtonProps}
        secondaryButtonProps={stateData?.secondaryButtonProps}
        isListingDeleted={listingDeleted}
        isProvider={isProvider}
      />
    );

    const listingType = listing?.attributes?.publicData?.listingType;
    const listingTypeConfigs = config.listing.listingTypes;
    const listingTypeConfig = listingTypeConfigs.find(conf => conf.listingType === listingType);
    const showPrice = isInquiryProcess && displayPrice(listingTypeConfig);

    const showSendMessageForm =
      !isCustomerBanned && !isCustomerDeleted && !isProviderBanned && !isProviderDeleted;

    const deliveryMethod = protectedData?.deliveryMethod || 'none';

    const classes = classNames(rootClassName || css.root, className);

    return (
      <div className={classes}>
        <div className={css.container}>
          <div className={css.txInfo}>
            <DetailCardImage
              rootClassName={css.imageWrapperMobile}
              avatarWrapperClassName={css.avatarWrapperMobile}
              listingTitle={listingTitle}
              image={firstImage}
              provider={provider}
              isCustomer={isCustomer}
              listingImageConfig={config.layout.listingImage}
            />
            {isProvider ? (
              <div className={css.avatarWrapperProviderDesktop}>
                <AvatarLarge user={customer} className={css.avatarDesktop} />
              </div>
            ) : null}

            <PanelHeading
              processName={stateData.processName}
              processState={stateData.processState}
              showExtraInfo={stateData.showExtraInfo}
              showPriceOnMobile={showPrice}
              price={listing?.attributes?.price}
              intl={intl}
              deliveryMethod={deliveryMethod}
              isPendingPayment={!!stateData.isPendingPayment}
              transactionRole={transactionRole}
              providerName={authorDisplayName}
              customerName={customerDisplayName}
              isCustomerBanned={isCustomerBanned}
              listingId={listing?.id?.uuid}
              listingTitle={listingTitle}
              listingDeleted={listingDeleted}
            />

            <InquiryMessageMaybe
              protectedData={protectedData}
              showInquiryMessage={isInquiryProcess}
              isCustomer={isCustomer}
            />

            {!isInquiryProcess ? (
              <div className={css.orderDetails}>
                <div className={css.orderDetailsMobileSection}>
                  <BreakdownMaybe
                    orderBreakdown={orderBreakdown}
                    processName={stateData.processName}
                  />
                  <DiminishedActionButtonMaybe
                    showDispute={stateData.showDispute}
                    onOpenDisputeModal={onOpenDisputeModal}
                  />
                </div>

                {savePaymentMethodFailed ? (
                  <p className={css.genericError}>
                    <FormattedMessage
                      id="TransactionPanel.savePaymentMethodFailed"
                      values={{
                        paymentMethodsPageLink: (
                          <NamedLink name="PaymentMethodsPage">
                            <FormattedMessage id="TransactionPanel.paymentMethodsPageLink" />
                          </NamedLink>
                        ),
                      }}
                    />
                  </p>
                ) : null}
                <DeliveryInfoMaybe
                  className={css.deliveryInfoSection}
                  protectedData={protectedData}
                  listing={listing}
                  locale={config.localization.locale}
                />
                <BookingLocationMaybe
                  className={css.deliveryInfoSection}
                  listing={listing}
                  showBookingLocation={showBookingLocation}
                />
              </div>
            ) : null}

            <FeedSection
              rootClassName={css.feedContainer}
              hasMessages={messages.length > 0}
              hasTransitions={hasTransitions}
              fetchMessagesError={fetchMessagesError}
              initialMessageFailed={initialMessageFailed}
              activityFeed={activityFeed}
              isConversation={isInquiryProcess}
            />
<<<<<<< HEAD
  {/*           {showSendMessageForm ? (
=======
{/*             {showSendMessageForm ? (
>>>>>>> 43352ef6
              <SendMessageForm
                formId={this.sendMessageFormName}
                rootClassName={css.sendMessageForm}
                messagePlaceholder={intl.formatMessage(
                  { id: 'TransactionPanel.sendMessagePlaceholder' },
                  { name: otherUserDisplayNameString }
                )}
                inProgress={sendMessageInProgress}
                sendMessageError={sendMessageError}
                onFocus={this.onSendMessageFormFocus}
                onBlur={this.onSendMessageFormBlur}
                onSubmit={this.onMessageSubmit}
              />
            ) : (
              <div className={css.sendingMessageNotAllowed}>
                <FormattedMessage id="TransactionPanel.sendingMessageNotAllowed" />
              </div>
            )} */}

{/*             {stateData.showActionButtons ? (
              <>
                <div className={css.mobileActionButtonSpacer}></div>
                <div className={css.mobileActionButtons}>{actionButtons}</div>
              </>
            ) : null} */}
          </div>

          <div className={css.asideDesktop}>
            <div className={css.stickySection}>
              <div className={css.detailCard}>
                <DetailCardImage
                  avatarWrapperClassName={css.avatarWrapperDesktop}
                  listingTitle={listingTitle}
                  image={firstImage}
                  provider={provider}
                  isCustomer={isCustomer}
                  listingImageConfig={config.layout.listingImage}
                />

                <DetailCardHeadingsMaybe
                  showDetailCardHeadings={stateData.showDetailCardHeadings}
                  listingTitle={
                    listingDeleted ? (
                      listingTitle
                    ) : (
                      <NamedLink
                        name="ListingPage"
                        params={{ id: listing.id?.uuid, slug: createSlug(listingTitle) }}
                      >
                        {listingTitle}
                      </NamedLink>
                    )
                  }
                  showPrice={showPrice}
                  price={listing?.attributes?.price}
                  intl={intl}
                />
                {stateData.showOrderPanel ? orderPanel : null}
                <BreakdownMaybe
                  className={css.breakdownContainer}
                  orderBreakdown={orderBreakdown}
                  processName={stateData.processName}
                />

{/*                 {stateData.showActionButtons ? (
                  <div className={css.desktopActionButtons}>{actionButtons}</div>
                ) : null} */}
              </div>
              <DiminishedActionButtonMaybe
                showDispute={stateData.showDispute}
                onOpenDisputeModal={onOpenDisputeModal}
              />
            </div>
          </div>
        </div>
      </div>
    );
  }
}

TransactionPanelComponent.defaultProps = {
  rootClassName: null,
  className: null,
  currentUser: null,
  listing: null,
  customer: null,
  provider: null,
  hasTransitions: false,
  fetchMessagesError: null,
  initialMessageFailed: false,
  savePaymentMethodFailed: false,
  sendMessageError: null,
  sendReviewError: null,
  stateData: {},
  activityFeed: null,
  showBookingLocation: false,
  orderBreakdown: null,
  orderPanel: null,
};

TransactionPanelComponent.propTypes = {
  rootClassName: string,
  className: string,

  currentUser: propTypes.currentUser,
  transactionRole: oneOf(['customer', 'provider']).isRequired,
  listing: propTypes.listing,
  customer: propTypes.user,
  provider: propTypes.user,
  hasTransitions: bool,
  transactionId: propTypes.uuid.isRequired,
  messages: arrayOf(propTypes.message).isRequired,
  initialMessageFailed: bool,
  savePaymentMethodFailed: bool,
  fetchMessagesError: propTypes.error,
  sendMessageInProgress: bool.isRequired,
  sendMessageError: propTypes.error,
  onOpenDisputeModal: func.isRequired,
  onSendMessage: func.isRequired,
  stateData: stateDataShape,
  showBookingLocation: bool,
  activityFeed: node,
  orderBreakdown: node,
  orderPanel: node,
  config: object.isRequired,

  // from injectIntl
  intl: intlShape,
};

const TransactionPanel = injectIntl(TransactionPanelComponent);

export default TransactionPanel;<|MERGE_RESOLUTION|>--- conflicted
+++ resolved
@@ -281,11 +281,7 @@
               activityFeed={activityFeed}
               isConversation={isInquiryProcess}
             />
-<<<<<<< HEAD
-  {/*           {showSendMessageForm ? (
-=======
 {/*             {showSendMessageForm ? (
->>>>>>> 43352ef6
               <SendMessageForm
                 formId={this.sendMessageFormName}
                 rootClassName={css.sendMessageForm}
