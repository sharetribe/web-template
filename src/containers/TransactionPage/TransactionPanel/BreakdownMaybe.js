--- conflicted
+++ resolved
@@ -14,20 +14,15 @@
   if (processState === 'preauthorized-gift' || processState === 'accept-gift') {
     return (
       <div className={classes}>
-<<<<<<< HEAD
+
         <H6 as="h3" className={css.orderBreakdownTitle} style={{ marginBottom: '50px' }}>
-=======
-        <H6 as="h3" className={css.orderBreakdownTitle}>
->>>>>>> 5109bbca
+
           <FormattedMessage
             id="TransactionPanel.preauthorizedGift.paidWithBuonoTitle"
             defaultMessage="Pagato con Gift Card"
           />
         </H6>
-<<<<<<< HEAD
-=======
-        <hr className={css.totalDivider} />
->>>>>>> 5109bbca
+
       </div>
     );
   }
@@ -51,14 +46,10 @@
   if (processState === 'accepted-gift') {
     return (
       <div className={classes}>
-<<<<<<< HEAD
+
         <H6 as="h3" className={css.orderBreakdownTitle} style={{ marginBottom: '50px' }}>
           "Pagato con Gift dard"
-=======
-        <H6 as="h3" className={css.orderBreakdownTitle}>
-          <FormattedMessage id={`TransactionPanel.${processName}.orderBreakdownTitle`} />
-          "Pagato con Gift Car"
->>>>>>> 5109bbca
+
         </H6>
         <hr className={css.totalDivider} />
       </div>
