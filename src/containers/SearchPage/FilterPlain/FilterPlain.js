import React, { Component } from 'react';
import classNames from 'classnames';

import { FormattedMessage, injectIntl, intlShape } from '../../../util/reactIntl';

import IconPlus from '../IconPlus/IconPlus';
import FilterForm from '../FilterForm/FilterForm';

import css from './FilterPlain.module.css';

/**
 * FilterPlain component
 * TODO: change to functional component
 *
 * @component
 * @param {Object} props
 * @param {string} [props.className] - Custom class that extends the default class for the root element
 * @param {string} [props.rootClassName] - Custom class that overrides the default class for the root element
 * @param {string} [props.plainClassName] - Custom class that extends the default class css.plain
 * @param {string} props.id - The ID
 * @param {Function} props.onSubmit - The function to submit
 * @param {React.Node} props.label - The label
 * @param {React.Node} [props.labelSelection] - The label with active selection
 * @param {React.Node} [props.labelSelectionSeparator] - The label selection separator
 * @param {boolean} props.isSelected - Whether the filter is selected
 * @param {React.Node} props.children - The children
 * @param {Object} [props.initialValues] - The initial values
 * @param {boolean} [props.keepDirtyOnReinitialize] - Whether to keep dirty on reinitialize
 * @param {intlShape} props.intl - The intl object
 * @returns {JSX.Element}
 */
class FilterPlainComponent extends Component {
  constructor(props) {
    super(props);
    this.state = { isOpen: true };

    this.handleChange = this.handleChange.bind(this);
    this.handleClear = this.handleClear.bind(this);
    this.toggleIsOpen = this.toggleIsOpen.bind(this);
  }

  handleChange(values) {
    const { onSubmit } = this.props;
    onSubmit(values);
  }

  handleClear() {
    const { onSubmit, onClear } = this.props;

    if (onClear) {
      onClear();
    }

    onSubmit(null);
  }

  toggleIsOpen() {
    this.setState(prevState => ({ isOpen: !prevState.isOpen }));
  }

  render() {
    const {
      rootClassName,
      className,
      plainClassName,
      id,
      label,
      labelSelection,
      labelSelectionSeparator,
      isSelected,
      children,
      initialValues,
<<<<<<< HEAD
      keepDirtyOnReinitialize,
      noForm,
=======
      keepDirtyOnReinitialize = false,
>>>>>>> f339c194
    } = this.props;
    const classes = classNames(rootClassName || css.root, className);

    return (
      <div className={classes}>
        <div className={css.filterHeader}>
          <button className={css.labelButton} onClick={this.toggleIsOpen}>
            <span className={css.labelButtonContent}>
              <span className={css.labelWrapper}>
                <span className={css.label}>
                  {label}
                  {labelSelection && labelSelectionSeparator ? labelSelectionSeparator : null}
                  {labelSelection ? (
                    <span className={css.labelSelected}>{labelSelection}</span>
                  ) : null}
                </span>
              </span>
              <span className={css.openSign}>
                <IconPlus isOpen={this.state.isOpen} isSelected={isSelected} />
              </span>
            </span>
          </button>
        </div>
        <div
          id={id}
          className={classNames(plainClassName, css.plain, { [css.isOpen]: this.state.isOpen })}
          ref={node => {
            this.filterContent = node;
          }}
        >
          {noForm ? (
            <>{children}</>
          ) : (
            <FilterForm
              id={`${id}.form`}
              liveEdit
              onChange={this.handleChange}
              initialValues={initialValues}
              keepDirtyOnReinitialize={keepDirtyOnReinitialize}
            >
              {children}
            </FilterForm>
          )}
          <button className={css.clearButton} onClick={this.handleClear}>
            <FormattedMessage id={'FilterPlain.clear'} />
          </button>
        </div>
      </div>
    );
  }
}

<<<<<<< HEAD
FilterPlainComponent.defaultProps = {
  rootClassName: null,
  className: null,
  plainClassName: null,
  initialValues: null,
  keepDirtyOnReinitialize: false,
  labelSelection: null,
  labelSelectionSeparator: null,
  noForm: false,
};

FilterPlainComponent.propTypes = {
  rootClassName: string,
  className: string,
  plainClassName: string,
  id: string.isRequired,
  onSubmit: func.isRequired,
  label: node.isRequired,
  labelSelection: node,
  labelSelectionSeparator: node,
  isSelected: bool.isRequired,
  children: node.isRequired,
  initialValues: object,
  keepDirtyOnReinitialize: bool,
  noForm: bool,

  // form injectIntl
  intl: intlShape.isRequired,
};

=======
>>>>>>> f339c194
const FilterPlain = injectIntl(FilterPlainComponent);

export default FilterPlain;<|MERGE_RESOLUTION|>--- conflicted
+++ resolved
@@ -70,12 +70,8 @@
       isSelected,
       children,
       initialValues,
-<<<<<<< HEAD
-      keepDirtyOnReinitialize,
+      keepDirtyOnReinitialize = false,
       noForm,
-=======
-      keepDirtyOnReinitialize = false,
->>>>>>> f339c194
     } = this.props;
     const classes = classNames(rootClassName || css.root, className);
 
@@ -128,39 +124,6 @@
   }
 }
 
-<<<<<<< HEAD
-FilterPlainComponent.defaultProps = {
-  rootClassName: null,
-  className: null,
-  plainClassName: null,
-  initialValues: null,
-  keepDirtyOnReinitialize: false,
-  labelSelection: null,
-  labelSelectionSeparator: null,
-  noForm: false,
-};
-
-FilterPlainComponent.propTypes = {
-  rootClassName: string,
-  className: string,
-  plainClassName: string,
-  id: string.isRequired,
-  onSubmit: func.isRequired,
-  label: node.isRequired,
-  labelSelection: node,
-  labelSelectionSeparator: node,
-  isSelected: bool.isRequired,
-  children: node.isRequired,
-  initialValues: object,
-  keepDirtyOnReinitialize: bool,
-  noForm: bool,
-
-  // form injectIntl
-  intl: intlShape.isRequired,
-};
-
-=======
->>>>>>> f339c194
 const FilterPlain = injectIntl(FilterPlainComponent);
 
 export default FilterPlain;