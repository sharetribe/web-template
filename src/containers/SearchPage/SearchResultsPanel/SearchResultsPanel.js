--- conflicted
+++ resolved
@@ -33,14 +33,11 @@
     search,
     setActiveListing,
     isMapVariant = true,
-<<<<<<< HEAD
     gridLayout = GRID_STYLE_MASONRY,
     currentUserFavorites,
     onUpdateFavorites,
     onFetchCurrentUser,
-=======
     listingTypeParam,
->>>>>>> 9f10ccb4
   } = props;
   const history = useHistory();
   const location = useLocation();
