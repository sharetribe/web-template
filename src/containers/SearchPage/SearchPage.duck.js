import { storableError } from '../../util/errors';
import { convertUnitToSubUnit, unitDivisor } from '../../util/currency';
import {
  parseDateFromISO8601,
  getExclusiveEndDate,
  addTime,
  subtractTime,
  daysBetween,
  getStartOf,
} from '../../util/dates';
import { createImageVariantConfig } from '../../util/sdkLoader';
import { isOriginInUse, isStockInUse } from '../../util/search';
import { parse } from '../../util/urlHelpers';
import { addMarketplaceEntities } from '../../ducks/marketplaceData.duck';

// Pagination page size might need to be dynamic on responsive page layouts
// Current design has max 3 columns 12 is divisible by 2 and 3
// So, there's enough cards to fill all columns on full pagination pages
const RESULT_PAGE_SIZE = 24;

// ================ Action types ================ //

export const SEARCH_LISTINGS_REQUEST = 'app/SearchPage/SEARCH_LISTINGS_REQUEST';
export const SEARCH_LISTINGS_SUCCESS = 'app/SearchPage/SEARCH_LISTINGS_SUCCESS';
export const SEARCH_LISTINGS_ERROR = 'app/SearchPage/SEARCH_LISTINGS_ERROR';

export const SEARCH_MAP_LISTINGS_REQUEST = 'app/SearchPage/SEARCH_MAP_LISTINGS_REQUEST';
export const SEARCH_MAP_LISTINGS_SUCCESS = 'app/SearchPage/SEARCH_MAP_LISTINGS_SUCCESS';
export const SEARCH_MAP_LISTINGS_ERROR = 'app/SearchPage/SEARCH_MAP_LISTINGS_ERROR';

export const SEARCH_MAP_SET_ACTIVE_LISTING = 'app/SearchPage/SEARCH_MAP_SET_ACTIVE_LISTING';

// ================ Reducer ================ //

const initialState = {
  pagination: null,
  searchParams: null,
  searchInProgress: false,
  searchListingsError: null,
  currentPageResultIds: [],
};

const resultIds = data => data.data.map(l => l.id);

const listingPageReducer = (state = initialState, action = {}) => {
  const { type, payload } = action;
  switch (type) {
    case SEARCH_LISTINGS_REQUEST:
      return {
        ...state,
        searchParams: payload.searchParams,
        searchInProgress: true,
        searchMapListingIds: [],
        searchListingsError: null,
      };
    case SEARCH_LISTINGS_SUCCESS:
      return {
        ...state,
        currentPageResultIds: resultIds(payload.data),
        pagination: payload.data.meta,
        searchInProgress: false,
      };
    case SEARCH_LISTINGS_ERROR:
      // eslint-disable-next-line no-console
      console.error(payload);
      return { ...state, searchInProgress: false, searchListingsError: payload };

    case SEARCH_MAP_SET_ACTIVE_LISTING:
      return {
        ...state,
        activeListingId: payload,
      };
    default:
      return state;
  }
};

export default listingPageReducer;

// ================ Action creators ================ //

export const searchListingsRequest = searchParams => ({
  type: SEARCH_LISTINGS_REQUEST,
  payload: { searchParams },
});

export const searchListingsSuccess = response => ({
  type: SEARCH_LISTINGS_SUCCESS,
  payload: { data: response.data },
});

export const searchListingsError = e => ({
  type: SEARCH_LISTINGS_ERROR,
  error: true,
  payload: e,
});

export const searchListings = (searchParams, config) => (dispatch, getState, sdk) => {
  dispatch(searchListingsRequest(searchParams));

  // SearchPage can enforce listing query to only those listings with valid listingType
  // NOTE: this only works if you have set 'enum' type search schema to listing's public data fields
  //       - listingType
  //       Same setup could be expanded to 2 other extended data fields:
  //       - transactionProcessAlias
  //       - unitType
  //       ...and then turned enforceValidListingType config to true in configListing.js
  // Read More:
  // https://www.sharetribe.com/docs/how-to/manage-search-schemas-with-flex-cli/#adding-listing-search-schemas
  const searchValidListingTypes = listingTypes => {
    return config.listing.enforceValidListingType
      ? {
          pub_listingType: listingTypes.map(l => l.listingType),
          // pub_transactionProcessAlias: listingTypes.map(l => l.transactionType.alias),
          // pub_unitType: listingTypes.map(l => l.transactionType.unitType),
        }
      : {};
  };

  const priceSearchParams = priceParam => {
    const inSubunits = value => convertUnitToSubUnit(value, unitDivisor(config.currency));
    const values = priceParam ? priceParam.split(',') : [];
    return priceParam && values.length === 2
      ? {
          price: [inSubunits(values[0]), inSubunits(values[1]) + 1].join(','),
        }
      : {};
  };

  const datesSearchParams = datesParam => {
    const searchTZ = 'Etc/UTC';
    const datesFilter = config.search.defaultFilters.find(f => f.key === 'dates');
    const values = datesParam ? datesParam.split(',') : [];
    const hasValues = datesFilter && datesParam && values.length === 2;
    const { dateRangeMode, availability } = datesFilter || {};
    const isNightlyMode = dateRangeMode === 'night';
    const isEntireRangeAvailable = availability === 'time-full';

    // SearchPage need to use a single time zone but listings can have different time zones
    // We need to expand/prolong the time window (start & end) to cover other time zones too.
    //
    // NOTE: you might want to consider changing UI so that
    //   1) location is always asked first before date range
    //   2) use some 3rd party service to convert location to time zone (IANA tz name)
    //   3) Make exact dates filtering against that specific time zone
    //   This setup would be better for dates filter,
    //   but it enforces a UX where location is always asked first and therefore configurability
    const getProlongedStart = date => subtractTime(date, 14, 'hours', searchTZ);
    const getProlongedEnd = date => addTime(date, 12, 'hours', searchTZ);

    const startDate = hasValues ? parseDateFromISO8601(values[0], searchTZ) : null;
    const endRaw = hasValues ? parseDateFromISO8601(values[1], searchTZ) : null;
    const endDate =
      hasValues && isNightlyMode
        ? endRaw
        : hasValues
        ? getExclusiveEndDate(endRaw, searchTZ)
        : null;

    const today = getStartOf(new Date(), 'day', searchTZ);
    const possibleStartDate = subtractTime(today, 14, 'hours', searchTZ);
    const hasValidDates =
      hasValues &&
      startDate.getTime() >= possibleStartDate.getTime() &&
      startDate.getTime() <= endDate.getTime();

    const dayCount = isEntireRangeAvailable ? daysBetween(startDate, endDate) : 1;
    const day = 1440;
    const hour = 60;
    // When entire range is required to be available, we count minutes of included date range,
    // but there's a need to subtract one hour due to possibility of daylight saving time.
    // If partial range is needed, then we just make sure that the shortest time unit supported
    // is available within the range.
    // You might want to customize this to match with your time units (e.g. day: 1440 - 60)
    const minDuration = isEntireRangeAvailable ? dayCount * day - hour : hour;
    return hasValidDates
      ? {
          start: getProlongedStart(startDate),
          end: getProlongedEnd(endDate),
          // Availability can be time-full or time-partial.
          // However, due to prolonged time window, we need to use time-partial.
          availability: 'time-partial',
          // minDuration uses minutes
          minDuration,
        }
      : {};
  };

  const { perPage, price, dates, sort, ...rest } = searchParams;
  const priceMaybe = priceSearchParams(price);
  const datesMaybe = datesSearchParams(dates);
  const sortMaybe = sort === config.search.sortConfig.relevanceKey ? {} : { sort };

  const params = {
    ...rest,
    ...priceMaybe,
    ...datesMaybe,
    ...sortMaybe,
    ...searchValidListingTypes(config.listing.listingTypes),
    perPage,
  };

  return sdk.listings
    .query(params)
    .then(response => {
      const listingFields = config?.listing?.listingFields;
      const sanitizeConfig = { listingFields };

      dispatch(addMarketplaceEntities(response, sanitizeConfig));
      dispatch(searchListingsSuccess(response));
      return response;
    })
    .catch(e => {
      dispatch(searchListingsError(storableError(e)));
      throw e;
    });
};

export const setActiveListing = listingId => ({
  type: SEARCH_MAP_SET_ACTIVE_LISTING,
  payload: listingId,
});

export const loadData = (params, search, config) => {
  const queryParams = parse(search, {
    latlng: ['origin'],
    latlngBounds: ['bounds'],
  });

  // Add minStock filter with default value (1), if stock management is in use.
  // This can be overwriten with passed-in query parameters.
  const minStockMaybe = isStockInUse(config) ? { minStock: 1 } : {};
  const { page = 1, address, origin, ...rest } = queryParams;
  const originMaybe = isOriginInUse(config) && origin ? { origin } : {};

  const {
    aspectWidth = 1,
    aspectHeight = 1,
    variantPrefix = 'listing-card',
  } = config.layout.listingImage;
  const aspectRatio = aspectHeight / aspectWidth;

  return searchListings(
    {
      ...minStockMaybe,
      ...rest,
      ...originMaybe,
      page,
      perPage: RESULT_PAGE_SIZE,
      include: ['author', 'images'],
      'fields.listing': [
        'title',
        'geolocation',
        'price',
        'publicData.listingType',
        'publicData.transactionProcessAlias',
        'publicData.unitType',
        // These help rendering of 'purchase' listings,
        // when transitioning from search page to listing page
        'publicData.pickupEnabled',
        'publicData.shippingEnabled',
      ],
      'fields.user': ['profile.displayName', 'profile.abbreviatedName'],
      'fields.image': [
<<<<<<< HEAD
=======
        'variants.scaled-small',
>>>>>>> 905dbaf3
        'variants.scaled-medium',
        `variants.${variantPrefix}`,
        `variants.${variantPrefix}-2x`,
      ],
      ...createImageVariantConfig(`${variantPrefix}`, 400, aspectRatio),
      ...createImageVariantConfig(`${variantPrefix}-2x`, 800, aspectRatio),
      'limit.images': 1,
    },
    config
  );
};<|MERGE_RESOLUTION|>--- conflicted
+++ resolved
@@ -262,10 +262,7 @@
       ],
       'fields.user': ['profile.displayName', 'profile.abbreviatedName'],
       'fields.image': [
-<<<<<<< HEAD
-=======
         'variants.scaled-small',
->>>>>>> 905dbaf3
         'variants.scaled-medium',
         `variants.${variantPrefix}`,
         `variants.${variantPrefix}-2x`,
