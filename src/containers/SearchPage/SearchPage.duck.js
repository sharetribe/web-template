import { createImageVariantConfig } from '../../util/sdkLoader';
import { isErrorUserPendingApproval, isForbiddenError, storableError } from '../../util/errors';
import { convertUnitToSubUnit, unitDivisor } from '../../util/currency';
import {
  parseDateFromISO8601,
  getExclusiveEndDate,
  addTime,
  subtractTime,
  daysBetween,
  getStartOf,
} from '../../util/dates';
import { constructQueryParamName, isOriginInUse, isStockInUse } from '../../util/search';
import { hasPermissionToViewData, isUserAuthorized } from '../../util/userHelpers';
import { parse } from '../../util/urlHelpers';
import { LISTING_TAB_TYPES } from '../../util/types';

import { addMarketplaceEntities } from '../../ducks/marketplaceData.duck';

// Pagination page size might need to be dynamic on responsive page layouts
// Current design has max 3 columns 12 is divisible by 2 and 3
// So, there's enough cards to fill all columns on full pagination pages
const RESULT_PAGE_SIZE = 24;

// ================ Action types ================ //

export const SEARCH_LISTINGS_REQUEST = 'app/SearchPage/SEARCH_LISTINGS_REQUEST';
export const SEARCH_LISTINGS_SUCCESS = 'app/SearchPage/SEARCH_LISTINGS_SUCCESS';
export const SEARCH_LISTINGS_ERROR = 'app/SearchPage/SEARCH_LISTINGS_ERROR';

export const SEARCH_MAP_LISTINGS_REQUEST = 'app/SearchPage/SEARCH_MAP_LISTINGS_REQUEST';
export const SEARCH_MAP_LISTINGS_SUCCESS = 'app/SearchPage/SEARCH_MAP_LISTINGS_SUCCESS';
export const SEARCH_MAP_LISTINGS_ERROR = 'app/SearchPage/SEARCH_MAP_LISTINGS_ERROR';

export const SEARCH_MAP_SET_ACTIVE_LISTING = 'app/SearchPage/SEARCH_MAP_SET_ACTIVE_LISTING';

// ================ Reducer ================ //

const initialState = {
  pagination: null,
  searchParams: null,
  searchInProgress: false,
  searchListingsError: null,
  currentPageResultIds: [],
};

const resultIds = data => {
  const listings = data.data;
  return listings
    .filter(l => !l.attributes.deleted && l.attributes.state === 'published')
    .map(l => l.id);
};

const listingPageReducer = (state = initialState, action = {}) => {
  const { type, payload } = action;
  switch (type) {
    case SEARCH_LISTINGS_REQUEST:
      return {
        ...state,
        searchParams: payload.searchParams,
        searchInProgress: true,
        searchMapListingIds: [],
        searchListingsError: null,
      };
    case SEARCH_LISTINGS_SUCCESS:
      return {
        ...state,
        currentPageResultIds: resultIds(payload.data),
        pagination: payload.data.meta,
        searchInProgress: false,
      };
    case SEARCH_LISTINGS_ERROR:
      // eslint-disable-next-line no-console
      console.error(payload);
      return { ...state, searchInProgress: false, searchListingsError: payload };

    case SEARCH_MAP_SET_ACTIVE_LISTING:
      return {
        ...state,
        activeListingId: payload,
      };
    default:
      return state;
  }
};

export default listingPageReducer;

// ================ Action creators ================ //

export const searchListingsRequest = searchParams => ({
  type: SEARCH_LISTINGS_REQUEST,
  payload: { searchParams },
});

export const searchListingsSuccess = response => ({
  type: SEARCH_LISTINGS_SUCCESS,
  payload: { data: response.data },
});

export const searchListingsError = e => ({
  type: SEARCH_LISTINGS_ERROR,
  error: true,
  payload: e,
});

export const searchListings = (searchParams, config) => (dispatch, getState, sdk) => {
  dispatch(searchListingsRequest(searchParams));

  // SearchPage can enforce listing query to only those listings with valid listingType
  // NOTE: this only works if you have set 'enum' type search schema to listing's public data fields
  //       - listingType
  //       Same setup could be expanded to 2 other extended data fields:
  //       - transactionProcessAlias
  //       - unitType
  //       ...and then turned enforceValidListingType config to true in configListing.js
  // Read More:
  // https://www.sharetribe.com/docs/how-to/manage-search-schemas-with-flex-cli/#adding-listing-search-schemas
<<<<<<< HEAD
  const searchValidListingTypes = listingTypes => {
    const validListingTypes = listingTypes.filter(
      l => l.listingType !== LISTING_TAB_TYPES.PORTFOLIO
    );
    return config.listing.enforceValidListingType
=======
  const searchValidListingTypes = (listingTypes, listingTypePathParam, isListingTypeVariant) => {
    return isListingTypeVariant
      ? {
          pub_listingType: listingTypePathParam,
        }
      : config.listing.enforceValidListingType
>>>>>>> 9f10ccb4
      ? {
          pub_listingType: validListingTypes.map(l => l.listingType),
          // pub_transactionProcessAlias: listingTypes.map(l => l.transactionType.alias),
          // pub_unitType: listingTypes.map(l => l.transactionType.unitType),
        }
      : {};
  };

  const omitInvalidCategoryParams = params => {
    const categoryConfig = config.search.defaultFilters?.find(f => f.schemaType === 'category');
    const categories = config.categoryConfiguration.categories;
    const { key: prefix, scope } = categoryConfig || {};
    const categoryParamPrefix = constructQueryParamName(prefix, scope);

    const validURLParamForCategoryData = (prefix, categories, level, params) => {
      const levelKey = `${categoryParamPrefix}${level}`;
      const levelValue =
        typeof params?.[levelKey] !== 'undefined' ? `${params?.[levelKey]}` : undefined;
      const foundCategory = categories.find(cat => cat.id === levelValue);
      const subcategories = foundCategory?.subcategories || [];
      return foundCategory && subcategories.length > 0
        ? {
            [levelKey]: levelValue,
            ...validURLParamForCategoryData(prefix, subcategories, level + 1, params),
          }
        : foundCategory
        ? { [levelKey]: levelValue }
        : {};
    };

    const categoryKeys = validURLParamForCategoryData(prefix, categories, 1, params);
    const nonCategoryKeys = Object.entries(params).reduce(
      (picked, [k, v]) => (k.startsWith(categoryParamPrefix) ? picked : { ...picked, [k]: v }),
      {}
    );

    return { ...nonCategoryKeys, ...categoryKeys };
  };

  const priceSearchParams = priceParam => {
    const inSubunits = value => convertUnitToSubUnit(value, unitDivisor(config.currency));
    const values = priceParam ? priceParam.split(',') : [];
    return priceParam && values.length === 2
      ? {
          price: [inSubunits(values[0]), inSubunits(values[1]) + 1].join(','),
        }
      : {};
  };

  const datesSearchParams = datesParam => {
    const searchTZ = 'Etc/UTC';
    const datesFilter = config.search.defaultFilters.find(f => f.key === 'dates');
    const values = datesParam ? datesParam.split(',') : [];
    const hasValues = datesFilter && datesParam && values.length === 2;
    const { dateRangeMode, availability } = datesFilter || {};
    const isNightlyMode = dateRangeMode === 'night';
    const isEntireRangeAvailable = availability === 'time-full';

    // SearchPage need to use a single time zone but listings can have different time zones
    // We need to expand/prolong the time window (start & end) to cover other time zones too.
    //
    // NOTE: you might want to consider changing UI so that
    //   1) location is always asked first before date range
    //   2) use some 3rd party service to convert location to time zone (IANA tz name)
    //   3) Make exact dates filtering against that specific time zone
    //   This setup would be better for dates filter,
    //   but it enforces a UX where location is always asked first and therefore configurability
    const getProlongedStart = date => subtractTime(date, 14, 'hours', searchTZ);
    const getProlongedEnd = date => addTime(date, 12, 'hours', searchTZ);

    const startDate = hasValues ? parseDateFromISO8601(values[0], searchTZ) : null;
    const endRaw = hasValues ? parseDateFromISO8601(values[1], searchTZ) : null;
    const endDate =
      hasValues && isNightlyMode
        ? endRaw
        : hasValues
        ? getExclusiveEndDate(endRaw, searchTZ)
        : null;

    const today = getStartOf(new Date(), 'day', searchTZ);
    const possibleStartDate = subtractTime(today, 14, 'hours', searchTZ);
    const hasValidDates =
      hasValues &&
      startDate.getTime() >= possibleStartDate.getTime() &&
      startDate.getTime() <= endDate.getTime();

    const dayCount = isEntireRangeAvailable ? daysBetween(startDate, endDate) : 1;
    const day = 1440;
    const hour = 60;
    // When entire range is required to be available, we count minutes of included date range,
    // but there's a need to subtract one hour due to possibility of daylight saving time.
    // If partial range is needed, then we just make sure that the shortest time unit supported
    // is available within the range.
    // You might want to customize this to match with your time units (e.g. day: 1440 - 60)
    const minDuration = isEntireRangeAvailable ? dayCount * day - hour : hour;
    return hasValidDates
      ? {
          start: getProlongedStart(startDate),
          end: getProlongedEnd(endDate),
          // Availability can be time-full or time-partial.
          // However, due to prolonged time window, we need to use time-partial.
          availability: 'time-partial',
          // minDuration uses minutes
          minDuration,
        }
      : {};
  };

  const stockFilters = datesMaybe => {
    const hasDatesFilterInUse = Object.keys(datesMaybe).length > 0;

    // If dates filter is not in use,
    //   1) Add minStock filter with default value (1)
    //   2) Add relaxed stockMode: "match-undefined"
    // The latter is used to filter out all the listings that explicitly are out of stock,
    // but keeps bookable and inquiry listings.
    return hasDatesFilterInUse ? {} : { minStock: 1, stockMode: 'match-undefined' };
  };

  const seatsSearchParams = (seats, datesMaybe) => {
    const seatsFilter = config.search.defaultFilters.find(f => f.key === 'seats');
    const hasDatesFilterInUse = Object.keys(datesMaybe).length > 0;

    // Seats filter cannot be applied without dates
    return hasDatesFilterInUse && seatsFilter ? { seats } : {};
  };

  const {
    perPage,
    price,
    dates,
    seats,
    sort,
    mapSearch,
    listingTypePathParam,
    isListingTypeVariant,
    ...restOfParams
  } = searchParams;
  const priceMaybe = priceSearchParams(price);
  const datesMaybe = datesSearchParams(dates);
  const stockMaybe = stockFilters(datesMaybe);
  const seatsMaybe = seatsSearchParams(seats, datesMaybe);
  const creativeDefaultSort = '-createdAt';
  const creativeSearch = restOfParams?.['pub_categoryLevel1'] === 'creatives';
  const withKeywordSearch = !!restOfParams?.['keywords'];
  const sortByRelevance =
    sort === config.search.sortConfig.relevanceKey || (!sort && withKeywordSearch);
  const sortMaybe = sortByRelevance
    ? {}
    : creativeSearch
    ? { sort: sort || creativeDefaultSort }
    : { sort };

  const params = {
    // The rest of the params except invalid nested category-related params
    // Note: invalid independent search params are still passed through
    ...omitInvalidCategoryParams(restOfParams),
    // If the search page variant is of type /s/:listingType, this sets the pub_listingType
    // query parameter to the value of the listing type path parameter. The ordering matters here,
    // since this value overrides any possible pub_listingType value coming from query parameters
    // i.e. the previous row.
    //
    // Only one value is currently supported in pub_listingType – if you want to support e.g.
    // /s/:listingType?pub_listingType=[otherListingType] => pub_listingType=listingType,otherListingType,
    // you'll need to customize a logic that merges the query param and path param values.
    ...searchValidListingTypes(
      config.listing.listingTypes,
      listingTypePathParam,
      isListingTypeVariant
    ),
    ...priceMaybe,
    ...datesMaybe,
    ...stockMaybe,
    ...seatsMaybe,
    ...sortMaybe,
    perPage,
  };

  return sdk.listings
    .query(params)
    .then(response => {
      const listingFields = config?.listing?.listingFields;
      const sanitizeConfig = { listingFields };

      dispatch(addMarketplaceEntities(response, sanitizeConfig));
      dispatch(searchListingsSuccess(response));
      return response;
    })
    .catch(e => {
      const error = storableError(e);
      dispatch(searchListingsError(error));
      if (!(isErrorUserPendingApproval(error) || isForbiddenError(error))) {
        throw e;
      }
    });
};

export const setActiveListing = listingId => ({
  type: SEARCH_MAP_SET_ACTIVE_LISTING,
  payload: listingId,
});

export const loadData = (params, search, config) => (dispatch, getState, sdk) => {
  // In private marketplace mode, this page won't fetch data if the user is unauthorized
  const { listingType: listingTypePathParam } = params || {};
  const state = getState();
  const currentUser = state.user?.currentUser;
  const isAuthorized = currentUser && isUserAuthorized(currentUser);
  const hasViewingRights = currentUser && hasPermissionToViewData(currentUser);
  const isPrivateMarketplace = config.accessControl.marketplace.private === true;
  const canFetchData =
    !isPrivateMarketplace || (isPrivateMarketplace && isAuthorized && hasViewingRights);
  if (!canFetchData) {
    return Promise.resolve();
  }

  const queryParams = parse(search, {
    latlng: ['origin'],
    latlngBounds: ['bounds'],
  });

  const { page = 1, address, origin, ...rest } = queryParams;
  const originMaybe = isOriginInUse(config) && origin ? { origin } : {};

  const listingTypeVariantMaybe = listingTypePathParam
    ? { listingTypePathParam, isListingTypeVariant: true }
    : {};

  const {
    aspectWidth = 1,
    aspectHeight = 1,
    variantPrefix = 'listing-card',
  } = config.layout.listingImage;
  const aspectRatio = aspectHeight / aspectWidth;

  const searchListingsCall = searchListings(
    {
      ...rest,
      ...originMaybe,
      ...listingTypeVariantMaybe,
      page,
      perPage: RESULT_PAGE_SIZE,
      include: ['author', 'author.profileImage', 'images'],
      'fields.listing': [
        'title',
        'geolocation',
        'price',
        'deleted',
        'state',
        'publicData.listingType',
        'publicData.transactionProcessAlias',
        'publicData.unitType',
        // These help rendering of 'purchase' listings,
        // when transitioning from search page to listing page
        'publicData.pickupEnabled',
        'publicData.shippingEnabled',
        'publicData.priceVariationsEnabled',
        'publicData.priceVariants',
      ],
      'fields.user': ['profile.displayName', 'profile.abbreviatedName'],
      'fields.image': [
        'variants.scaled-small',
        'variants.scaled-medium',
        `variants.${variantPrefix}`,
        `variants.${variantPrefix}-2x`,
      ],
      ...createImageVariantConfig(`${variantPrefix}`, 400, aspectRatio),
      ...createImageVariantConfig(`${variantPrefix}-2x`, 800, aspectRatio),
      'limit.images': 1,
    },
    config
  );
  return dispatch(searchListingsCall);
};<|MERGE_RESOLUTION|>--- conflicted
+++ resolved
@@ -115,20 +115,15 @@
   //       ...and then turned enforceValidListingType config to true in configListing.js
   // Read More:
   // https://www.sharetribe.com/docs/how-to/manage-search-schemas-with-flex-cli/#adding-listing-search-schemas
-<<<<<<< HEAD
-  const searchValidListingTypes = listingTypes => {
+  const searchValidListingTypes = (listingTypes, listingTypePathParam, isListingTypeVariant) => {
     const validListingTypes = listingTypes.filter(
       l => l.listingType !== LISTING_TAB_TYPES.PORTFOLIO
     );
-    return config.listing.enforceValidListingType
-=======
-  const searchValidListingTypes = (listingTypes, listingTypePathParam, isListingTypeVariant) => {
     return isListingTypeVariant
       ? {
           pub_listingType: listingTypePathParam,
         }
       : config.listing.enforceValidListingType
->>>>>>> 9f10ccb4
       ? {
           pub_listingType: validListingTypes.map(l => l.listingType),
           // pub_transactionProcessAlias: listingTypes.map(l => l.transactionType.alias),
@@ -286,6 +281,11 @@
     // The rest of the params except invalid nested category-related params
     // Note: invalid independent search params are still passed through
     ...omitInvalidCategoryParams(restOfParams),
+    ...priceMaybe,
+    ...datesMaybe,
+    ...stockMaybe,
+    ...seatsMaybe,
+    ...sortMaybe,
     // If the search page variant is of type /s/:listingType, this sets the pub_listingType
     // query parameter to the value of the listing type path parameter. The ordering matters here,
     // since this value overrides any possible pub_listingType value coming from query parameters
@@ -299,11 +299,6 @@
       listingTypePathParam,
       isListingTypeVariant
     ),
-    ...priceMaybe,
-    ...datesMaybe,
-    ...stockMaybe,
-    ...seatsMaybe,
-    ...sortMaybe,
     perPage,
   };
 
