import React, { Component } from 'react';
import { connect } from 'react-redux';
import { compose } from 'redux';
import { useHistory, useLocation } from 'react-router-dom';
import debounce from 'lodash/debounce';
import omit from 'lodash/omit';
import classNames from 'classnames';

import { useConfiguration } from '../../context/configurationContext';
import { useRouteConfiguration } from '../../context/routeConfigurationContext';

import { useIntl, FormattedMessage } from '../../util/reactIntl';
import {
  isAnyFilterActive,
  isMainSearchTypeKeywords,
  isOriginInUse,
  getQueryParamNames,
} from '../../util/search';
import {
  NO_ACCESS_PAGE_USER_PENDING_APPROVAL,
  NO_ACCESS_PAGE_VIEW_LISTINGS,
  parse,
} from '../../util/urlHelpers';
import { createResourceLocatorString, pathByRouteName } from '../../util/routes';
import { propTypes } from '../../util/types';
import {
  isErrorNoViewingPermission,
  isErrorUserPendingApproval,
  isForbiddenError,
} from '../../util/errors';
import {
  hasPermissionToViewData,
  isUserAuthorized,
  showCreateListingLinkForUser,
} from '../../util/userHelpers';
import { getListingsById } from '../../ducks/marketplaceData.duck';
import { manageDisableScrolling, isScrollingDisabled } from '../../ducks/ui.duck';
import { fetchCurrentUser } from '../../ducks/user.duck';

import { H3, H5, ModalInMobile, NamedRedirect, Page } from '../../components';
import TopbarContainer from '../TopbarContainer/TopbarContainer';
import { updateProfile } from '../ProfileSettingsPage/ProfileSettingsPage.duck';

import { setActiveListing } from './SearchPage.duck';
import {
  groupListingFieldConfigs,
  initialValues,
  searchParamsPicker,
  validUrlQueryParamsFromProps,
  validFilterParams,
  cleanSearchFromConflictingParams,
  createSearchResultSchema,
  pickListingFieldFilters,
  omitLimitedListingFieldParams,
  getDatesAndSeatsMaybe,
  getSearchPageResourceLocatorStringParams,
} from './SearchPage.shared';

import FilterComponent from './FilterComponent';
import SearchMap from './SearchMap/SearchMap';
import MainPanelHeader from './MainPanelHeader/MainPanelHeader';
import SearchFiltersSecondary from './SearchFiltersSecondary/SearchFiltersSecondary';
import SearchFiltersPrimary from './SearchFiltersPrimary/SearchFiltersPrimary';
import SearchFiltersMobile from './SearchFiltersMobile/SearchFiltersMobile';
import SortBy from './SortBy/SortBy';
import SearchResultsPanel from './SearchResultsPanel/SearchResultsPanel';
import NoSearchResultsMaybe from './NoSearchResultsMaybe/NoSearchResultsMaybe';

import css from './SearchPage.module.css';

const MODAL_BREAKPOINT = 768; // Search is in modal on mobile layout
const SEARCH_WITH_MAP_DEBOUNCE = 300; // Little bit of debounce before search is initiated.

// Primary filters have their content in dropdown-popup.
// With this offset we move the dropdown to the left a few pixels on desktop layout.
const FILTER_DROPDOWN_OFFSET = -14;

const getSelectedSecondaryFiltersCount = (
  validQueryParams,
  filterConfigs,
  customSecondaryFilters
) => {
  const hasSecondaryFilters = !!(customSecondaryFilters && customSecondaryFilters.length > 0);
  const potentialSecondaryFilters = hasSecondaryFilters
    ? validFilterParams(validQueryParams, {
        ...filterConfigs,
        listingFieldsConfig: customSecondaryFilters,
      })
    : {};

  const relevantQueryParamNames = customSecondaryFilters.map(f => {
    return f.scope === 'public' ? `pub_${f.key}` : f.key;
  });
  const pickRelevant = name => relevantQueryParamNames.includes(name);
  const selectedSecondaryFilters = Object.keys(potentialSecondaryFilters).filter(pickRelevant);
  return selectedSecondaryFilters?.length;
};

export class SearchPageComponent extends Component {
  constructor(props) {
    super(props);

    this.state = {
      isSearchMapOpenOnMobile: false,
      isMobileModalOpen: false,
      currentQueryParams: validUrlQueryParamsFromProps(props),
      isSecondaryFiltersOpen: false,
    };

    this.onMapMoveEnd = debounce(this.onMapMoveEnd.bind(this), SEARCH_WITH_MAP_DEBOUNCE);
    this.onOpenMobileModal = this.onOpenMobileModal.bind(this);
    this.onCloseMobileModal = this.onCloseMobileModal.bind(this);

    // Filter functions
    this.applyFilters = this.applyFilters.bind(this);
    this.cancelFilters = this.cancelFilters.bind(this);
    this.resetAll = this.resetAll.bind(this);
    this.getHandleChangedValueFn = this.getHandleChangedValueFn.bind(this);

    // SortBy
    this.handleSortBy = this.handleSortBy.bind(this);
  }

  // Callback to determine if new search is needed
  // when map is moved by user or viewport has changed
  onMapMoveEnd(viewportBoundsChanged, data) {
    const { viewportBounds, viewportCenter } = data;
    const { params: currentPathParams } = this.props;

    const routes = this.props.routeConfiguration;
    const searchPagePath = currentPathParams.listingType
      ? pathByRouteName('SearchPageWithListingType', routes, currentPathParams)
      : pathByRouteName('SearchPage', routes);
    const currentPath =
      typeof window !== 'undefined' && window.location && window.location.pathname;

    // When using the ReusableMapContainer onMapMoveEnd can fire from other pages than SearchPage too
    const isSearchPage = currentPath === searchPagePath;

    // If mapSearch url param is given
    // or original location search is rendered once,
    // we start to react to "mapmoveend" events by generating new searches
    // (i.e. 'moveend' event in Mapbox and 'bounds_changed' in Google Maps)
    if (viewportBoundsChanged && isSearchPage) {
      const { history, location, config } = this.props;
      const { listingFields: listingFieldsConfig } = config?.listing || {};
      const { defaultFilters: defaultFiltersConfig } = config?.search || {};
      const activeListingTypes = config?.listing?.listingTypes.map(config => config.listingType);
      const listingCategories = config.categoryConfiguration.categories;
      const filterConfigs = {
        listingFieldsConfig,
        defaultFiltersConfig,
        listingCategories,
        activeListingTypes,
        currentPathParams,
      };

      // parse query parameters, including a custom attribute named category
      const { address, bounds, mapSearch, ...rest } = parse(location.search, {
        latlng: ['origin'],
        latlngBounds: ['bounds'],
      });

      const originMaybe = isOriginInUse(this.props.config) ? { origin: viewportCenter } : {};
      const dropNonFilterParams = false;

      const searchParams = {
        address,
        ...originMaybe,
        bounds: viewportBounds,
        mapSearch: true,
        ...validFilterParams(rest, filterConfigs, dropNonFilterParams),
      };

      const { routeName, pathParams } = getSearchPageResourceLocatorStringParams(routes, location);

      history.push(createResourceLocatorString(routeName, routes, pathParams, searchParams));
    }
  }

  // Invoked when a modal is opened from a child component,
  // for example when a filter modal is opened in mobile view
  onOpenMobileModal() {
    this.setState({ isMobileModalOpen: true });
  }

  // Invoked when a modal is closed from a child component,
  // for example when a filter modal is opened in mobile view
  onCloseMobileModal() {
    this.setState({ isMobileModalOpen: false });
  }

  // Apply the filters by redirecting to SearchPage with new filters.
  applyFilters() {
    const { history, routeConfiguration, config, params: currentPathParams, location } = this.props;
    const { listingFields: listingFieldsConfig } = config?.listing || {};
    const { defaultFilters: defaultFiltersConfig, sortConfig } = config?.search || {};
    const activeListingTypes = config?.listing?.listingTypes.map(config => config.listingType);
    const listingCategories = config.categoryConfiguration.categories;
    const filterConfigs = {
      listingFieldsConfig,
      defaultFiltersConfig,
      listingCategories,
      activeListingTypes,
      currentPathParams,
    };

    const urlQueryParams = validUrlQueryParamsFromProps(this.props);
    const searchParams = { ...urlQueryParams, ...this.state.currentQueryParams };
    const search = cleanSearchFromConflictingParams(searchParams, filterConfigs, sortConfig);

    const { routeName, pathParams } = getSearchPageResourceLocatorStringParams(
      routeConfiguration,
      location
    );

    history.push(createResourceLocatorString(routeName, routeConfiguration, pathParams, search));
  }

  // Close the filters by clicking cancel, revert to the initial params
  cancelFilters() {
    this.setState({ currentQueryParams: {} });
  }

  // Reset all filter query parameters
  resetAll(e) {
    const { history, routeConfiguration, config, location } = this.props;
    const { listingFields: listingFieldsConfig } = config?.listing || {};
    const { defaultFilters: defaultFiltersConfig } = config?.search || {};

    const urlQueryParams = validUrlQueryParamsFromProps(this.props);
    const filterQueryParamNames = getQueryParamNames(listingFieldsConfig, defaultFiltersConfig);

    // Reset state
    this.setState({ currentQueryParams: {} });

    // Reset routing params
    const queryParams = omit(urlQueryParams, filterQueryParamNames);

    const { routeName, pathParams } = getSearchPageResourceLocatorStringParams(
      routeConfiguration,
      location
    );

    history.push(
      createResourceLocatorString(routeName, routeConfiguration, pathParams, queryParams)
    );
  }

  getHandleChangedValueFn(useHistoryPush) {
    const {
      history,
      routeConfiguration,
      config,
      location,
      params: currentPathParams = {},
    } = this.props;
    const { listingFields: listingFieldsConfig } = config?.listing || {};
    const { defaultFilters: defaultFiltersConfig, sortConfig } = config?.search || {};
    const activeListingTypes = config?.listing?.listingTypes.map(config => config.listingType);
    const listingCategories = config.categoryConfiguration.categories;
    const filterConfigs = {
      listingFieldsConfig,
      defaultFiltersConfig,
      listingCategories,
      activeListingTypes,
      currentPathParams,
    };

    const urlQueryParams = validUrlQueryParamsFromProps(this.props);

    return updatedURLParams => {
      const updater = prevState => {
        const { address, bounds, keywords } = urlQueryParams;
        const mergedQueryParams = { ...urlQueryParams, ...prevState.currentQueryParams };

        // Address and bounds are handled outside of MainPanel.
        // I.e. TopbarSearchForm && search by moving the map.
        // We should always trust urlQueryParams with those.
        // The same applies to keywords, if the main search type is keyword search.
        const keywordsMaybe = isMainSearchTypeKeywords(config) ? { keywords } : {};

        const datesAndSeatsMaybe = getDatesAndSeatsMaybe(mergedQueryParams, updatedURLParams);

        return {
          currentQueryParams: omitLimitedListingFieldParams(
            {
              ...mergedQueryParams,
              ...updatedURLParams,
              ...keywordsMaybe,
              ...datesAndSeatsMaybe,
              address,
              bounds,
            },
            filterConfigs
          ),
        };
      };

      const callback = () => {
        if (useHistoryPush) {
          const searchParams = this.state.currentQueryParams;
          const search = cleanSearchFromConflictingParams(searchParams, filterConfigs, sortConfig);

          const { routeName, pathParams } = getSearchPageResourceLocatorStringParams(
            routeConfiguration,
            location
          );

          history.push(
            createResourceLocatorString(routeName, routeConfiguration, pathParams, search)
          );
        }
      };

      this.setState(updater, callback);
    };
  }

  handleSortBy(urlParam, values) {
    const { history, routeConfiguration, location } = this.props;
    const urlQueryParams = validUrlQueryParamsFromProps(this.props);

    const queryParams = values
      ? { ...urlQueryParams, [urlParam]: values }
      : omit(urlQueryParams, urlParam);

    const { routeName, pathParams } = getSearchPageResourceLocatorStringParams(
      routeConfiguration,
      location
    );

    history.push(
      createResourceLocatorString(routeName, routeConfiguration, pathParams, queryParams)
    );
  }

  render() {
    const {
      intl,
      currentUser,
      listings = [],
      location,
      onManageDisableScrolling,
      pagination,
      scrollingDisabled,
      searchInProgress,
      searchListingsError,
      searchParams = {},
      activeListingId,
      onActivateListing,
      routeConfiguration,
      config,
<<<<<<< HEAD
      onUpdateFavorites,
      onFetchCurrentUser,
    } = this.props;
    const currentUserFavorites = currentUser?.attributes?.profile?.privateData?.favorites || {};
    const { listingFields } = config?.listing || {};
    const { defaultFilters: defaultFiltersConfig, sortConfig } = config?.search || {};
=======
      params: currentPathParams = {},
      currentUser,
    } = this.props;

    // If the search page variant is of type /s/:listingType, this defines the :listingType
    // path parameter used to filter the whole page.
    //
    // On a default search page (/s), this constant does not have a value, even when a
    // query parameter ?pub_listingType=[queryParamListingType] is used.
    const { listingType: listingTypePathParam } = currentPathParams;

    const { listingFields } = config?.listing || {};
    const { defaultFilters: defaultFiltersRaw, sortConfig } = config?.search || {};

>>>>>>> 9f10ccb4
    const activeListingTypes = config?.listing?.listingTypes.map(config => config.listingType);
    const defaultFiltersConfig = listingTypePathParam
      ? defaultFiltersRaw.filter(f => f.key !== 'listingType')
      : defaultFiltersRaw;

    const marketplaceCurrency = config.currency;
    const categoryConfiguration = config.categoryConfiguration;
    const listingCategories = categoryConfiguration.categories;
    const listingFieldsConfig = pickListingFieldFilters({
      listingFields,
      locationSearch: location.search,
      categoryConfiguration,
      activeListingTypes,
      currentPathParams,
    });
    const filterConfigs = {
      listingFieldsConfig,
      defaultFiltersConfig,
      listingCategories,
      activeListingTypes,
      currentPathParams,
    };

    // Page transition might initially use values from previous search
    // urlQueryParams doesn't contain page specific url params
    // like mapSearch, page or origin (origin depends on config.maps.search.sortSearchByDistance)
    const { searchParamsAreInSync, urlQueryParams, searchParamsInURL } = searchParamsPicker(
      location.search,
      searchParams,
      filterConfigs,
      sortConfig,
      isOriginInUse(config)
    );

    const validQueryParams = urlQueryParams;

    const isWindowDefined = typeof window !== 'undefined';
    const isMobileLayout = isWindowDefined && window.innerWidth < MODAL_BREAKPOINT;
    const shouldShowSearchMap =
      !isMobileLayout || (isMobileLayout && this.state.isSearchMapOpenOnMobile);

    const isKeywordSearch = isMainSearchTypeKeywords(config);
    const builtInPrimaryFilters = defaultFiltersConfig.filter(f =>
      ['categoryLevel', 'listingType'].includes(f.key)
    );
    const builtInFilters = isKeywordSearch
      ? defaultFiltersConfig.filter(
          f => !['keywords', 'categoryLevel', 'listingType'].includes(f.key)
        )
      : defaultFiltersConfig.filter(f => !['categoryLevel', 'listingType'].includes(f.key));
    const [customPrimaryFilters, customSecondaryFilters] = groupListingFieldConfigs(
      listingFieldsConfig,
      activeListingTypes
    );
    const availablePrimaryFilters = [
      ...builtInPrimaryFilters,
      ...customPrimaryFilters,
      ...builtInFilters,
    ];
    const availableFilters = [
      ...builtInPrimaryFilters,
      ...customPrimaryFilters,
      ...builtInFilters,
      ...customSecondaryFilters,
    ];

    const hasSecondaryFilters = !!(customSecondaryFilters && customSecondaryFilters.length > 0);

    // Selected aka active filters
    const selectedFilters = validQueryParams;
    const keysOfSelectedFilters = Object.keys(selectedFilters);
    const selectedFiltersCountForMobile = isKeywordSearch
      ? keysOfSelectedFilters.filter(f => f !== 'keywords').length
      : keysOfSelectedFilters.length;
    const isValidDatesFilter =
      searchParamsInURL.dates == null ||
      (searchParamsInURL.dates != null && searchParamsInURL.dates === selectedFilters.dates);

    const selectedSecondaryFiltersCount = getSelectedSecondaryFiltersCount(
      validQueryParams,
      filterConfigs,
      customSecondaryFilters
    );

    const isSecondaryFiltersOpen = !!hasSecondaryFilters && this.state.isSecondaryFiltersOpen;
    const propsForSecondaryFiltersToggle = hasSecondaryFilters
      ? {
          isSecondaryFiltersOpen: this.state.isSecondaryFiltersOpen,
          toggleSecondaryFiltersOpen: isOpen => {
            this.setState({ isSecondaryFiltersOpen: isOpen, currentQueryParams: {} });
          },
          selectedSecondaryFiltersCount,
        }
      : {};

    const hasPaginationInfo = !!pagination && pagination.totalItems != null;
    const totalItems =
      searchParamsAreInSync && hasPaginationInfo
        ? pagination.totalItems
        : pagination?.paginationUnsupported
        ? listings.length
        : 0;
    const listingsAreLoaded =
      !searchInProgress &&
      searchParamsAreInSync &&
      !!(hasPaginationInfo || pagination?.paginationUnsupported);

    const conflictingFilterActive = isAnyFilterActive(
      sortConfig.conflictingFilters,
      validQueryParams,
      filterConfigs
    );

    const showCreateListingsLink = showCreateListingLinkForUser(config, currentUser);
    const sortBy = mode => {
      return sortConfig.active ? (
        <SortBy
          sort={validQueryParams[sortConfig.queryParamName]}
          isConflictingFilterActive={!!conflictingFilterActive}
          hasConflictingFilters={!!(sortConfig.conflictingFilters?.length > 0)}
          selectedFilters={selectedFilters}
          onSelect={this.handleSortBy}
          showAsPopup
          mode={mode}
          contentPlacementOffset={FILTER_DROPDOWN_OFFSET}
        />
      ) : null;
    };
    const noResultsInfo = (
      <NoSearchResultsMaybe
        listingsAreLoaded={listingsAreLoaded}
        totalItems={totalItems}
        location={location}
        resetAll={this.resetAll}
<<<<<<< HEAD
        currentUser={currentUser}
=======
        showCreateListingsLink={showCreateListingsLink}
>>>>>>> 9f10ccb4
      />
    );

    const { bounds, origin } = searchParamsInURL || {};
    const { title, description, schema } = createSearchResultSchema(
      listings,
      searchParamsInURL || {},
      intl,
      routeConfiguration,
      config
    );

    // Set topbar class based on if a modal is open in
    // a child component
    const topbarClasses = this.state.isMobileModalOpen
      ? classNames(css.topbarBehindModal, css.topbar)
      : css.topbar;

    // N.B. openMobileMap button is sticky.
    // For some reason, stickyness doesn't work on Safari, if the element is <button>
    return (
      <Page
        scrollingDisabled={scrollingDisabled}
        description={description}
        title={title}
        schema={schema}
      >
        <TopbarContainer rootClassName={topbarClasses} currentSearchParams={validQueryParams} />
        <div className={css.container}>
          <div className={css.searchResultContainer}>
            <SearchFiltersMobile
              className={css.searchFiltersMobileMap}
              urlQueryParams={validQueryParams}
              sortByComponent={sortBy('mobile')}
              listingsAreLoaded={listingsAreLoaded}
              resultsCount={totalItems}
              searchInProgress={searchInProgress}
              searchListingsError={searchListingsError}
              showAsModalMaxWidth={MODAL_BREAKPOINT}
              onMapIconClick={() => this.setState({ isSearchMapOpenOnMobile: true })}
              onManageDisableScrolling={onManageDisableScrolling}
              onOpenModal={this.onOpenMobileModal}
              onCloseModal={this.onCloseMobileModal}
              resetAll={this.resetAll}
              selectedFiltersCount={selectedFiltersCountForMobile}
              noResultsInfo={noResultsInfo}
              location={location}
              isMapVariant
            >
              {availableFilters.map(filterConfig => {
                const key = `SearchFiltersMobile.${filterConfig.scope || 'built-in'}.${
                  filterConfig.key
                }`;
                return (
                  <FilterComponent
                    key={key}
                    idPrefix="SearchFiltersMobile"
                    config={filterConfig}
                    listingCategories={listingCategories}
                    marketplaceCurrency={marketplaceCurrency}
                    urlQueryParams={validQueryParams}
                    initialValues={initialValues(this.props, this.state.currentQueryParams)}
                    getHandleChangedValueFn={this.getHandleChangedValueFn}
                    intl={intl}
                    liveEdit
                    showAsPopup={false}
                  />
                );
              })}
            </SearchFiltersMobile>
            <MainPanelHeader
              className={css.mainPanelMapVariant}
              sortByComponent={sortBy('desktop')}
              isSortByActive={sortConfig.active}
              listingsAreLoaded={listingsAreLoaded}
              resultsCount={totalItems}
              searchInProgress={searchInProgress}
              searchListingsError={searchListingsError}
              noResultsInfo={noResultsInfo}
            >
              <SearchFiltersPrimary {...propsForSecondaryFiltersToggle}>
                {availablePrimaryFilters.map(filterConfig => {
                  const key = `SearchFiltersPrimary.${filterConfig.scope || 'built-in'}.${
                    filterConfig.key
                  }`;
                  return (
                    <FilterComponent
                      key={key}
                      idPrefix="SearchFiltersPrimary"
                      config={filterConfig}
                      listingCategories={listingCategories}
                      marketplaceCurrency={marketplaceCurrency}
                      urlQueryParams={validQueryParams}
                      initialValues={initialValues(this.props, this.state.currentQueryParams)}
                      getHandleChangedValueFn={this.getHandleChangedValueFn}
                      intl={intl}
                      showAsPopup
                      contentPlacementOffset={FILTER_DROPDOWN_OFFSET}
                    />
                  );
                })}
              </SearchFiltersPrimary>
            </MainPanelHeader>
            {isSecondaryFiltersOpen ? (
              <div className={classNames(css.searchFiltersPanel)}>
                <SearchFiltersSecondary
                  urlQueryParams={validQueryParams}
                  listingsAreLoaded={listingsAreLoaded}
                  applyFilters={this.applyFilters}
                  cancelFilters={this.cancelFilters}
                  resetAll={this.resetAll}
                  onClosePanel={() => this.setState({ isSecondaryFiltersOpen: false })}
                >
                  {customSecondaryFilters.map(filterConfig => {
                    const key = `SearchFiltersSecondary.${filterConfig.scope || 'built-in'}.${
                      filterConfig.key
                    }`;
                    return (
                      <FilterComponent
                        key={key}
                        idPrefix="SearchFiltersSecondary"
                        config={filterConfig}
                        listingCategories={listingCategories}
                        marketplaceCurrency={marketplaceCurrency}
                        urlQueryParams={validQueryParams}
                        initialValues={initialValues(this.props, this.state.currentQueryParams)}
                        getHandleChangedValueFn={this.getHandleChangedValueFn}
                        intl={intl}
                        showAsPopup={false}
                      />
                    );
                  })}
                </SearchFiltersSecondary>
              </div>
            ) : (
              <div
                className={classNames(css.listingsForMapVariant, {
                  [css.newSearchInProgress]: !(listingsAreLoaded || searchListingsError),
                })}
              >
                {searchListingsError ? (
                  <H3 className={css.error}>
                    <FormattedMessage id="SearchPage.searchError" />
                  </H3>
                ) : null}
                {!isValidDatesFilter ? (
                  <H5>
                    <FormattedMessage id="SearchPage.invalidDatesFilter" />
                  </H5>
                ) : null}
                <SearchResultsPanel
                  className={css.searchListingsPanel}
                  listings={listings}
                  pagination={listingsAreLoaded ? pagination : null}
                  search={parse(location.search)}
                  setActiveListing={onActivateListing}
                  isMapVariant
<<<<<<< HEAD
                  currentUserFavorites={currentUserFavorites}
                  onUpdateFavorites={onUpdateFavorites}
                  onFetchCurrentUser={onFetchCurrentUser}
=======
                  listingTypeParam={listingTypePathParam}
>>>>>>> 9f10ccb4
                />
              </div>
            )}
          </div>
          <ModalInMobile
            className={css.mapPanel}
            id="SearchPage_map"
            isModalOpenOnMobile={this.state.isSearchMapOpenOnMobile}
            onClose={() => this.setState({ isSearchMapOpenOnMobile: false })}
            showAsModalMaxWidth={MODAL_BREAKPOINT}
            onManageDisableScrolling={onManageDisableScrolling}
          >
            <div className={css.mapWrapper} data-testid="searchMapContainer">
              {shouldShowSearchMap ? (
                <SearchMap
                  reusableContainerClassName={css.map}
                  rootClassName={css.mapRoot}
                  activeListingId={activeListingId}
                  bounds={bounds}
                  center={origin}
                  isSearchMapOpenOnMobile={this.state.isSearchMapOpenOnMobile}
                  location={location}
                  listings={listings || []}
                  onMapMoveEnd={this.onMapMoveEnd}
                  onCloseAsModal={() => {
                    onManageDisableScrolling('SearchPage_map', false);
                  }}
                  messages={intl.messages}
                />
              ) : null}
            </div>
          </ModalInMobile>
        </div>
      </Page>
    );
  }
}

/**
 * SearchPage component with map layout
 *
 * @param {Object} props
 * @param {propTypes.uuid} [props.activeListingId] - The active listing ID
 * @param {propTypes.currentUser} [props.currentUser] - The current user
 * @param {Array<propTypes.listing>} [props.listings] - The listings
 * @param {propTypes.pagination} [props.pagination] - The pagination
 * @param {boolean} [props.scrollingDisabled] - Whether the scrolling is disabled
 * @param {boolean} [props.searchInProgress] - Whether the search is in progress
 * @param {propTypes.error} [props.searchListingsError] - The search listings error
 * @param {Object} [props.searchParams] - The search params from the Redux state
 * @param {Function} [props.onActivateListing] - The function to activate a listing
 * @param {Function} [props.onManageDisableScrolling] - The function to manage the disable scrolling
 * @returns {JSX.Element}
 */
const EnhancedSearchPage = props => {
  const config = useConfiguration();
  const routeConfiguration = useRouteConfiguration();
  const intl = useIntl();
  const history = useHistory();
  const location = useLocation();

  const searchListingsError = props.searchListingsError;
  if (isForbiddenError(searchListingsError)) {
    // This can happen if private marketplace mode is active
    return (
      <NamedRedirect
        name="SignupPage"
        state={{ from: `${location.pathname}${location.search}${location.hash}` }}
      />
    );
  }

  const { currentUser } = props;
  const isPrivateMarketplace = config.accessControl.marketplace.private === true;
  const isUnauthorizedUser = currentUser && !isUserAuthorized(currentUser);
  const hasNoViewingRightsUser = currentUser && !hasPermissionToViewData(currentUser);
  const hasUserPendingApprovalError = isErrorUserPendingApproval(searchListingsError);
  const hasNoViewingRightsError = isErrorNoViewingPermission(searchListingsError);

  if ((isPrivateMarketplace && isUnauthorizedUser) || hasUserPendingApprovalError) {
    return (
      <NamedRedirect
        name="NoAccessPage"
        params={{ missingAccessRight: NO_ACCESS_PAGE_USER_PENDING_APPROVAL }}
      />
    );
  } else if (hasNoViewingRightsUser || hasNoViewingRightsError) {
    return (
      <NamedRedirect
        name="NoAccessPage"
        params={{ missingAccessRight: NO_ACCESS_PAGE_VIEW_LISTINGS }}
      />
    );
  }

  return (
    <SearchPageComponent
      config={config}
      routeConfiguration={routeConfiguration}
      intl={intl}
      history={history}
      location={location}
<<<<<<< HEAD
      {...props}
=======
      currentUser={currentUser}
      {...restOfProps}
>>>>>>> 9f10ccb4
    />
  );
};

const mapStateToProps = state => {
  const { currentUser } = state.user;
  const {
    currentPageResultIds,
    pagination,
    searchInProgress,
    searchListingsError,
    searchParams,
    activeListingId,
  } = state.SearchPage;
  const listings = getListingsById(state, currentPageResultIds);

  return {
    currentUser,
    listings,
    pagination,
    scrollingDisabled: isScrollingDisabled(state),
    searchInProgress,
    searchListingsError,
    searchParams,
    activeListingId,
  };
};

const mapDispatchToProps = dispatch => ({
  onManageDisableScrolling: (componentId, disableScrolling) =>
    dispatch(manageDisableScrolling(componentId, disableScrolling)),
  onActivateListing: listingId => dispatch(setActiveListing(listingId)),
  onUpdateFavorites: payload => dispatch(updateProfile(payload)),
  onFetchCurrentUser: () => dispatch(fetchCurrentUser({})),
});

// Note: it is important that the withRouter HOC is **outside** the
// connect HOC, otherwise React Router won't rerender any Route
// components since connect implements a shouldComponentUpdate
// lifecycle hook.
//
// See: https://github.com/ReactTraining/react-router/issues/4671
const SearchPage = compose(connect(mapStateToProps, mapDispatchToProps))(EnhancedSearchPage);

export default SearchPage;<|MERGE_RESOLUTION|>--- conflicted
+++ resolved
@@ -28,11 +28,7 @@
   isErrorUserPendingApproval,
   isForbiddenError,
 } from '../../util/errors';
-import {
-  hasPermissionToViewData,
-  isUserAuthorized,
-  showCreateListingLinkForUser,
-} from '../../util/userHelpers';
+import { hasPermissionToViewData, isUserAuthorized } from '../../util/userHelpers';
 import { getListingsById } from '../../ducks/marketplaceData.duck';
 import { manageDisableScrolling, isScrollingDisabled } from '../../ducks/ui.duck';
 import { fetchCurrentUser } from '../../ducks/user.duck';
@@ -87,7 +83,6 @@
         listingFieldsConfig: customSecondaryFilters,
       })
     : {};
-
   const relevantQueryParamNames = customSecondaryFilters.map(f => {
     return f.scope === 'public' ? `pub_${f.key}` : f.key;
   });
@@ -173,7 +168,6 @@
       };
 
       const { routeName, pathParams } = getSearchPageResourceLocatorStringParams(routes, location);
-
       history.push(createResourceLocatorString(routeName, routes, pathParams, searchParams));
     }
   }
@@ -213,7 +207,6 @@
       routeConfiguration,
       location
     );
-
     history.push(createResourceLocatorString(routeName, routeConfiguration, pathParams, search));
   }
 
@@ -236,12 +229,10 @@
 
     // Reset routing params
     const queryParams = omit(urlQueryParams, filterQueryParamNames);
-
     const { routeName, pathParams } = getSearchPageResourceLocatorStringParams(
       routeConfiguration,
       location
     );
-
     history.push(
       createResourceLocatorString(routeName, routeConfiguration, pathParams, queryParams)
     );
@@ -301,12 +292,10 @@
         if (useHistoryPush) {
           const searchParams = this.state.currentQueryParams;
           const search = cleanSearchFromConflictingParams(searchParams, filterConfigs, sortConfig);
-
           const { routeName, pathParams } = getSearchPageResourceLocatorStringParams(
             routeConfiguration,
             location
           );
-
           history.push(
             createResourceLocatorString(routeName, routeConfiguration, pathParams, search)
           );
@@ -329,7 +318,6 @@
       routeConfiguration,
       location
     );
-
     history.push(
       createResourceLocatorString(routeName, routeConfiguration, pathParams, queryParams)
     );
@@ -351,17 +339,13 @@
       onActivateListing,
       routeConfiguration,
       config,
-<<<<<<< HEAD
       onUpdateFavorites,
       onFetchCurrentUser,
+      params: currentPathParams = {},
     } = this.props;
     const currentUserFavorites = currentUser?.attributes?.profile?.privateData?.favorites || {};
     const { listingFields } = config?.listing || {};
-    const { defaultFilters: defaultFiltersConfig, sortConfig } = config?.search || {};
-=======
-      params: currentPathParams = {},
-      currentUser,
-    } = this.props;
+    const { defaultFilters: defaultFiltersRaw, sortConfig } = config?.search || {};
 
     // If the search page variant is of type /s/:listingType, this defines the :listingType
     // path parameter used to filter the whole page.
@@ -370,10 +354,6 @@
     // query parameter ?pub_listingType=[queryParamListingType] is used.
     const { listingType: listingTypePathParam } = currentPathParams;
 
-    const { listingFields } = config?.listing || {};
-    const { defaultFilters: defaultFiltersRaw, sortConfig } = config?.search || {};
-
->>>>>>> 9f10ccb4
     const activeListingTypes = config?.listing?.listingTypes.map(config => config.listingType);
     const defaultFiltersConfig = listingTypePathParam
       ? defaultFiltersRaw.filter(f => f.key !== 'listingType')
@@ -486,8 +466,6 @@
       validQueryParams,
       filterConfigs
     );
-
-    const showCreateListingsLink = showCreateListingLinkForUser(config, currentUser);
     const sortBy = mode => {
       return sortConfig.active ? (
         <SortBy
@@ -508,11 +486,7 @@
         totalItems={totalItems}
         location={location}
         resetAll={this.resetAll}
-<<<<<<< HEAD
         currentUser={currentUser}
-=======
-        showCreateListingsLink={showCreateListingsLink}
->>>>>>> 9f10ccb4
       />
     );
 
@@ -670,13 +644,10 @@
                   search={parse(location.search)}
                   setActiveListing={onActivateListing}
                   isMapVariant
-<<<<<<< HEAD
                   currentUserFavorites={currentUserFavorites}
                   onUpdateFavorites={onUpdateFavorites}
                   onFetchCurrentUser={onFetchCurrentUser}
-=======
                   listingTypeParam={listingTypePathParam}
->>>>>>> 9f10ccb4
                 />
               </div>
             )}
@@ -779,12 +750,7 @@
       intl={intl}
       history={history}
       location={location}
-<<<<<<< HEAD
       {...props}
-=======
-      currentUser={currentUser}
-      {...restOfProps}
->>>>>>> 9f10ccb4
     />
   );
 };
