import React, { useState } from 'react';
import classNames from 'classnames';

<<<<<<< HEAD
import { injectIntl, intlShape } from '../../../util/reactIntl';
import { propTypes, LISTING_TYPES } from '../../../util/types';
=======
import { useIntl } from '../../../util/reactIntl';
import { propTypes } from '../../../util/types';
>>>>>>> f339c194
import { formatMoney } from '../../../util/currency';
import { ensureListing, ensureUser } from '../../../util/data';

import { AspectRatioWrapper, ResponsiveImage } from '../../../components';

import css from './SearchMapInfoCard.module.css';

// ListingCard is the listing info without overlayview or carousel controls
const ListingCard = props => {
  const { className, clickHandler, intl, isInCarousel, listing, urlToListing, config } = props;

  const { title: listingTitle = '', price, publicData } = listing.attributes;
  const formattedPrice =
    price && price.currency === config.currency
      ? formatMoney(intl, price)
      : price?.currency
      ? price.currency
      : null;
  const isCreativeProfile = publicData.listingType === LISTING_TYPES.PROFILE;
  const author = ensureUser(listing.author);
  const authorDisplayName = author.attributes.profile.displayName;
  const title = isCreativeProfile ? authorDisplayName : listingTitle;
  const authorProfileImage = author.profileImage;
  const firstImage = isCreativeProfile
    ? authorProfileImage
    : listing.images && listing.images.length > 0
    ? listing.images[0]
    : null;
  const {
    aspectWidth = 1,
    aspectHeight = 1,
    variantPrefix = 'listing-card',
  } = config.layout.listingImage;
  const variants = firstImage
    ? Object.keys(firstImage?.attributes?.variants).filter(k => k.startsWith(variantPrefix))
    : [];

  // listing card anchor needs sometimes inherited border radius.
  const classes = classNames(
    css.anchor,
    css.borderRadiusInheritTop,
    { [css.borderRadiusInheritBottom]: !isInCarousel },
    className
  );

  return (
    <a
      alt={title}
      className={classes}
      href={urlToListing}
      onClick={e => {
        e.preventDefault();
        // Use clickHandler from props to call internal router
        clickHandler(listing);
      }}
    >
      <div
        className={classNames(css.card, css.borderRadiusInheritTop, {
          [css.borderRadiusInheritBottom]: !isInCarousel,
        })}
      >
        <AspectRatioWrapper
          className={css.aspectRatioWrapper}
          width={aspectWidth}
          height={aspectHeight}
        >
          <ResponsiveImage
            rootClassName={classNames(css.rootForImage, css.borderRadiusInheritTop)}
            alt={title}
            noImageMessage={intl.formatMessage({ id: 'SearchMapInfoCard.noImage' })}
            image={firstImage}
            variants={variants}
            sizes="250px"
          />
        </AspectRatioWrapper>
        <div className={classNames(css.info, { [css.borderRadiusInheritBottom]: !isInCarousel })}>
          <div className={classNames(css.price, { [css.noPriceSetLabel]: !formattedPrice })}>
            {formattedPrice}
          </div>
          <div className={css.name}>{title}</div>
        </div>
      </div>
    </a>
  );
};

/**
 * @component
 * @param {Object} props
 * @param {string} [props.className] - Custom class that extends the default class for the root element
 * @param {string} [props.rootClassName] - Custom class that extends the default class for the root element
 * @param {Array<propTypes.listing>} props.listings - The listings
 * @param {Function} props.onListingInfoCardClicked - The function to handle the listing info card click
 * @param {Function} props.createURLToListing - The function to create the URL to the listing
 * @param {Object} props.config - The configuration
 * @returns {JSX.Element}
 */
const SearchMapInfoCard = props => {
  const [currentListingIndex, setCurrentListingIndex] = useState(0);
  const intl = useIntl();
  const {
    className,
    rootClassName,
    listings,
    createURLToListing,
    onListingInfoCardClicked,
    config,
  } = props;
  const currentListing = ensureListing(listings[currentListingIndex]);
  const hasCarousel = listings.length > 1;

  const classes = classNames(rootClassName || css.root, className);
  const caretClass = classNames(css.caret, { [css.caretWithCarousel]: hasCarousel });

  return (
    <div className={classes}>
      <div className={css.caretShadow} />
      <ListingCard
        clickHandler={onListingInfoCardClicked}
        urlToListing={createURLToListing(currentListing)}
        listing={currentListing}
        intl={intl}
        isInCarousel={hasCarousel}
        config={config}
        hidePrice
      />
      {hasCarousel ? (
        <div className={classNames(css.paginationInfo, css.borderRadiusInheritBottom)}>
          <button
            className={css.paginationPrev}
            onClick={e => {
              e.preventDefault();
              e.stopPropagation();
              setCurrentListingIndex(
                prevListingIndex => (prevListingIndex + listings.length - 1) % listings.length
              );
            }}
          />
          <div className={css.paginationPage}>
            {`${currentListingIndex + 1}/${listings.length}`}
          </div>
          <button
            className={css.paginationNext}
            onClick={e => {
              e.preventDefault();
              e.stopPropagation();
              setCurrentListingIndex(
                prevListingIndex => (prevListingIndex + listings.length + 1) % listings.length
              );
            }}
          />
        </div>
      ) : null}
      <div className={caretClass} />
    </div>
  );
};

export default SearchMapInfoCard;<|MERGE_RESOLUTION|>--- conflicted
+++ resolved
@@ -1,13 +1,8 @@
 import React, { useState } from 'react';
 import classNames from 'classnames';
 
-<<<<<<< HEAD
-import { injectIntl, intlShape } from '../../../util/reactIntl';
+import { useIntl } from '../../../util/reactIntl';
 import { propTypes, LISTING_TYPES } from '../../../util/types';
-=======
-import { useIntl } from '../../../util/reactIntl';
-import { propTypes } from '../../../util/types';
->>>>>>> f339c194
 import { formatMoney } from '../../../util/currency';
 import { ensureListing, ensureUser } from '../../../util/data';
 
