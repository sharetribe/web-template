import React, { Component } from 'react';
import { connect } from 'react-redux';
import { compose } from 'redux';
import { useHistory, useLocation } from 'react-router-dom';
import omit from 'lodash/omit';
import classNames from 'classnames';

import { useConfiguration } from '../../context/configurationContext';
import { useRouteConfiguration } from '../../context/routeConfigurationContext';

import { FormattedMessage, useIntl } from '../../util/reactIntl';
import {
  getQueryParamNames,
  isAnyFilterActive,
  isMainSearchTypeKeywords,
  isOriginInUse,
} from '../../util/search';
import {
  NO_ACCESS_PAGE_USER_PENDING_APPROVAL,
  NO_ACCESS_PAGE_VIEW_LISTINGS,
  parse,
} from '../../util/urlHelpers';
import { createResourceLocatorString } from '../../util/routes';
import { GRID_STYLE_MASONRY, GRID_STYLE_SQUARE, propTypes } from '../../util/types';
import {
  isErrorNoViewingPermission,
  isErrorUserPendingApproval,
  isForbiddenError,
} from '../../util/errors';
import {
  hasPermissionToViewData,
  isUserAuthorized,
  showCreateListingLinkForUser,
} from '../../util/userHelpers';
import { getListingsById } from '../../ducks/marketplaceData.duck';
import { isScrollingDisabled, manageDisableScrolling } from '../../ducks/ui.duck';
import { fetchCurrentUser } from '../../ducks/user.duck';

import { H3, H5, NamedRedirect, Page } from '../../components';
import TopbarContainer from '../TopbarContainer/TopbarContainer';
import FooterContainer from '../FooterContainer/FooterContainer';
import { updateProfile } from '../ProfileSettingsPage/ProfileSettingsPage.duck';

import {
  cleanSearchFromConflictingParams,
  createSearchResultSchema,
  getDatesAndSeatsMaybe,
  groupListingFieldConfigs,
  initialValues,
  omitLimitedListingFieldParams,
  pickListingFieldFilters,
  searchParamsPicker,
  validUrlQueryParamsFromProps,
<<<<<<< HEAD
=======
  validFilterParams,
  cleanSearchFromConflictingParams,
  createSearchResultSchema,
  pickListingFieldFilters,
  omitLimitedListingFieldParams,
  getDatesAndSeatsMaybe,
  getSearchPageResourceLocatorStringParams,
>>>>>>> 9f10ccb4
} from './SearchPage.shared';

import FilterComponent from './FilterComponent';
import MainPanelHeader from './MainPanelHeader/MainPanelHeader';
import SearchFiltersMobile from './SearchFiltersMobile/SearchFiltersMobile';
import SortBy from './SortBy/SortBy';
import SearchResultsPanel from './SearchResultsPanel/SearchResultsPanel';
import NoSearchResultsMaybe from './NoSearchResultsMaybe/NoSearchResultsMaybe';

import css from './SearchPage.module.css';

const MODAL_BREAKPOINT = 768; // Search is in modal on mobile layout

// SortBy component has its content in dropdown-popup.
// With this offset we move the dropdown a few pixels on desktop layout.
const FILTER_DROPDOWN_OFFSET = -14;

export class SearchPageComponent extends Component {
  constructor(props) {
    super(props);

    this.state = {
      isMobileModalOpen: false,
      currentQueryParams: validUrlQueryParamsFromProps(props),
      gridLayout: GRID_STYLE_MASONRY,
    };

    this.onOpenMobileModal = this.onOpenMobileModal.bind(this);
    this.onCloseMobileModal = this.onCloseMobileModal.bind(this);

    // Filter functions
    this.resetAll = this.resetAll.bind(this);
    this.getListingFields = this.getListingFields.bind(this);
    this.getHandleChangedValueFn = this.getHandleChangedValueFn.bind(this);

    // SortBy
    this.handleSortBy = this.handleSortBy.bind(this);

    this.setGridLayout = this.setGridLayout.bind(this);
  }

  // Invoked when a modal is opened from a child component,
  // for example when a filter modal is opened in mobile view
  onOpenMobileModal() {
    this.setState({ isMobileModalOpen: true });
  }

  // Invoked when a modal is closed from a child component,
  // for example when a filter modal is opened in mobile view
  onCloseMobileModal() {
    this.setState({ isMobileModalOpen: false });
  }

  setGridLayout(gridLayout) {
    this.setState({ gridLayout });
  }

  // Manage the custom 'location' field for Creative users
  getListingFields() {
    const { config } = this.props;
    const { listingFields } = config?.listing || {};
    const isKeywordSearch = isMainSearchTypeKeywords(config);
    return [
      ...listingFields,
      ...(isKeywordSearch
        ? [
            {
              key: 'location',
              scope: 'public',
              schemaType: 'location',
              filterConfig: {
                indexForSearch: true,
                group: 'primary',
              },
              categoryConfig: {
                limitToCategoryIds: true,
                categoryIds: ['creatives'],
              },
              listingTypeConfig: {
                limitToListingTypeIds: true,
                listingTypeIds: ['profile-listing'],
              },
            },
          ]
        : []),
    ];
  }

  // Reset all filter query parameters
  resetAll(e) {
<<<<<<< HEAD
    const { history, routeConfiguration, config } = this.props;
    const listingFieldsConfig = this.getListingFields();
=======
    const { history, routeConfiguration, config, location } = this.props;
    const { listingFields: listingFieldsConfig } = config?.listing || {};
>>>>>>> 9f10ccb4
    const { defaultFilters: defaultFiltersConfig } = config?.search || {};
    const urlQueryParams = validUrlQueryParamsFromProps(this.props);
    const keywordsMaybe = isMainSearchTypeKeywords(config) ? ['keywords', 'address', 'bounds'] : [];
    const filterQueryParamNames = getQueryParamNames(listingFieldsConfig, defaultFiltersConfig);
    // Reset state
    this.setState({ currentQueryParams: {} });
    // Reset routing params
<<<<<<< HEAD
    const queryParams = omit(urlQueryParams, [...filterQueryParamNames, ...keywordsMaybe]);
    history.push(createResourceLocatorString('SearchPage', routeConfiguration, {}, queryParams));
  }

  getHandleChangedValueFn(useHistoryPush) {
    const { history, routeConfiguration, config } = this.props;
    const listingFieldsConfig = this.getListingFields();
=======
    const queryParams = omit(urlQueryParams, filterQueryParamNames);

    const { routeName, pathParams } = getSearchPageResourceLocatorStringParams(
      routeConfiguration,
      location
    );

    history.push(
      createResourceLocatorString(routeName, routeConfiguration, pathParams, queryParams)
    );
  }

  getHandleChangedValueFn(useHistoryPush) {
    const {
      history,
      routeConfiguration,
      config,
      location,
      params: currentPathParams = {},
    } = this.props;
    const { listingFields: listingFieldsConfig } = config?.listing || {};
>>>>>>> 9f10ccb4
    const { defaultFilters: defaultFiltersConfig, sortConfig } = config?.search || {};
    const activeListingTypes = config?.listing?.listingTypes.map(config => config.listingType);
    const listingCategories = config.categoryConfiguration.categories;
    const filterConfigs = {
      listingFieldsConfig,
      defaultFiltersConfig,
      listingCategories,
      activeListingTypes,
      currentPathParams,
    };
    const urlQueryParams = validUrlQueryParamsFromProps(this.props);
    return updatedURLParams => {
      const updater = prevState => {
        const { address, bounds, keywords } = urlQueryParams;
        const mergedQueryParams = { ...urlQueryParams, ...prevState.currentQueryParams };
        // Address and bounds are handled outside of MainPanel.
        // I.e. TopbarSearchForm && search by moving the map.
        // We should always trust urlQueryParams with those.
        // The same applies to keywords, if the main search type is keyword search.
        const keywordsMaybe = isMainSearchTypeKeywords(config) ? { keywords } : { address, bounds };
        const datesAndSeatsMaybe = getDatesAndSeatsMaybe(mergedQueryParams, updatedURLParams);
        return {
          currentQueryParams: omitLimitedListingFieldParams(
            {
              ...mergedQueryParams,
              ...updatedURLParams,
              ...keywordsMaybe,
              ...datesAndSeatsMaybe,
            },
            filterConfigs
          ),
        };
      };
      const callback = () => {
        if (useHistoryPush) {
          const searchParams = this.state.currentQueryParams;
          const search = cleanSearchFromConflictingParams(searchParams, filterConfigs, sortConfig);

          const { routeName, pathParams } = getSearchPageResourceLocatorStringParams(
            routeConfiguration,
            location
          );

          history.push(
            createResourceLocatorString(routeName, routeConfiguration, pathParams, search)
          );
        }
      };
      this.setState(updater, callback);
    };
  }

  handleSortBy(urlParam, values) {
    const { history, routeConfiguration, location } = this.props;
    const urlQueryParams = validUrlQueryParamsFromProps(this.props);

    const queryParams = values
      ? { ...urlQueryParams, [urlParam]: values }
      : omit(urlQueryParams, urlParam);

    const { routeName, pathParams } = getSearchPageResourceLocatorStringParams(
      routeConfiguration,
      location
    );

    history.push(
      createResourceLocatorString(routeName, routeConfiguration, pathParams, queryParams)
    );
  }

  // Reset all filter query parameters
  handleResetAll(e) {
    this.resetAll(e);

    // blur event target if event is passed
    if (e && e.currentTarget) {
      e.currentTarget.blur();
    }
  }

  render() {
    const {
      intl,
      currentUser,
      listings = [],
      location,
      onManageDisableScrolling,
      pagination,
      scrollingDisabled,
      searchInProgress,
      searchListingsError,
      searchParams = {},
      routeConfiguration,
      config,
<<<<<<< HEAD
      onUpdateFavorites,
      onFetchCurrentUser,
    } = this.props;
    const currentUserFavorites = currentUser?.attributes?.profile?.privateData?.favorites || {};
    const listingFields = this.getListingFields();
    const { defaultFilters: defaultFiltersConfig, sortConfig } = config?.search || {};
=======
      params: currentPathParams = {},
      currentUser,
    } = this.props;

    // If the search page variant is of type /s/:listingType, this defines the :listingType
    // path parameter used to filter the whole page.
    //
    // On a default search page (/s), this constant does not have a value, even when a
    // query parameter ?pub_listingType=[queryParamListingType] is used.
    const { listingType: listingTypePathParam } = currentPathParams;

    const { listingFields } = config?.listing || {};
    const { defaultFilters: defaultFiltersRaw, sortConfig } = config?.search || {};

>>>>>>> 9f10ccb4
    const activeListingTypes = config?.listing?.listingTypes.map(config => config.listingType);
    const defaultFiltersConfig = listingTypePathParam
      ? defaultFiltersRaw.filter(f => f.key !== 'listingType')
      : defaultFiltersRaw;

    const marketplaceCurrency = config.currency;
    const categoryConfiguration = config.categoryConfiguration;
    const listingCategories = categoryConfiguration.categories;
    const listingFieldsConfig = pickListingFieldFilters({
      listingFields,
      locationSearch: location.search,
      categoryConfiguration,
      activeListingTypes,
      currentPathParams,
    });
    const filterConfigs = {
      listingFieldsConfig,
      defaultFiltersConfig,
      listingCategories,
      activeListingTypes,
      currentPathParams,
    };

    // Page transition might initially use values from previous search
    // urlQueryParams doesn't contain page specific url params
    // like mapSearch, page or origin (origin depends on config.maps.search.sortSearchByDistance)
    const { searchParamsAreInSync, urlQueryParams, searchParamsInURL } = searchParamsPicker(
      location.search,
      searchParams,
      filterConfigs,
      sortConfig,
      isOriginInUse(config)
    );
    const validQueryParams = urlQueryParams;

    const isKeywordSearch = isMainSearchTypeKeywords(config);
    const builtInPrimaryFilters = defaultFiltersConfig.filter(f =>
      ['categoryLevel', 'listingType'].includes(f.key)
    );
    const builtInFilters = isKeywordSearch
      ? defaultFiltersConfig.filter(
          f => !['keywords', 'categoryLevel', 'listingType'].includes(f.key)
        )
      : defaultFiltersConfig.filter(f => !['categoryLevel', 'listingType'].includes(f.key));
    const [customPrimaryFilters, customSecondaryFilters] = groupListingFieldConfigs(
      listingFieldsConfig,
      activeListingTypes
    );
    const availableFilters = [
      ...builtInPrimaryFilters,
      ...customPrimaryFilters,
      ...builtInFilters,
      ...customSecondaryFilters,
    ];

    // Selected aka active filters
    const selectedFilters = validQueryParams;
    const isValidDatesFilter =
      searchParamsInURL.dates == null ||
      (searchParamsInURL.dates != null && searchParamsInURL.dates === selectedFilters.dates);
    const keysOfSelectedFilters = Object.keys(selectedFilters);
    const selectedFiltersCountForMobile = isKeywordSearch
      ? keysOfSelectedFilters.filter(f => f !== 'keywords').length
      : keysOfSelectedFilters.length;

    const hasPaginationInfo = !!pagination && pagination.totalItems != null;
    const totalItems =
      searchParamsAreInSync && hasPaginationInfo
        ? pagination.totalItems
        : pagination?.paginationUnsupported
        ? listings.length
        : 0;
    const listingsAreLoaded =
      !searchInProgress &&
      searchParamsAreInSync &&
      !!(hasPaginationInfo || pagination?.paginationUnsupported);

    const conflictingFilterActive = isAnyFilterActive(
      sortConfig.conflictingFilters,
      validQueryParams,
      filterConfigs
    );

    const showCreateListingsLink = showCreateListingLinkForUser(config, currentUser);
    const sortBy = mode => {
      return sortConfig.active ? (
        <SortBy
          sort={validQueryParams[sortConfig.queryParamName]}
          isConflictingFilterActive={!!conflictingFilterActive}
          hasConflictingFilters={!!(sortConfig.conflictingFilters?.length > 0)}
          selectedFilters={selectedFilters}
          onSelect={this.handleSortBy}
          showAsPopup
          mode={mode}
          contentPlacementOffset={FILTER_DROPDOWN_OFFSET}
        />
      ) : null;
    };
    const noResultsInfo = (
      <NoSearchResultsMaybe
        listingsAreLoaded={listingsAreLoaded}
        totalItems={totalItems}
        location={location}
        resetAll={this.resetAll}
<<<<<<< HEAD
        currentUser={currentUser}
=======
        showCreateListingsLink={showCreateListingsLink}
>>>>>>> 9f10ccb4
      />
    );

    const { title, description, schema } = createSearchResultSchema(
      listings,
      searchParamsInURL || {},
      intl,
      routeConfiguration,
      config
    );

    // Set topbar class based on if a modal is open in
    // a child component
    const topbarClasses = this.state.isMobileModalOpen
      ? classNames(css.topbarBehindModal, css.topbar)
      : css.topbar;

    const listingCategory = searchParams?.pub_categoryLevel1;
    const isCreativesSearch = listingCategory === 'creatives';
    const gridLayout = isCreativesSearch ? GRID_STYLE_SQUARE : this.state.gridLayout;

    // N.B. openMobileMap button is sticky.
    // For some reason, stickyness doesn't work on Safari, if the element is <button>
    return (
      <Page
        scrollingDisabled={scrollingDisabled}
        description={description}
        title={title}
        schema={schema}
      >
        <TopbarContainer rootClassName={topbarClasses} currentSearchParams={validQueryParams} />
        <div className={css.layoutWrapperContainer}>
          <aside className={css.layoutWrapperFilterColumn} data-testid="filterColumnAside">
            <div className={css.filterColumnContent}>
              {availableFilters.map(filterConfig => {
                const key = `SearchFiltersDesktop.${filterConfig.scope || 'built-in'}.${
                  filterConfig.key
                }`;
                return (
                  <FilterComponent
                    key={key}
                    idPrefix="SearchFiltersDesktop"
                    className={css.filter}
                    config={filterConfig}
                    listingCategories={listingCategories}
                    marketplaceCurrency={marketplaceCurrency}
                    urlQueryParams={validQueryParams}
                    initialValues={initialValues(this.props, this.state.currentQueryParams)}
                    getHandleChangedValueFn={this.getHandleChangedValueFn}
                    intl={intl}
                    liveEdit
                    showAsPopup={false}
                    isDesktop
                  />
                );
              })}
              <button className={css.resetAllButton} onClick={e => this.handleResetAll(e)}>
                <FormattedMessage id={'SearchFiltersMobile.resetAll'} />
              </button>
            </div>
          </aside>

          <div className={css.layoutWrapperMain} role="main">
            <div className={css.searchResultContainer}>
              <SearchFiltersMobile
                className={css.searchFiltersMobileList}
                urlQueryParams={validQueryParams}
                sortByComponent={sortBy('mobile')}
                listingsAreLoaded={listingsAreLoaded}
                resultsCount={totalItems}
                searchInProgress={searchInProgress}
                searchListingsError={searchListingsError}
                showAsModalMaxWidth={MODAL_BREAKPOINT}
                onManageDisableScrolling={onManageDisableScrolling}
                onOpenModal={this.onOpenMobileModal}
                onCloseModal={this.onCloseMobileModal}
                resetAll={this.resetAll}
                selectedFiltersCount={selectedFiltersCountForMobile}
                isMapVariant={false}
                noResultsInfo={noResultsInfo}
                location={location}
              >
                {availableFilters.map(filterConfig => {
                  const key = `SearchFiltersMobile.${filterConfig.scope || 'built-in'}.${
                    filterConfig.key
                  }`;

                  return (
                    <FilterComponent
                      key={key}
                      idPrefix="SearchFiltersMobile"
                      config={filterConfig}
                      listingCategories={listingCategories}
                      marketplaceCurrency={marketplaceCurrency}
                      urlQueryParams={validQueryParams}
                      initialValues={initialValues(this.props, this.state.currentQueryParams)}
                      getHandleChangedValueFn={this.getHandleChangedValueFn}
                      intl={intl}
                      liveEdit
                      showAsPopup={false}
                    />
                  );
                })}
              </SearchFiltersMobile>

              <MainPanelHeader
                className={css.mainPanel}
                sortByComponent={sortBy('desktop')}
                isSortByActive={sortConfig.active}
                listingsAreLoaded={listingsAreLoaded}
                resultsCount={totalItems}
                searchInProgress={searchInProgress}
                searchListingsError={searchListingsError}
                noResultsInfo={noResultsInfo}
                gridLayout={gridLayout}
                setGridLayout={this.setGridLayout}
                hideGridOptions={isCreativesSearch}
              />
              <div
                className={classNames(css.listingsForGridVariant, {
                  [css.newSearchInProgress]: !(listingsAreLoaded || searchListingsError),
                })}
              >
                {searchListingsError ? (
                  <H3 className={css.error}>
                    <FormattedMessage id="SearchPage.searchError" />
                  </H3>
                ) : null}
                {!isValidDatesFilter ? (
                  <H5>
                    <FormattedMessage id="SearchPage.invalidDatesFilter" />
                  </H5>
                ) : null}
                <SearchResultsPanel
                  className={css.searchListingsPanel}
                  listings={listings}
                  pagination={listingsAreLoaded ? pagination : null}
                  search={parse(location.search)}
                  isMapVariant={false}
<<<<<<< HEAD
                  currentUserFavorites={currentUserFavorites}
                  onUpdateFavorites={onUpdateFavorites}
                  onFetchCurrentUser={onFetchCurrentUser}
                  gridLayout={gridLayout}
=======
                  listingTypeParam={listingTypePathParam}
>>>>>>> 9f10ccb4
                />
              </div>
            </div>
          </div>
        </div>
        <FooterContainer />
      </Page>
    );
  }
}

/**
 * SearchPage component with grid layout (no map)
 *
 * @param {Object} props
 * @param {propTypes.currentUser} [props.currentUser] - The current user
 * @param {Array<propTypes.listing>} [props.listings] - The listings
 * @param {propTypes.pagination} [props.pagination] - The pagination
 * @param {boolean} [props.scrollingDisabled] - Whether the scrolling is disabled
 * @param {boolean} [props.searchInProgress] - Whether the search is in progress
 * @param {propTypes.error} [props.searchListingsError] - The search listings error
 * @param {Object} [props.searchParams] - The search params from the Redux state
 * @param {Function} [props.onManageDisableScrolling] - The function to manage the disable scrolling
 * @returns {JSX.Element}
 */
const EnhancedSearchPage = props => {
  const config = useConfiguration();
  const routeConfiguration = useRouteConfiguration();
  const intl = useIntl();
  const history = useHistory();
  const location = useLocation();

  const searchListingsError = props.searchListingsError;
  if (isForbiddenError(searchListingsError)) {
    // This can happen if private marketplace mode is active
    return (
      <NamedRedirect
        name="SignupPage"
        state={{ from: `${location.pathname}${location.search}${location.hash}` }}
      />
    );
  }

  const { currentUser } = props;
  const isPrivateMarketplace = config.accessControl.marketplace.private === true;
  const isUnauthorizedUser = currentUser && !isUserAuthorized(currentUser);
  const hasNoViewingRightsUser = currentUser && !hasPermissionToViewData(currentUser);
  const hasUserPendingApprovalError = isErrorUserPendingApproval(searchListingsError);
  const hasNoViewingRightsError = isErrorNoViewingPermission(searchListingsError);

  if ((isPrivateMarketplace && isUnauthorizedUser) || hasUserPendingApprovalError) {
    return (
      <NamedRedirect
        name="NoAccessPage"
        params={{ missingAccessRight: NO_ACCESS_PAGE_USER_PENDING_APPROVAL }}
      />
    );
  } else if (hasNoViewingRightsUser || hasNoViewingRightsError) {
    return (
      <NamedRedirect
        name="NoAccessPage"
        params={{ missingAccessRight: NO_ACCESS_PAGE_VIEW_LISTINGS }}
      />
    );
  }

  return (
    <SearchPageComponent
      config={config}
      routeConfiguration={routeConfiguration}
      intl={intl}
      history={history}
      location={location}
<<<<<<< HEAD
      {...props}
=======
      currentUser={currentUser}
      {...restOfProps}
>>>>>>> 9f10ccb4
    />
  );
};

const mapStateToProps = state => {
  const { currentUser } = state.user;
  const {
    currentPageResultIds,
    pagination,
    searchInProgress,
    searchListingsError,
    searchParams,
  } = state.SearchPage;
  const listings = getListingsById(state, currentPageResultIds);

  return {
    currentUser,
    listings,
    pagination,
    scrollingDisabled: isScrollingDisabled(state),
    searchInProgress,
    searchListingsError,
    searchParams,
  };
};

const mapDispatchToProps = dispatch => ({
  onManageDisableScrolling: (componentId, disableScrolling) =>
    dispatch(manageDisableScrolling(componentId, disableScrolling)),
  onUpdateFavorites: payload => dispatch(updateProfile(payload)),
  onFetchCurrentUser: () => dispatch(fetchCurrentUser({})),
});

// Note: it is important that the withRouter HOC is **outside** the
// connect HOC, otherwise React Router won't rerender any Route
// components since connect implements a shouldComponentUpdate
// lifecycle hook.
//
// See: https://github.com/ReactTraining/react-router/issues/4671
const SearchPage = compose(connect(mapStateToProps, mapDispatchToProps))(EnhancedSearchPage);

export default SearchPage;<|MERGE_RESOLUTION|>--- conflicted
+++ resolved
@@ -27,11 +27,7 @@
   isErrorUserPendingApproval,
   isForbiddenError,
 } from '../../util/errors';
-import {
-  hasPermissionToViewData,
-  isUserAuthorized,
-  showCreateListingLinkForUser,
-} from '../../util/userHelpers';
+import { hasPermissionToViewData, isUserAuthorized } from '../../util/userHelpers';
 import { getListingsById } from '../../ducks/marketplaceData.duck';
 import { isScrollingDisabled, manageDisableScrolling } from '../../ducks/ui.duck';
 import { fetchCurrentUser } from '../../ducks/user.duck';
@@ -51,16 +47,7 @@
   pickListingFieldFilters,
   searchParamsPicker,
   validUrlQueryParamsFromProps,
-<<<<<<< HEAD
-=======
-  validFilterParams,
-  cleanSearchFromConflictingParams,
-  createSearchResultSchema,
-  pickListingFieldFilters,
-  omitLimitedListingFieldParams,
-  getDatesAndSeatsMaybe,
   getSearchPageResourceLocatorStringParams,
->>>>>>> 9f10ccb4
 } from './SearchPage.shared';
 
 import FilterComponent from './FilterComponent';
@@ -123,6 +110,23 @@
     const { config } = this.props;
     const { listingFields } = config?.listing || {};
     const isKeywordSearch = isMainSearchTypeKeywords(config);
+
+
+
+
+
+
+
+
+
+
+
+
+
+    /**
+     * [TODO:]
+     *    Revisar si debe ser con {} o con []
+     */
     return [
       ...listingFields,
       ...(isKeywordSearch
@@ -147,17 +151,24 @@
           ]
         : []),
     ];
+
+
+
+
+
+
+
+
+
+
+
+
   }
 
   // Reset all filter query parameters
   resetAll(e) {
-<<<<<<< HEAD
-    const { history, routeConfiguration, config } = this.props;
+    const { history, routeConfiguration, config, location } = this.props;
     const listingFieldsConfig = this.getListingFields();
-=======
-    const { history, routeConfiguration, config, location } = this.props;
-    const { listingFields: listingFieldsConfig } = config?.listing || {};
->>>>>>> 9f10ccb4
     const { defaultFilters: defaultFiltersConfig } = config?.search || {};
     const urlQueryParams = validUrlQueryParamsFromProps(this.props);
     const keywordsMaybe = isMainSearchTypeKeywords(config) ? ['keywords', 'address', 'bounds'] : [];
@@ -165,22 +176,11 @@
     // Reset state
     this.setState({ currentQueryParams: {} });
     // Reset routing params
-<<<<<<< HEAD
     const queryParams = omit(urlQueryParams, [...filterQueryParamNames, ...keywordsMaybe]);
-    history.push(createResourceLocatorString('SearchPage', routeConfiguration, {}, queryParams));
-  }
-
-  getHandleChangedValueFn(useHistoryPush) {
-    const { history, routeConfiguration, config } = this.props;
-    const listingFieldsConfig = this.getListingFields();
-=======
-    const queryParams = omit(urlQueryParams, filterQueryParamNames);
-
     const { routeName, pathParams } = getSearchPageResourceLocatorStringParams(
       routeConfiguration,
       location
     );
-
     history.push(
       createResourceLocatorString(routeName, routeConfiguration, pathParams, queryParams)
     );
@@ -194,8 +194,7 @@
       location,
       params: currentPathParams = {},
     } = this.props;
-    const { listingFields: listingFieldsConfig } = config?.listing || {};
->>>>>>> 9f10ccb4
+    const listingFieldsConfig = this.getListingFields();
     const { defaultFilters: defaultFiltersConfig, sortConfig } = config?.search || {};
     const activeListingTypes = config?.listing?.listingTypes.map(config => config.listingType);
     const listingCategories = config.categoryConfiguration.categories;
@@ -233,12 +232,10 @@
         if (useHistoryPush) {
           const searchParams = this.state.currentQueryParams;
           const search = cleanSearchFromConflictingParams(searchParams, filterConfigs, sortConfig);
-
           const { routeName, pathParams } = getSearchPageResourceLocatorStringParams(
             routeConfiguration,
             location
           );
-
           history.push(
             createResourceLocatorString(routeName, routeConfiguration, pathParams, search)
           );
@@ -251,16 +248,13 @@
   handleSortBy(urlParam, values) {
     const { history, routeConfiguration, location } = this.props;
     const urlQueryParams = validUrlQueryParamsFromProps(this.props);
-
     const queryParams = values
       ? { ...urlQueryParams, [urlParam]: values }
       : omit(urlQueryParams, urlParam);
-
     const { routeName, pathParams } = getSearchPageResourceLocatorStringParams(
       routeConfiguration,
       location
     );
-
     history.push(
       createResourceLocatorString(routeName, routeConfiguration, pathParams, queryParams)
     );
@@ -269,7 +263,6 @@
   // Reset all filter query parameters
   handleResetAll(e) {
     this.resetAll(e);
-
     // blur event target if event is passed
     if (e && e.currentTarget) {
       e.currentTarget.blur();
@@ -290,17 +283,14 @@
       searchParams = {},
       routeConfiguration,
       config,
-<<<<<<< HEAD
       onUpdateFavorites,
       onFetchCurrentUser,
+      params: currentPathParams = {},
     } = this.props;
+
     const currentUserFavorites = currentUser?.attributes?.profile?.privateData?.favorites || {};
     const listingFields = this.getListingFields();
-    const { defaultFilters: defaultFiltersConfig, sortConfig } = config?.search || {};
-=======
-      params: currentPathParams = {},
-      currentUser,
-    } = this.props;
+    const { defaultFilters: defaultFiltersRaw, sortConfig } = config?.search || {};
 
     // If the search page variant is of type /s/:listingType, this defines the :listingType
     // path parameter used to filter the whole page.
@@ -309,10 +299,6 @@
     // query parameter ?pub_listingType=[queryParamListingType] is used.
     const { listingType: listingTypePathParam } = currentPathParams;
 
-    const { listingFields } = config?.listing || {};
-    const { defaultFilters: defaultFiltersRaw, sortConfig } = config?.search || {};
-
->>>>>>> 9f10ccb4
     const activeListingTypes = config?.listing?.listingTypes.map(config => config.listingType);
     const defaultFiltersConfig = listingTypePathParam
       ? defaultFiltersRaw.filter(f => f.key !== 'listingType')
@@ -395,8 +381,6 @@
       validQueryParams,
       filterConfigs
     );
-
-    const showCreateListingsLink = showCreateListingLinkForUser(config, currentUser);
     const sortBy = mode => {
       return sortConfig.active ? (
         <SortBy
@@ -417,11 +401,7 @@
         totalItems={totalItems}
         location={location}
         resetAll={this.resetAll}
-<<<<<<< HEAD
         currentUser={currentUser}
-=======
-        showCreateListingsLink={showCreateListingsLink}
->>>>>>> 9f10ccb4
       />
     );
 
@@ -561,14 +541,11 @@
                   pagination={listingsAreLoaded ? pagination : null}
                   search={parse(location.search)}
                   isMapVariant={false}
-<<<<<<< HEAD
                   currentUserFavorites={currentUserFavorites}
                   onUpdateFavorites={onUpdateFavorites}
                   onFetchCurrentUser={onFetchCurrentUser}
                   gridLayout={gridLayout}
-=======
                   listingTypeParam={listingTypePathParam}
->>>>>>> 9f10ccb4
                 />
               </div>
             </div>
@@ -642,12 +619,7 @@
       intl={intl}
       history={history}
       location={location}
-<<<<<<< HEAD
       {...props}
-=======
-      currentUser={currentUser}
-      {...restOfProps}
->>>>>>> 9f10ccb4
     />
   );
 };
