--- conflicted
+++ resolved
@@ -27,11 +27,7 @@
 import FooterContainer from '../../containers/FooterContainer/FooterContainer';
 
 import ManageListingCard from './ManageListingCard/ManageListingCard';
-<<<<<<< HEAD
-import { closeListing, openListing, getOwnListingsById } from './ManageListingsPage.duck';
-import { convertListingPrices } from '../../extensions/MultipleCurrency/utils/currency.js';
-
-=======
+import DiscardDraftModal from './DiscardDraftModal/DiscardDraftModal';
 
 import {
   closeListing,
@@ -39,9 +35,9 @@
   getOwnListingsById,
   discardDraft,
 } from './ManageListingsPage.duck';
->>>>>>> 94a4fa47
+import { convertListingPrices } from '../../extensions/MultipleCurrency/utils/currency.js';
+
 import css from './ManageListingsPage.module.css';
-import DiscardDraftModal from './DiscardDraftModal/DiscardDraftModal';
 
 const Heading = props => {
   const { listingsAreLoaded, pagination } = props;
@@ -106,11 +102,8 @@
     queryListingsError,
     queryParams,
     scrollingDisabled,
-<<<<<<< HEAD
     uiCurrency,
-=======
     onManageDisableScrolling,
->>>>>>> 94a4fa47
   } = props;
 
   useEffect(() => {
@@ -309,12 +302,9 @@
     openingListingError,
     closingListing,
     closingListingError,
-<<<<<<< HEAD
     uiCurrency,
-=======
     discardingDraft,
     discardingDraftError,
->>>>>>> 94a4fa47
   };
 };
 
