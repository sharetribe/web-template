import React, { useEffect, useMemo, useState } from 'react';
import { useHistory } from 'react-router-dom';
import { compose } from 'redux';
import { connect } from 'react-redux';
import { Button as AntButton, Col, Row, Space, Tabs } from 'antd';

import { useRouteConfiguration } from '../../context/routeConfigurationContext';
import { FormattedMessage, useIntl } from '../../util/reactIntl';
import { createResourceLocatorString, pathByRouteName } from '../../util/routes';
import { hasPermissionToPostListings } from '../../util/userHelpers';
import { NO_ACCESS_PAGE_POST_LISTINGS } from '../../util/urlHelpers';
import { isErrorNoPermissionToPostListings } from '../../util/errors';
import { isScrollingDisabled } from '../../ducks/ui.duck';
import { LISTING_GRID_DEFAULTS, LISTING_GRID_ROLE } from '../../util/types';

import {
  H3,
  LayoutSingleColumn,
  NamedRedirect,
  Page,
  PaginationLinks,
  UserNav,
<<<<<<< HEAD
  NamedRedirect,
  ListingTabs,
=======
>>>>>>> 41e748e2
} from '../../components';

import TopbarContainer from '../../containers/TopbarContainer/TopbarContainer';
import FooterContainer from '../../containers/FooterContainer/FooterContainer';

import ManageListingCard from './ManageListingCard/ManageListingCard';
import { closeListing, getOwnListingsById, openListing } from './ManageListingsPage.duck';
import ScrollableLinks from '../../components/ScrollableLinks/ScrollableLinks';
import { PAGE_MODE_EDIT, PAGE_MODE_NEW } from '../BatchEditListingPage/constants';










export const ManageListingsPageComponent = props => {
  const [listingMenuOpen, setListingMenuOpen] = useState(null);
  const routeConfiguration = useRouteConfiguration();
  const history = useHistory();
  const intl = useIntl();

  const {
    currentUser = null,
    closingListing = null,
    closingListingError = null,
    listings = [],
    onCloseListing,
    onOpenListing,
    openingListing = null,
    openingListingError = null,
    pagination = null,
    queryInProgress,
    queryListingsError,
    queryParams,
    scrollingDisabled,
    categories,
  } = props;
  const defaultListingType = LISTING_GRID_DEFAULTS.TYPE;
  const defaultCategoryType = LISTING_GRID_DEFAULTS.CATEGORY(categories);







  useEffect(() => {
    const validListingType = !queryParams.pub_listingType;
    const validCategoryType = !queryParams.pub_categoryLevel1;
    const shouldUpdateRoute = validListingType || validCategoryType;
    if (shouldUpdateRoute) {
      const pathParams = {};
      const queryParams = {
        pub_listingType: defaultListingType,
        pub_categoryLevel1: defaultCategoryType,
      };
      const destination = createResourceLocatorString(
        'ManageListingsPage',
        routeConfiguration,
        pathParams,
        queryParams
      );
      history.replace(destination);
    }
  }, []);










  /**
   * [TODO:]
   *    - Ver si estos dos hacen lo mismo....
   */
  useEffect(() => {
    if (isErrorNoPermissionToPostListings(openingListingError?.error)) {
      const noAccessPagePath = pathByRouteName('NoAccessPage', routeConfiguration, {
        missingAccessRight: NO_ACCESS_PAGE_POST_LISTINGS,
      });
      history.push(noAccessPagePath);
    }
  }, [openingListingError]);

  const hasPostingRights = hasPermissionToPostListings(currentUser);
  if (!hasPostingRights) {
    return (
      <NamedRedirect
        name="NoAccessPage"
        params={{ missingAccessRight: NO_ACCESS_PAGE_POST_LISTINGS }}
      />
    );
  }















  const onToggleMenu = listing => {
    setListingMenuOpen(listing);
  };
  const handleOpenListing = listingId => {
    if (!hasPostingRights) {
      const noAccessPagePath = pathByRouteName('NoAccessPage', routeConfiguration, {
        missingAccessRight: NO_ACCESS_PAGE_POST_LISTINGS,
      });
      history.push(noAccessPagePath);
    } else {
      onOpenListing(listingId);
    }
  };
  const closingErrorListingId = !!closingListingError && closingListingError.listingId;
  const openingErrorListingId = !!openingListingError && openingListingError.listingId;
  const listingRenderer = (listing, className, renderSizes) => {
    const listingId = listing.id.uuid;
    return (
      <ManageListingCard
        key={listingId}
        className={className}
        listing={listing}
        renderSizes={renderSizes}
        isMenuOpen={!!listingMenuOpen && listingMenuOpen.id.uuid === listingId}
        actionsInProgressListingId={openingListing || closingListing}
        onToggleMenu={onToggleMenu}
        onCloseListing={onCloseListing}
        onOpenListing={handleOpenListing}
        hasOpeningError={openingErrorListingId.uuid === listingId}
        hasClosingError={closingErrorListingId.uuid === listingId}
      />
    )
  };











  const onTabChange = key => {
    const destination = createResourceLocatorString(
      'ManageListingsPage',
      routeConfiguration,
      {},
      { pub_listingType: key }
    );
    history.push(destination);
  };

<<<<<<< HEAD
=======
  const goToCreateListing = (mode = PAGE_MODE_NEW, searchParams = {}) => {
    const destination = createResourceLocatorString(
      'BatchEditListingPage',
      routeConfiguration,
      {
        mode,
        tab: 'upload',
      },
      searchParams
    );
    history.push(destination);
  };

  const links = useMemo(
    () =>
      categories.map(category => ({
        id: category.id,
        name: 'ManageListingsPage',
        displayText: category.name,
        to: { search: getSearch(category.id, currentListingType) },
      })),
    [categories]
  );

  const listingRenderer = (
    <>
      <Row gutter={[16, 16]} align="middle" justify="space-between">
        <Col xs={24} sm={16}>
          <ScrollableLinks links={links} selectedLinkId={currentCategoryType} />
        </Col>
        <Col xs={24} sm={8} style={{ textAlign: 'right' }}>
          <Space size="middle">
            <AntButton
              type="text"
              className={css.actionButton}
              onClick={() =>
                goToCreateListing(PAGE_MODE_EDIT, {
                  category: currentCategoryType,
                  type: currentListingType,
                })
              }
            >
              Manage {currentCategoryType}
            </AntButton>
            <AntButton
              type="primary"
              className={css.actionButton}
              onClick={() => goToCreateListing()}
            >
              Add New Photo(s)
            </AntButton>
          </Space>
        </Col>
      </Row>

      {hasNoResults ? (
        <div className={css.noResultsContainer}>
          <H3 as="h2" className={css.headingNoListings}>
            <FormattedMessage id="ManageListingsPage.noResults" />
          </H3>
        </div>
      ) : (
        <div className={css.listingCards}>
          {listings.map(l => (
            <ManageListingCard
              className={css.listingCard}
              key={l.id.uuid}
              listing={l}
              isMenuOpen={!!listingMenuOpen && listingMenuOpen.id.uuid === l.id.uuid}
              actionsInProgressListingId={openingListing || closingListing}
              onToggleMenu={onToggleMenu}
              onCloseListing={onCloseListing}
              onOpenListing={handleOpenListing}
              hasOpeningError={openingErrorListingId.uuid === l.id.uuid}
              hasClosingError={closingErrorListingId.uuid === l.id.uuid}
              renderSizes={renderSizes}
            />
          ))}
        </div>
      )}

      <PaginationLinksMaybe
        listingsAreLoaded={listingsAreLoaded}
        pagination={pagination}
        page={queryParams ? queryParams.page : 1}
      />
    </>
  );

>>>>>>> 41e748e2
  return (
    <Page
      title={intl.formatMessage({ id: 'ManageListingsPage.title' })}
      scrollingDisabled={scrollingDisabled}
    >
      <LayoutSingleColumn
        topbar={
          <>
            <TopbarContainer />
            <UserNav currentPage="ManageListingsPage" />
          </>
        }
        footer={<FooterContainer />}
      >
        <ListingTabs
          listings={listings}
          pagination={pagination}
          queryInProgress={queryInProgress}
          queryListingsError={queryListingsError}
          queryParams={queryParams}
          onTabChange={onTabChange}
          categories={categories}
          role={LISTING_GRID_ROLE.MANAGE}
          titleMessageId="ManageListingsPage.title"
          noResultsMessageId="ManageListingsPage.noResults"
          loadingMessageId="ManageListingsPage.loadingOwnListings"
          errorMessageId="ManageListingsPage.queryError"
          listingRenderer={listingRenderer}
        />
      </LayoutSingleColumn>
    </Page>
  );
};































const mapStateToProps = state => {
  const { currentUser } = state.user;
  const {
    currentPageResultIds,
    pagination,
    queryInProgress,
    queryListingsError,
    queryParams,
    openingListing,
    openingListingError,
    closingListing,
    closingListingError,
    categories,
  } = state.ManageListingsPage;
  const listings = getOwnListingsById(state, currentPageResultIds);
  return {
    currentUser,
    currentPageResultIds,
    listings,
    pagination,
    queryInProgress,
    queryListingsError,
    queryParams,
    scrollingDisabled: isScrollingDisabled(state),
    openingListing,
    openingListingError,
    closingListing,
    closingListingError,
    categories,
  };
};

const mapDispatchToProps = dispatch => ({
  onCloseListing: listingId => dispatch(closeListing(listingId)),
  onOpenListing: listingId => dispatch(openListing(listingId)),
});

const ManageListingsPage = compose(connect(mapStateToProps, mapDispatchToProps))(
  ManageListingsPageComponent
);

export default ManageListingsPage;<|MERGE_RESOLUTION|>--- conflicted
+++ resolved
@@ -2,47 +2,28 @@
 import { useHistory } from 'react-router-dom';
 import { compose } from 'redux';
 import { connect } from 'react-redux';
-import { Button as AntButton, Col, Row, Space, Tabs } from 'antd';
 
 import { useRouteConfiguration } from '../../context/routeConfigurationContext';
-import { FormattedMessage, useIntl } from '../../util/reactIntl';
+import { useIntl } from '../../util/reactIntl';
 import { createResourceLocatorString, pathByRouteName } from '../../util/routes';
 import { hasPermissionToPostListings } from '../../util/userHelpers';
 import { NO_ACCESS_PAGE_POST_LISTINGS } from '../../util/urlHelpers';
-import { isErrorNoPermissionToPostListings } from '../../util/errors';
 import { isScrollingDisabled } from '../../ducks/ui.duck';
-import { LISTING_GRID_DEFAULTS, LISTING_GRID_ROLE } from '../../util/types';
-
 import {
-  H3,
-  LayoutSingleColumn,
-  NamedRedirect,
-  Page,
-  PaginationLinks,
-  UserNav,
-<<<<<<< HEAD
-  NamedRedirect,
-  ListingTabs,
-=======
->>>>>>> 41e748e2
-} from '../../components';
+  LISTING_GRID_DEFAULTS,
+  LISTING_GRID_ROLE,
+  LISTING_GRID_CATEGORIES,
+  LISTING_TYPES,
+} from '../../util/types';
+
+import { LayoutSingleColumn, Page, UserNav, NamedRedirect, ListingTabs } from '../../components';
+import { getSearch } from '../../components/ListingTabs/GridHelpers';
 
 import TopbarContainer from '../../containers/TopbarContainer/TopbarContainer';
 import FooterContainer from '../../containers/FooterContainer/FooterContainer';
 
 import ManageListingCard from './ManageListingCard/ManageListingCard';
 import { closeListing, getOwnListingsById, openListing } from './ManageListingsPage.duck';
-import ScrollableLinks from '../../components/ScrollableLinks/ScrollableLinks';
-import { PAGE_MODE_EDIT, PAGE_MODE_NEW } from '../BatchEditListingPage/constants';
-
-
-
-
-
-
-
-
-
 
 export const ManageListingsPageComponent = props => {
   const [listingMenuOpen, setListingMenuOpen] = useState(null);
@@ -64,58 +45,51 @@
     queryListingsError,
     queryParams,
     scrollingDisabled,
-    categories,
   } = props;
   const defaultListingType = LISTING_GRID_DEFAULTS.TYPE;
-  const defaultCategoryType = LISTING_GRID_DEFAULTS.CATEGORY(categories);
-
-
-
-
-
-
+  const currentListingType = queryParams.pub_listingType || defaultListingType;
+  const listingTypeCategories = LISTING_GRID_CATEGORIES[currentListingType];
+
+  function createManageLocatorString(queryParams) {
+    const pathParams = {};
+    const destination = createResourceLocatorString(
+      'ManageListingsPage',
+      routeConfiguration,
+      pathParams,
+      queryParams
+    );
+    history.replace(destination);
+  }
+
+  function updateProductRoute() {
+    const queryParams = {
+      pub_listingType: LISTING_TYPES.PRODUCT,
+      pub_categoryLevel1: LISTING_GRID_DEFAULTS.CATEGORY(
+        LISTING_GRID_CATEGORIES[LISTING_TYPES.PRODUCT]
+      ),
+    };
+    createManageLocatorString(queryParams);
+  }
+
+  function updatePortfolioRoute() {
+    const queryParams = {
+      pub_listingType: LISTING_TYPES.PORTFOLIO,
+    };
+    createManageLocatorString(queryParams);
+  }
 
   useEffect(() => {
-    const validListingType = !queryParams.pub_listingType;
-    const validCategoryType = !queryParams.pub_categoryLevel1;
-    const shouldUpdateRoute = validListingType || validCategoryType;
+    const listingTypeParamValue = queryParams.pub_listingType;
+    const invalidListingType = !(
+      listingTypeParamValue && Object.values(LISTING_TYPES).includes(listingTypeParamValue)
+    );
+    const invalidCategoryType =
+      listingTypeParamValue === LISTING_TYPES.PRODUCT && !queryParams.pub_categoryLevel1;
+    const shouldUpdateRoute = invalidListingType || invalidCategoryType;
     if (shouldUpdateRoute) {
-      const pathParams = {};
-      const queryParams = {
-        pub_listingType: defaultListingType,
-        pub_categoryLevel1: defaultCategoryType,
-      };
-      const destination = createResourceLocatorString(
-        'ManageListingsPage',
-        routeConfiguration,
-        pathParams,
-        queryParams
-      );
-      history.replace(destination);
+      updateProductRoute();
     }
   }, []);
-
-
-
-
-
-
-
-
-
-
-  /**
-   * [TODO:]
-   *    - Ver si estos dos hacen lo mismo....
-   */
-  useEffect(() => {
-    if (isErrorNoPermissionToPostListings(openingListingError?.error)) {
-      const noAccessPagePath = pathByRouteName('NoAccessPage', routeConfiguration, {
-        missingAccessRight: NO_ACCESS_PAGE_POST_LISTINGS,
-      });
-      history.push(noAccessPagePath);
-    }
-  }, [openingListingError]);
 
   const hasPostingRights = hasPermissionToPostListings(currentUser);
   if (!hasPostingRights) {
@@ -126,20 +100,6 @@
       />
     );
   }
-
-
-
-
-
-
-
-
-
-
-
-
-
-
 
   const onToggleMenu = listing => {
     setListingMenuOpen(listing);
@@ -172,121 +132,32 @@
         hasOpeningError={openingErrorListingId.uuid === listingId}
         hasClosingError={closingErrorListingId.uuid === listingId}
       />
-    )
-  };
-
-
-
-
-
-
-
-
-
-
+    );
+  };
 
   const onTabChange = key => {
-    const destination = createResourceLocatorString(
-      'ManageListingsPage',
-      routeConfiguration,
-      {},
-      { pub_listingType: key }
-    );
-    history.push(destination);
-  };
-
-<<<<<<< HEAD
-=======
-  const goToCreateListing = (mode = PAGE_MODE_NEW, searchParams = {}) => {
-    const destination = createResourceLocatorString(
-      'BatchEditListingPage',
-      routeConfiguration,
-      {
-        mode,
-        tab: 'upload',
-      },
-      searchParams
-    );
-    history.push(destination);
+    switch (key) {
+      case LISTING_TYPES.PORTFOLIO:
+        updatePortfolioRoute();
+        break;
+      case LISTING_TYPES.PRODUCT:
+      default:
+        updateProductRoute();
+        break;
+    }
   };
 
   const links = useMemo(
     () =>
-      categories.map(category => ({
+      listingTypeCategories.map(category => ({
         id: category.id,
         name: 'ManageListingsPage',
         displayText: category.name,
         to: { search: getSearch(category.id, currentListingType) },
       })),
-    [categories]
+    [listingTypeCategories]
   );
 
-  const listingRenderer = (
-    <>
-      <Row gutter={[16, 16]} align="middle" justify="space-between">
-        <Col xs={24} sm={16}>
-          <ScrollableLinks links={links} selectedLinkId={currentCategoryType} />
-        </Col>
-        <Col xs={24} sm={8} style={{ textAlign: 'right' }}>
-          <Space size="middle">
-            <AntButton
-              type="text"
-              className={css.actionButton}
-              onClick={() =>
-                goToCreateListing(PAGE_MODE_EDIT, {
-                  category: currentCategoryType,
-                  type: currentListingType,
-                })
-              }
-            >
-              Manage {currentCategoryType}
-            </AntButton>
-            <AntButton
-              type="primary"
-              className={css.actionButton}
-              onClick={() => goToCreateListing()}
-            >
-              Add New Photo(s)
-            </AntButton>
-          </Space>
-        </Col>
-      </Row>
-
-      {hasNoResults ? (
-        <div className={css.noResultsContainer}>
-          <H3 as="h2" className={css.headingNoListings}>
-            <FormattedMessage id="ManageListingsPage.noResults" />
-          </H3>
-        </div>
-      ) : (
-        <div className={css.listingCards}>
-          {listings.map(l => (
-            <ManageListingCard
-              className={css.listingCard}
-              key={l.id.uuid}
-              listing={l}
-              isMenuOpen={!!listingMenuOpen && listingMenuOpen.id.uuid === l.id.uuid}
-              actionsInProgressListingId={openingListing || closingListing}
-              onToggleMenu={onToggleMenu}
-              onCloseListing={onCloseListing}
-              onOpenListing={handleOpenListing}
-              hasOpeningError={openingErrorListingId.uuid === l.id.uuid}
-              hasClosingError={closingErrorListingId.uuid === l.id.uuid}
-              renderSizes={renderSizes}
-            />
-          ))}
-        </div>
-      )}
-
-      <PaginationLinksMaybe
-        listingsAreLoaded={listingsAreLoaded}
-        pagination={pagination}
-        page={queryParams ? queryParams.page : 1}
-      />
-    </>
-  );
-
->>>>>>> 41e748e2
   return (
     <Page
       title={intl.formatMessage({ id: 'ManageListingsPage.title' })}
@@ -308,7 +179,7 @@
           queryListingsError={queryListingsError}
           queryParams={queryParams}
           onTabChange={onTabChange}
-          categories={categories}
+          categories={links}
           role={LISTING_GRID_ROLE.MANAGE}
           titleMessageId="ManageListingsPage.title"
           noResultsMessageId="ManageListingsPage.noResults"
@@ -320,36 +191,6 @@
     </Page>
   );
 };
-
-
-
-
-
-
-
-
-
-
-
-
-
-
-
-
-
-
-
-
-
-
-
-
-
-
-
-
-
-
 
 const mapStateToProps = state => {
   const { currentUser } = state.user;
@@ -363,7 +204,6 @@
     openingListingError,
     closingListing,
     closingListingError,
-    categories,
   } = state.ManageListingsPage;
   const listings = getOwnListingsById(state, currentPageResultIds);
   return {
@@ -379,7 +219,6 @@
     openingListingError,
     closingListing,
     closingListingError,
-    categories,
   };
 };
 
