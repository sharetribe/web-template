import React, { useEffect, useMemo, useState } from 'react';
import { useHistory } from 'react-router-dom';
import { compose } from 'redux';
import { connect } from 'react-redux';

import { useRouteConfiguration } from '../../context/routeConfigurationContext';
<<<<<<< HEAD
import { isScrollingDisabled, manageDisableScrolling } from '../../ducks/ui.duck';
import { FormattedMessage, useIntl } from '../../util/reactIntl';

import { createResourceLocatorString, pathByRouteName } from '../../util/routes';
import {
  GRID_STYLE_SQUARE,
  LISTING_GRID_DEFAULTS,
  LISTING_GRID_ROLE,
  LISTING_TAB_TYPES,
} from '../../util/types';
import { hasPermissionToPostListings } from '../../util/userHelpers';
=======
import { useConfiguration } from '../../context/configurationContext';
import { FormattedMessage, useIntl } from '../../util/reactIntl';
import { pathByRouteName } from '../../util/routes';
import { hasPermissionToPostListings, showCreateListingLinkForUser } from '../../util/userHelpers';
>>>>>>> 9f10ccb4
import { NO_ACCESS_PAGE_POST_LISTINGS } from '../../util/urlHelpers';

import {
  H3,
  LayoutSingleColumn,
  ListingTabs,
  NamedRedirect,
  Page,
  PortfolioListingCard,
  UserNav,
} from '../../components';

import TopbarContainer from '../../containers/TopbarContainer/TopbarContainer';
import FooterContainer from '../../containers/FooterContainer/FooterContainer';

import DiscardDraftModal from './DiscardDraftModal/DiscardDraftModal';
import {
  closeListing,
  discardDraft,
  getOwnListingsById,
  openListing,
} from './ManageListingsPage.duck';
import { getCurrentCategory, getItems, getLinks, routeHandler } from './utils';

import css from './ManageListingsPage.module.css';
import ManageListingCard from './ManageListingCard/ManageListingCard';

/**
 * The ManageListingsPage component.
 *
 * @component
 * @param {Object} props
 * @param {propTypes.currentUser} props.currentUser - The current user
 * @param {propTypes.uuid} props.closingListing - The closing listing
 * @param {Object} props.closingListingError - The closing listing error
 * @param {propTypes.error} props.closingListingError.listingId - The closing listing id
 * @param {propTypes.error} props.closingListingError.error - The closing listing error
 * @param {propTypes.ownListing[]} props.listings - The listings
 * @param {function} props.onCloseListing - The onCloseListing function
 * @param {function} props.onDiscardDraft - The onDiscardDraft function
 * @param {function} props.onOpenListing - The onOpenListing function
 * @param {Object} props.openingListing - The opening listing
 * @param {propTypes.uuid} props.openingListing.uuid - The opening listing uuid
 * @param {Object} props.openingListingError - The opening listing error
 * @param {propTypes.uuid} props.openingListingError.listingId - The opening listing id
 * @param {propTypes.error} props.openingListingError.error - The opening listing error
 * @param {propTypes.pagination} props.pagination - The pagination
 * @param {boolean} props.queryInProgress - Whether the query is in progress
 * @param {propTypes.error} props.queryListingsError - The query listings error
 * @param {Object} props.queryParams - The query params
 * @param {boolean} props.scrollingDisabled - Whether the scrolling is disabled
 * @param {function} props.onManageDisableScrolling - The onManageDisableScrolling function
 * @returns {JSX.Element} manage listings page component
 */
export const ManageListingsPageComponent = props => {
  const [listingMenuOpen, setListingMenuOpen] = useState(null);
  const [discardDraftModalOpen, setDiscardDraftModalOpen] = useState(null);
  const [discardDraftModalId, setDiscardDraftModalId] = useState(null);
  const routeConfiguration = useRouteConfiguration();
<<<<<<< HEAD
  const history = useHistory();
=======
  const config = useConfiguration();
>>>>>>> 9f10ccb4
  const intl = useIntl();

  const {
    currentUser = null,
    closingListing = null,
    closingListingError = null,
    discardingDraft,
    discardingDraftError,
    listings = [],
    onCloseListing,
    onDiscardDraft,
    onOpenListing,
    openingListing = null,
    openingListingError = null,
    pagination = null,
    queryInProgress,
    queryListingsError,
    queryParams,
    scrollingDisabled,
    onManageDisableScrolling,
  } = props;
  const defaultListingType = LISTING_GRID_DEFAULTS.TYPE(LISTING_GRID_ROLE.MANAGE);
  const currentListingType = queryParams.pub_listingType || defaultListingType;

  const currentCategory = useMemo(
    () => getCurrentCategory(listings, currentListingType, queryParams),
    [listings, currentListingType, queryParams]
  );
  const links = useMemo(() => getLinks(listings, currentListingType), [
    listings,
    currentListingType,
  ]);
  const items = useMemo(() => getItems(listings, currentListingType, currentCategory), [
    listings,
    currentListingType,
    currentCategory,
  ]);

  function createManageLocatorString(queryParams) {
    const pathParams = {};
    const destination = createResourceLocatorString(
      'ManageListingsPage',
      routeConfiguration,
      pathParams,
      queryParams
    );
    history.replace(destination);
  }

  const { updateProductRoute, updatePortfolioRoute } = routeHandler(createManageLocatorString);

  useEffect(() => {
    const listingTypeParamValue = queryParams.pub_listingType;
    switch (listingTypeParamValue) {
      case LISTING_TAB_TYPES.PRODUCT: {
        const invalidCategoryType = !queryParams.pub_categoryLevel1;
        const shouldUpdateRoute = invalidCategoryType;
        if (shouldUpdateRoute) {
          updateProductRoute();
        }
        break;
      }
      default: {
        const invalidListingType = !(
          listingTypeParamValue && Object.values(LISTING_TAB_TYPES).includes(listingTypeParamValue)
        );
        const invalidCategoryType =
          listingTypeParamValue === LISTING_TAB_TYPES.PORTFOLIO && !queryParams.pub_listingId;
        const listingsAvailable = !queryInProgress && !!currentCategory;
        const shouldUpdateRoute = invalidListingType || (invalidCategoryType && listingsAvailable);
        if (shouldUpdateRoute) {
          updatePortfolioRoute(currentCategory);
        }
        break;
      }
    }
  }, [queryInProgress]);

  const openDiscardDraftModal = listingId => {
    setDiscardDraftModalId(listingId);
    setDiscardDraftModalOpen(true);
  };

  const handleDiscardDraft = () => {
    onDiscardDraft(discardDraftModalId);
    setDiscardDraftModalOpen(false);
    setDiscardDraftModalId(null);
  };

  const hasPostingRights = hasPermissionToPostListings(currentUser);
  if (!hasPostingRights) {
    return (
      <NamedRedirect
        name="NoAccessPage"
        params={{ missingAccessRight: NO_ACCESS_PAGE_POST_LISTINGS }}
      />
    );
  }

  const listingRenderer = (item, className, renderSizes, index, gridLayout = GRID_STYLE_SQUARE) => {
    switch (currentListingType) {
      case LISTING_TAB_TYPES.PORTFOLIO: {
        return (
          <PortfolioListingCard
            key={`${currentCategory}-${index}`}
            className={className}
            item={item}
            gridLayout={gridLayout}
          />
        );
      }
      case LISTING_TAB_TYPES.PRODUCT:
      default: {
        const onToggleMenu = listing => {
          setListingMenuOpen(listing);
        };
        const handleOpenListing = listingId => {
          if (!hasPostingRights) {
            const noAccessPagePath = pathByRouteName('NoAccessPage', routeConfiguration, {
              missingAccessRight: NO_ACCESS_PAGE_POST_LISTINGS,
            });
            history.push(noAccessPagePath);
          } else {
            onOpenListing(listingId);
          }
        };
        const closingErrorListingId = !!closingListingError && closingListingError.listingId;
        const openingErrorListingId = !!openingListingError && openingListingError.listingId;
        const discardingErrorListingId = !!discardingDraftError && discardingDraft.listingId;
        const listingId = item.id.uuid;
        return (
          <ManageListingCard
            key={listingId}
            className={className}
            listing={item}
            renderSizes={renderSizes}
            isMenuOpen={!!listingMenuOpen && listingMenuOpen.id.uuid === listingId}
            actionsInProgressListingId={openingListing || closingListing || discardingDraft}
            onToggleMenu={onToggleMenu}
            onCloseListing={onCloseListing}
            onOpenListing={handleOpenListing}
            onDiscardDraft={openDiscardDraftModal}
            hasOpeningError={openingErrorListingId.uuid === listingId}
            hasClosingError={closingErrorListingId.uuid === listingId}
            hasDiscardingError={discardingErrorListingId.uuid === listingId}
            gridLayout={gridLayout}
          />
        );
      }
    }
  };

  const titleRenderer = (
    <H3 as="h1" className={css.heading}>
      <FormattedMessage id="ManageListingsPage.title" />
    </H3>
  );

  const onTabChange = key => {
    switch (key) {
      case LISTING_TAB_TYPES.PORTFOLIO:
        updatePortfolioRoute();
        break;
      case LISTING_TAB_TYPES.PRODUCT:
      default:
        updateProductRoute();
        break;
    }
  };

  const showManageListingsLink = showCreateListingLinkForUser(config, currentUser);

  return (
    <Page
      title={intl.formatMessage({ id: 'ManageListingsPage.title' })}
      scrollingDisabled={scrollingDisabled}
    >
      <LayoutSingleColumn
        topbar={
          <>
            <TopbarContainer />
            <UserNav
              currentPage="ManageListingsPage"
              showManageListingsLink={showManageListingsLink}
            />
          </>
        }
        footer={<FooterContainer />}
      >
        <ListingTabs
          items={items}
          pagination={pagination}
          queryInProgress={queryInProgress}
          queryListingsError={queryListingsError}
          queryParams={queryParams}
          onTabChange={onTabChange}
          categories={links}
          currentCategory={currentCategory}
          listingRenderer={listingRenderer}
          role={LISTING_GRID_ROLE.MANAGE}
          title={titleRenderer}
          noResultsMessageId="ManageListingsPage.noResults"
          loadingMessageId="ManageListingsPage.loadingOwnListings"
          errorMessageId="ManageListingsPage.queryError"
        />

        {onManageDisableScrolling && discardDraftModalOpen ? (
          <DiscardDraftModal
            id="ManageListingsPage"
            isOpen={discardDraftModalOpen}
            onManageDisableScrolling={onManageDisableScrolling}
            onCloseModal={() => setDiscardDraftModalOpen(false)}
            onDiscardDraft={handleDiscardDraft}
          />
        ) : null}
      </LayoutSingleColumn>
    </Page>
  );
};

const mapStateToProps = state => {
  const { currentUser } = state.user;
  const {
    pagination,
    queryParams,
    currentPageResultIds,
    queryInProgress,
    queryListingsError,
    openingListing,
    openingListingError,
    closingListing,
    closingListingError,
    discardingDraft,
    discardingDraftError,
  } = state.ManageListingsPage;
  const listings = getOwnListingsById(state, currentPageResultIds);
  return {
    currentUser,
    currentPageResultIds,
    listings,
    pagination,
    queryInProgress,
    queryListingsError,
    queryParams,
    scrollingDisabled: isScrollingDisabled(state),
    openingListing,
    openingListingError,
    closingListing,
    closingListingError,
    discardingDraft,
    discardingDraftError,
  };
};

const mapDispatchToProps = dispatch => ({
  onCloseListing: listingId => dispatch(closeListing(listingId)),
  onOpenListing: listingId => dispatch(openListing(listingId)),
  onDiscardDraft: listingId => dispatch(discardDraft(listingId)),
  onManageDisableScrolling: (componentId, disableScrolling) =>
    dispatch(manageDisableScrolling(componentId, disableScrolling)),
});

const ManageListingsPage = compose(connect(mapStateToProps, mapDispatchToProps))(
  ManageListingsPageComponent
);

export default ManageListingsPage;<|MERGE_RESOLUTION|>--- conflicted
+++ resolved
@@ -4,10 +4,8 @@
 import { connect } from 'react-redux';
 
 import { useRouteConfiguration } from '../../context/routeConfigurationContext';
-<<<<<<< HEAD
 import { isScrollingDisabled, manageDisableScrolling } from '../../ducks/ui.duck';
 import { FormattedMessage, useIntl } from '../../util/reactIntl';
-
 import { createResourceLocatorString, pathByRouteName } from '../../util/routes';
 import {
   GRID_STYLE_SQUARE,
@@ -16,12 +14,6 @@
   LISTING_TAB_TYPES,
 } from '../../util/types';
 import { hasPermissionToPostListings } from '../../util/userHelpers';
-=======
-import { useConfiguration } from '../../context/configurationContext';
-import { FormattedMessage, useIntl } from '../../util/reactIntl';
-import { pathByRouteName } from '../../util/routes';
-import { hasPermissionToPostListings, showCreateListingLinkForUser } from '../../util/userHelpers';
->>>>>>> 9f10ccb4
 import { NO_ACCESS_PAGE_POST_LISTINGS } from '../../util/urlHelpers';
 
 import {
@@ -81,11 +73,7 @@
   const [discardDraftModalOpen, setDiscardDraftModalOpen] = useState(null);
   const [discardDraftModalId, setDiscardDraftModalId] = useState(null);
   const routeConfiguration = useRouteConfiguration();
-<<<<<<< HEAD
   const history = useHistory();
-=======
-  const config = useConfiguration();
->>>>>>> 9f10ccb4
   const intl = useIntl();
 
   const {
@@ -256,8 +244,6 @@
     }
   };
 
-  const showManageListingsLink = showCreateListingLinkForUser(config, currentUser);
-
   return (
     <Page
       title={intl.formatMessage({ id: 'ManageListingsPage.title' })}
@@ -267,10 +253,7 @@
         topbar={
           <>
             <TopbarContainer />
-            <UserNav
-              currentPage="ManageListingsPage"
-              showManageListingsLink={showManageListingsLink}
-            />
+            <UserNav currentPage="ManageListingsPage" />
           </>
         }
         footer={<FooterContainer />}
