import { denormalisedEntities, updatedEntities } from '../../util/data';
import { storableError } from '../../util/errors';
import { createImageVariantConfig } from '../../util/sdkLoader';
import { parse } from '../../util/urlHelpers';
import { LISTING_TYPES } from '../../util/types';

import { fetchCurrentUser } from '../../ducks/user.duck';

// Pagination page size might need to be dynamic on responsive page layouts
// Current design has max 3 columns 42 is divisible by 2 and 3
// So, there's enough cards to fill all columns on full pagination pages
const RESULT_PAGE_SIZE = 42;

// ================ Action types ================ //
export const SET_CATEGORIES = 'app/ManageListingsPage/SET_CATEGORIES';

export const FETCH_LISTINGS_REQUEST = 'app/ManageListingsPage/FETCH_LISTINGS_REQUEST';
export const FETCH_LISTINGS_SUCCESS = 'app/ManageListingsPage/FETCH_LISTINGS_SUCCESS';
export const FETCH_LISTINGS_ERROR = 'app/ManageListingsPage/FETCH_LISTINGS_ERROR';

export const OPEN_LISTING_REQUEST = 'app/ManageListingsPage/OPEN_LISTING_REQUEST';
export const OPEN_LISTING_SUCCESS = 'app/ManageListingsPage/OPEN_LISTING_SUCCESS';
export const OPEN_LISTING_ERROR = 'app/ManageListingsPage/OPEN_LISTING_ERROR';

export const CLOSE_LISTING_REQUEST = 'app/ManageListingsPage/CLOSE_LISTING_REQUEST';
export const CLOSE_LISTING_SUCCESS = 'app/ManageListingsPage/CLOSE_LISTING_SUCCESS';
export const CLOSE_LISTING_ERROR = 'app/ManageListingsPage/CLOSE_LISTING_ERROR';

export const DISCARD_DRAFT_REQUEST = 'app/ManageListingsPage/DISCARD_DRAFT_REQUEST';
export const DISCARD_DRAFT_SUCCESS = 'app/ManageListingsPage/DISCARD_DRAFT_SUCCESS';
export const DISCARD_DRAFT_ERROR = 'app/ManageListingsPage/DISCARD_DRAFT_ERROR';

export const ADD_OWN_ENTITIES = 'app/ManageListingsPage/ADD_OWN_ENTITIES';
export const CLEAR_OPEN_LISTING_ERROR = 'app/ManageListingsPage/CLEAR_OPEN_LISTING_ERROR';

// ================ Reducer ================ //

const initialState = {
  pagination: null,
  queryParams: null,
  queryInProgress: false,
  queryListingsError: null,
  currentPageResultIds: [],
  ownEntities: {},
  openingListing: null,
  openingListingError: null,
  closingListing: null,
  closingListingError: null,
<<<<<<< HEAD
  categories: [],
=======
  discardingDraft: null,
  discardingDraftError: null,
>>>>>>> d8248c74
};

const resultIds = data => data.data.map(l => l.id);

const merge = (state, sdkResponse) => {
  const apiResponse = sdkResponse.data;
  return {
    ...state,
    ownEntities: updatedEntities({ ...state.ownEntities }, apiResponse),
  };
};

const updateListingAttributes = (state, listingEntity) => {
  const oldListing = state.ownEntities.ownListing[listingEntity.id.uuid];
  const updatedListing = { ...oldListing, attributes: listingEntity.attributes };
  const ownListingEntities = {
    ...state.ownEntities.ownListing,
    [listingEntity.id.uuid]: updatedListing,
  };
  return {
    ...state,
    ownEntities: { ...state.ownEntities, ownListing: ownListingEntities },
  };
};

const manageListingsPageReducer = (state = initialState, action = {}) => {
  const { type, payload } = action;
  switch (type) {
    case CLEAR_OPEN_LISTING_ERROR:
      return {
        ...state,
        openingListing: null,
        openingListingError: null,
      };

    case FETCH_LISTINGS_REQUEST:
      return {
        ...state,
        queryParams: payload.queryParams,
        queryInProgress: true,
        queryListingsError: null,
        currentPageResultIds: [],
      };
    case FETCH_LISTINGS_SUCCESS:
      return {
        ...state,
        currentPageResultIds: resultIds(payload.data),
        pagination: payload.data.meta,
        queryInProgress: false,
      };
    case FETCH_LISTINGS_ERROR:
      // eslint-disable-next-line no-console
      console.error(payload);
      return { ...state, queryInProgress: false, queryListingsError: payload };

    case OPEN_LISTING_REQUEST:
      return {
        ...state,
        openingListing: payload.listingId,
        openingListingError: null,
      };
    case OPEN_LISTING_SUCCESS:
      return {
        ...updateListingAttributes(state, payload.data),
        openingListing: null,
      };
    case OPEN_LISTING_ERROR: {
      // eslint-disable-next-line no-console
      console.error(payload);
      return {
        ...state,
        openingListing: null,
        openingListingError: {
          listingId: state.openingListing,
          error: payload,
        },
      };
    }

    case CLOSE_LISTING_REQUEST:
      return {
        ...state,
        closingListing: payload.listingId,
        closingListingError: null,
      };
    case CLOSE_LISTING_SUCCESS:
      return {
        ...updateListingAttributes(state, payload.data),
        closingListing: null,
      };
    case CLOSE_LISTING_ERROR: {
      // eslint-disable-next-line no-console
      console.error(payload);
      return {
        ...state,
        closingListing: null,
        closingListingError: {
          listingId: state.closingListing,
          error: payload,
        },
      };
    }

    case DISCARD_DRAFT_REQUEST:
      return {
        ...state,
        discardingDraft: payload.listingId,
        discardingDraftError: null,
      };
    case DISCARD_DRAFT_SUCCESS:
      return {
        ...state,
        discardingDraft: null,
      };
    case DISCARD_DRAFT_ERROR: {
      // eslint-disable-next-line no-console
      console.error(payload);
      return {
        ...state,
        discardingDraft: null,
        discardingDraftError: {
          listingId: state.discardingDraft,
          error: payload,
        },
      };
    }

    case ADD_OWN_ENTITIES:
      return merge(state, payload);

    case SET_CATEGORIES:
      return { ...state, categories: payload };

    default:
      return state;
  }
};

export default manageListingsPageReducer;

// ================ Selectors ================ //

/**
 * Get the denormalised own listing entities with the given IDs
 *
 * @param {Object} state the full Redux store
 * @param {Array<UUID>} listingIds listing IDs to select from the store
 */
export const getOwnListingsById = (state, listingIds) => {
  const { ownEntities } = state.ManageListingsPage;
  const resources = listingIds.map(id => ({
    id,
    type: 'ownListing',
  }));
  const throwIfNotFound = false;
  return denormalisedEntities(ownEntities, resources, throwIfNotFound);
};

// ================ Action creators ================ //

export const clearOpenListingError = () => ({
  type: CLEAR_OPEN_LISTING_ERROR,
});

// This works the same way as addMarketplaceEntities,
// but we don't want to mix own listings with searched listings
// (own listings data contains different info - e.g. exact location etc.)
export const addOwnEntities = sdkResponse => ({
  type: ADD_OWN_ENTITIES,
  payload: sdkResponse,
});

export const openListingRequest = listingId => ({
  type: OPEN_LISTING_REQUEST,
  payload: { listingId },
});

export const openListingSuccess = response => ({
  type: OPEN_LISTING_SUCCESS,
  payload: response.data,
});

export const openListingError = e => ({
  type: OPEN_LISTING_ERROR,
  error: true,
  payload: e,
});

export const closeListingRequest = listingId => ({
  type: CLOSE_LISTING_REQUEST,
  payload: { listingId },
});

export const closeListingSuccess = response => ({
  type: CLOSE_LISTING_SUCCESS,
  payload: response.data,
});

export const closeListingError = e => ({
  type: CLOSE_LISTING_ERROR,
  error: true,
  payload: e,
});

export const discardDraftRequest = listingId => ({
  type: DISCARD_DRAFT_REQUEST,
  payload: { listingId },
});

export const discardDraftSuccess = () => ({
  type: DISCARD_DRAFT_SUCCESS,
});

export const discardDraftError = e => ({
  type: DISCARD_DRAFT_ERROR,
  error: true,
  payload: e,
});

export const queryListingsRequest = queryParams => ({
  type: FETCH_LISTINGS_REQUEST,
  payload: { queryParams },
});

export const queryListingsSuccess = response => ({
  type: FETCH_LISTINGS_SUCCESS,
  payload: { data: response.data },
});

export const queryListingsError = e => ({
  type: FETCH_LISTINGS_ERROR,
  error: true,
  payload: e,
});

// Throwing error for new (loadData may need that info)
export const queryOwnListings = queryParams => (dispatch, getState, sdk) => {
  dispatch(queryListingsRequest(queryParams));

  const { perPage, pub_listingId, ...rest } = queryParams;
  const validListingType = !!queryParams.pub_listingType;
  const validCategoryType = !!queryParams.pub_categoryLevel1;
  const validRequestParams = validListingType || validCategoryType;
  const withImageLimit = queryParams.pub_listingType !== LISTING_TYPES.PORTFOLIO;
  const params = { ...rest, perPage, ...(withImageLimit ? { 'limit.images': 1 } : {}) };

  if (!validRequestParams) return;

  return sdk.ownListings
    .query(params)
    .then(response => {
      dispatch(addOwnEntities(response));
      dispatch(queryListingsSuccess(response));
      return response;
    })
    .catch(e => {
      dispatch(queryListingsError(storableError(e)));
      throw e;
    });
};

export const closeListing = listingId => (dispatch, getState, sdk) => {
  dispatch(closeListingRequest(listingId));

  return sdk.ownListings
    .close({ id: listingId }, { expand: true })
    .then(response => {
      dispatch(closeListingSuccess(response));
      return response;
    })
    .catch(e => {
      dispatch(closeListingError(storableError(e)));
    });
};

export const openListing = listingId => (dispatch, getState, sdk) => {
  dispatch(openListingRequest(listingId));

  return sdk.ownListings
    .open({ id: listingId }, { expand: true })
    .then(response => {
      dispatch(openListingSuccess(response));
      return response;
    })
    .catch(e => {
      dispatch(openListingError(storableError(e)));
    });
};

const delay = ms => new Promise(resolve => window.setTimeout(resolve, ms));
export const discardDraft = listingId => (dispatch, getState, sdk) => {
  dispatch(discardDraftRequest(listingId));
  const { queryParams } = getState().ManageListingsPage;

  return sdk.ownListings
    .discardDraft({ id: listingId }, { expand: true })
    .then(() => {
      // Return the listing update with a delay, so that the user
      // notices which listing gets removed
      return Promise.all([delay(300), sdk.ownListings.query(queryParams)]);
    })
    .then(([_, listingResponse]) => {
      dispatch(addOwnEntities(listingResponse));
      dispatch(queryListingsSuccess(listingResponse));
      dispatch(discardDraftSuccess());
    })
    .catch(e => {
      dispatch(discardDraftError(storableError(e)));
    });
};

export const loadData = (params, search, config) => (dispatch, getState, sdk) => {
  const queryParams = parse(search);
  const page = queryParams.page || 1;
  dispatch(clearOpenListingError());

  const {
    aspectWidth = 1,
    aspectHeight = 1,
    variantPrefix = 'listing-card',
  } = config.layout.listingImage;
  const aspectRatio = aspectHeight / aspectWidth;

  dispatch({ type: SET_CATEGORIES, payload: config.categoryConfiguration.categories });

  return Promise.all([
    dispatch(fetchCurrentUser()),
    dispatch(
      queryOwnListings({
        ...queryParams,
        page,
        perPage: RESULT_PAGE_SIZE,
        include: ['images', 'currentStock'],
        'fields.image': [`variants.${variantPrefix}`, `variants.${variantPrefix}-2x`],
        ...createImageVariantConfig(`${variantPrefix}`, 400, aspectRatio),
        ...createImageVariantConfig(`${variantPrefix}-2x`, 800, aspectRatio),
      })
    ),
  ])
    .then(response => {
      // const currentUser = response[0]?.data?.data;
      return response[1]?.data?.data;
    })
    .catch(e => {
      throw e;
    });
};<|MERGE_RESOLUTION|>--- conflicted
+++ resolved
@@ -46,12 +46,9 @@
   openingListingError: null,
   closingListing: null,
   closingListingError: null,
-<<<<<<< HEAD
   categories: [],
-=======
   discardingDraft: null,
   discardingDraftError: null,
->>>>>>> d8248c74
 };
 
 const resultIds = data => data.data.map(l => l.id);
