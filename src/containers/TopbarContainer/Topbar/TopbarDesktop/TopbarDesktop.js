import React, { useState, useEffect } from 'react';
import classNames from 'classnames';

import { FormattedMessage, intlShape } from '../../../../util/reactIntl';
import { isInstructor } from '../../../../util/skyfarer';

import {
  ACCOUNT_SETTINGS_PAGES
} from '../../../../routing/routeConfiguration';
import { propTypes } from '../../../../util/types';
import {
  Avatar,
  InlineTextButton,
  LinkedLogo,
  Menu,
  MenuLabel,
  MenuContent,
  MenuItem,
  NamedLink,
  PrimaryButtonInline, // [SKYFARER]
} from '../../../../components';

import TopbarSearchForm from '../TopbarSearchForm/TopbarSearchForm';
import CustomLinksMenu from './CustomLinksMenu/CustomLinksMenu';

import css from './TopbarDesktop.module.css';
import SparklyBackground from '../../../../assets/sparkly-background.jpg'; // [SKYFARER]

const isLowerEnv = process.env.REACT_APP_IS_LOWER_ENV === 'true'; // [SKYFARER]

// [SKYFARER]
const InstructorMatchingButtonLink = () => {
  return (
    <div className={css.topbarButtonWrapper}>
      <NamedLink name='AIMatchingPage'>
        <PrimaryButtonInline style={{backgroundImage: `url(${SparklyBackground})`, backgroundPosition: '50% 35%'}}>
          <FormattedMessage style={{all: "unset"}} id='TopbarDesktop.ai'/>
        </PrimaryButtonInline>
      </NamedLink>
    </div>
  );
};
// [/SKYFARER]

const SignupLink = () => {
  return (
    <NamedLink name='SignupPage' className={css.topbarLink}>
      <span className={css.topbarLinkLabel}>
        <FormattedMessage id='TopbarDesktop.signup' />
      </span>
    </NamedLink>
  );
};

const LoginLink = () => {
  return (
    <NamedLink name="LoginPage" className={css.topbarLink}>
      <span className={css.topbarLinkLabel}>
        <FormattedMessage id="TopbarDesktop.login" />
      </span>
    </NamedLink>
  );
};

const InboxLink = ({ notificationCount, inboxTab }) => {
  const notificationDot = notificationCount > 0 ? <div className={css.notificationDot} /> : null;
  return (
    <NamedLink className={css.topbarLink} name="InboxPage" params={{ tab: inboxTab }}>
      <span className={css.topbarLinkLabel}>
        <FormattedMessage id="TopbarDesktop.inbox" />
        {notificationDot}
      </span>
    </NamedLink>
  );
};

const ProfileMenu = ({ currentPage, currentUser, onLogout, showManageListingsLink }) => {
  const currentPageClass = page => {
    const isAccountSettingsPage =
      page === 'AccountSettingsPage' && ACCOUNT_SETTINGS_PAGES.includes(currentPage);
    return currentPage === page || isAccountSettingsPage ? css.currentPage : null;
  };

  return (
    <Menu>
      <MenuLabel className={css.profileMenuLabel} isOpenClassName={css.profileMenuIsOpen}>
        <Avatar className={css.avatar} user={currentUser} disableProfileLink />
      </MenuLabel>
      <MenuContent className={css.profileMenuContent}>
<<<<<<< HEAD
        {
          isInstructor(currentUser) ? (
            <MenuItem key="ManageListingsPage">
              <NamedLink
                className={classNames(css.menuLink, currentPageClass('ManageListingsPage'))}
                name="ManageListingsPage"
              >
                <span className={css.menuItemBorder} />
                <FormattedMessage id="TopbarDesktop.yourListingsLink" defaultMessage="Your Listings" />
              </NamedLink>
            </MenuItem>
          ) : (
            <MenuItem key="SearchPage">
              <NamedLink
                className={classNames(css.menuLink, currentPageClass('SearchPage'))}
                name="SearchPage"
                style={{ display: 'none' }}
              >
                <span className={css.menuItemBorder} />
                <FormattedMessage id="TopbarDesktop.searchListingsLink" defaultMessage="Search Listings" />
              </NamedLink>
            </MenuItem>
          )
        }
        <MenuItem key="FavoriteListingPage">
          <NamedLink
            className={classNames(css.menuLink, currentPageClass('FavoriteListingPage'))}
            name="FavoriteListingPage"
          >
            <span className={css.menuItemBorder} />
            <FormattedMessage id="TopbarDesktop.favoriteListingLink" />
          </NamedLink>
        </MenuItem>

=======
        {showManageListingsLink ? (
          <MenuItem key="ManageListingsPage">
            <NamedLink
              className={classNames(css.menuLink, currentPageClass('ManageListingsPage'))}
              name="ManageListingsPage"
            >
              <span className={css.menuItemBorder} />
              <FormattedMessage id="TopbarDesktop.yourListingsLink" />
            </NamedLink>
          </MenuItem>
        ) : null}
>>>>>>> efafe1bb
        <MenuItem key="ProfileSettingsPage">
          <NamedLink
            className={classNames(css.menuLink, currentPageClass('ProfileSettingsPage'))}
            name="ProfileSettingsPage"
          >
            <span className={css.menuItemBorder} />
            <FormattedMessage id="TopbarDesktop.profileSettingsLink" />
          </NamedLink>
        </MenuItem>
        <MenuItem key="AccountSettingsPage">
          <NamedLink
            className={classNames(css.menuLink, currentPageClass('AccountSettingsPage'))}
            name="AccountSettingsPage"
          >
            <span className={css.menuItemBorder} />
            <FormattedMessage id="TopbarDesktop.accountSettingsLink" />
          </NamedLink>
        </MenuItem>
        <MenuItem key="logout">
          <InlineTextButton rootClassName={css.logoutButton} onClick={onLogout}>
            <span className={css.menuItemBorder} />
            <FormattedMessage id="TopbarDesktop.logout" />
          </InlineTextButton>
        </MenuItem>
      </MenuContent>
    </Menu>
  );
};
 
/**
 * Topbar for desktop layout
 *
 * @component
 * @param {Object} props
 * @param {string?} props.className add more style rules in addition to components own css.root
 * @param {string?} props.rootClassName overwrite components own css.root
 * @param {CurrentUser} props.currentUser API entity
 * @param {string?} props.currentPage
 * @param {boolean} props.isAuthenticated
 * @param {number} props.notificationCount
 * @param {Function} props.onLogout
 * @param {Function} props.onSearchSubmit
 * @param {Object?} props.initialSearchFormValues
 * @param {Object} props.intl
 * @param {Object} props.config
 * @param {boolean} props.showSearchForm
 * @param {boolean} props.showCreateListingsLink
 * @param {string} props.inboxTab
 * @returns {JSX.Element} search icon
 */
const TopbarDesktop = props => {
  const {
    className,
    config,
    customLinks,
    currentUser,
    currentPage,
    rootClassName,
    notificationCount = 0,
    intl,
    isAuthenticated,
    onLogout,
    onSearchSubmit,
    initialSearchFormValues = {},
    showSearchForm,
    showCreateListingsLink,
    inboxTab,
  } = props;
  const [mounted, setMounted] = useState(false);

  useEffect(() => {
    setMounted(true);
  }, []);

  const marketplaceName = config.marketplaceName;
  const authenticatedOnClientSide = mounted && isAuthenticated;
  const isAuthenticatedOrJustHydrated = isAuthenticated || !mounted;

  const giveSpaceForSearch = customLinks == null || customLinks?.length === 0;
  const classes = classNames(rootClassName || css.root, className);

  // [SKYFARER]
  // const instructorMatchingButtonLinkMaybe = isAuthenticated && isLowerEnv ? ( // todo remove env flag once validated
  //   <InstructorMatchingButtonLink/>
  // ) : null;
  const instructorMatchingButtonLinkMaybe = null;

  const inboxLinkMaybe = authenticatedOnClientSide ? (
    <InboxLink notificationCount={notificationCount} inboxTab={inboxTab} />
  ) : null;

  const profileMenuMaybe = authenticatedOnClientSide ? (
    <ProfileMenu
      currentPage={currentPage}
      currentUser={currentUser}
      onLogout={onLogout}
      showManageListingsLink={showCreateListingsLink}
    />
  ) : null;

  const signupLinkMaybe = isAuthenticatedOrJustHydrated ? null : <SignupLink />;
  const loginLinkMaybe = isAuthenticatedOrJustHydrated ? null : <LoginLink />;

  const searchFormMaybe = showSearchForm ? (
    <TopbarSearchForm
      className={classNames(css.searchLink, { [css.takeAvailableSpace]: giveSpaceForSearch })}
      desktopInputRoot={css.topbarSearchWithLeftPadding}
      onSubmit={onSearchSubmit}
      initialValues={initialSearchFormValues}
      appConfig={config}
    />
  ) : (
    <div
      className={classNames(css.spacer, css.topbarSearchWithLeftPadding, {
        [css.takeAvailableSpace]: giveSpaceForSearch,
      })}
    />
  );

  return (
    <nav className={classes}>
      <LinkedLogo
        className={css.logoLink}
        layout="desktop"
        alt={intl.formatMessage({ id: 'TopbarDesktop.logo' }, { marketplaceName })}
        linkToExternalSite={config?.topbar?.logoLink}
      />
      {searchFormMaybe}

      <CustomLinksMenu
        currentPage={currentPage}
        currentUser={currentUser}
        customLinks={customLinks}
        intl={intl}
        hasClientSideContentReady={authenticatedOnClientSide || !isAuthenticatedOrJustHydrated}
        showCreateListingsLink={showCreateListingsLink}
      />


      {instructorMatchingButtonLinkMaybe}{/* [SKYFARER] */}
      {inboxLinkMaybe}
      {profileMenuMaybe}
      {signupLinkMaybe}
      {loginLinkMaybe}
    </nav>
  );
};

export default TopbarDesktop;<|MERGE_RESOLUTION|>--- conflicted
+++ resolved
@@ -87,42 +87,6 @@
         <Avatar className={css.avatar} user={currentUser} disableProfileLink />
       </MenuLabel>
       <MenuContent className={css.profileMenuContent}>
-<<<<<<< HEAD
-        {
-          isInstructor(currentUser) ? (
-            <MenuItem key="ManageListingsPage">
-              <NamedLink
-                className={classNames(css.menuLink, currentPageClass('ManageListingsPage'))}
-                name="ManageListingsPage"
-              >
-                <span className={css.menuItemBorder} />
-                <FormattedMessage id="TopbarDesktop.yourListingsLink" defaultMessage="Your Listings" />
-              </NamedLink>
-            </MenuItem>
-          ) : (
-            <MenuItem key="SearchPage">
-              <NamedLink
-                className={classNames(css.menuLink, currentPageClass('SearchPage'))}
-                name="SearchPage"
-                style={{ display: 'none' }}
-              >
-                <span className={css.menuItemBorder} />
-                <FormattedMessage id="TopbarDesktop.searchListingsLink" defaultMessage="Search Listings" />
-              </NamedLink>
-            </MenuItem>
-          )
-        }
-        <MenuItem key="FavoriteListingPage">
-          <NamedLink
-            className={classNames(css.menuLink, currentPageClass('FavoriteListingPage'))}
-            name="FavoriteListingPage"
-          >
-            <span className={css.menuItemBorder} />
-            <FormattedMessage id="TopbarDesktop.favoriteListingLink" />
-          </NamedLink>
-        </MenuItem>
-
-=======
         {showManageListingsLink ? (
           <MenuItem key="ManageListingsPage">
             <NamedLink
@@ -134,7 +98,6 @@
             </NamedLink>
           </MenuItem>
         ) : null}
->>>>>>> efafe1bb
         <MenuItem key="ProfileSettingsPage">
           <NamedLink
             className={classNames(css.menuLink, currentPageClass('ProfileSettingsPage'))}
@@ -163,7 +126,7 @@
     </Menu>
   );
 };
- 
+
 /**
  * Topbar for desktop layout
  *
