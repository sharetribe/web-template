import React from 'react';
<<<<<<< HEAD
import { bool } from 'prop-types';
=======
import { bool, object } from 'prop-types';
>>>>>>> 2560e0ca
import { compose } from 'redux';
import { connect } from 'react-redux';
import { withRouter } from 'react-router-dom';

<<<<<<< HEAD
import { useConfiguration } from '../../context/configurationContext';
import { FormattedMessage, injectIntl, intlShape } from '../../util/reactIntl';
import { isScrollingDisabled } from '../../ducks/UI.duck';
import {
  Page,
  LayoutSideNavigation,
  LayoutWrapperMain,
  LayoutWrapperSideNav,
  LayoutWrapperTopbar,
  LayoutWrapperFooter,
  Footer,
  TermsOfService,
} from '../../components';
import TopbarContainer from '../../containers/TopbarContainer/TopbarContainer';
=======
import { injectIntl, intlShape } from '../../util/reactIntl';
import { camelize } from '../../util/string';
>>>>>>> 2560e0ca

import { H1 } from '../PageBuilder/Primitives/Heading';
import PageBuilder, { SectionBuilder } from '../../containers/PageBuilder/PageBuilder';

<<<<<<< HEAD
const TermsOfServicePageComponent = props => {
  const config = useConfiguration();
  const { scrollingDisabled, intl } = props;

  const tabs = [
    {
      text: intl.formatMessage({ id: 'TermsOfServicePage.privacyTabTitle' }),
      selected: false,
      linkProps: {
        name: 'PrivacyPolicyPage',
      },
    },
    {
      text: intl.formatMessage({ id: 'TermsOfServicePage.tosTabTitle' }),
      selected: true,
      linkProps: {
        name: 'TermsOfServicePage',
      },
    },
  ];
  const marketplaceName = config.marketplaceName;
  const schemaTitle = intl.formatMessage(
    { id: 'TermsOfServicePage.schemaTitle' },
    { marketplaceName }
  );
  const schema = {
    '@context': 'http://schema.org',
    '@type': 'WebPage',
    name: schemaTitle,
=======
import FallbackPage, { fallbackSections } from './FallbackPage';
import { ASSET_NAME } from './TermsOfServicePage.duck';

// This "content-only" component can be used in modals etc.
const TermsOfServiceContent = props => {
  const { inProgress, error, data } = props;

  if (inProgress) {
    return null;
  }

  // We don't want to add h1 heading twice to the HTML (SEO issue).
  // Modal's header is mapped as h2
  const hasContent = data => typeof data?.content === 'string';
  const exposeContentAsChildren = data => {
    return hasContent(data) ? { children: data.content } : {};
>>>>>>> 2560e0ca
  };
  const CustomHeading1 = props => <H1 as="h2" {...props} />;

  const hasData = error === null && data;
  const sectionsData = hasData ? data : fallbackSections;

  return (
    <SectionBuilder
      {...sectionsData}
      options={{
        fieldComponents: {
          heading1: { component: CustomHeading1, pickValidProps: exposeContentAsChildren },
        },
        isInsideContainer: true,
      }}
    />
  );
};

<<<<<<< HEAD
TermsOfServicePageComponent.propTypes = {
  scrollingDisabled: bool.isRequired,
=======
// Presentational component for TermsOfServicePage
const TermsOfServicePageComponent = props => {
  const { pageAssetsData, inProgress } = props;

  return (
    <PageBuilder
      pageAssetsData={pageAssetsData?.[camelize(ASSET_NAME)]?.data}
      inProgress={inProgress}
      fallbackPage={<FallbackPage />}
    />
  );
};
>>>>>>> 2560e0ca

TermsOfServicePageComponent.propTypes = {
  // from injectIntl
  intl: intlShape.isRequired,
  pageAssetsData: object,
  inProgress: bool,
};

const mapStateToProps = state => {
  const { pageAssetsData, inProgress } = state.hostedAssets || {};
  return { pageAssetsData, inProgress };
};

// Note: it is important that the withRouter HOC is **outside** the
// connect HOC, otherwise React Router won't rerender any Route
// components since connect implements a shouldComponentUpdate
// lifecycle hook.
//
// See: https://github.com/ReactTraining/react-router/issues/4671
const TermsOfServicePage = compose(
  withRouter,
  connect(mapStateToProps),
  injectIntl
)(TermsOfServicePageComponent);

const TOS_ASSET_NAME = ASSET_NAME;
export { TOS_ASSET_NAME, TermsOfServicePageComponent, TermsOfServiceContent };

export default TermsOfServicePage;<|MERGE_RESOLUTION|>--- conflicted
+++ resolved
@@ -1,67 +1,13 @@
 import React from 'react';
-<<<<<<< HEAD
-import { bool } from 'prop-types';
-=======
 import { bool, object } from 'prop-types';
->>>>>>> 2560e0ca
 import { compose } from 'redux';
 import { connect } from 'react-redux';
-import { withRouter } from 'react-router-dom';
 
-<<<<<<< HEAD
-import { useConfiguration } from '../../context/configurationContext';
-import { FormattedMessage, injectIntl, intlShape } from '../../util/reactIntl';
-import { isScrollingDisabled } from '../../ducks/UI.duck';
-import {
-  Page,
-  LayoutSideNavigation,
-  LayoutWrapperMain,
-  LayoutWrapperSideNav,
-  LayoutWrapperTopbar,
-  LayoutWrapperFooter,
-  Footer,
-  TermsOfService,
-} from '../../components';
-import TopbarContainer from '../../containers/TopbarContainer/TopbarContainer';
-=======
-import { injectIntl, intlShape } from '../../util/reactIntl';
 import { camelize } from '../../util/string';
->>>>>>> 2560e0ca
 
 import { H1 } from '../PageBuilder/Primitives/Heading';
 import PageBuilder, { SectionBuilder } from '../../containers/PageBuilder/PageBuilder';
 
-<<<<<<< HEAD
-const TermsOfServicePageComponent = props => {
-  const config = useConfiguration();
-  const { scrollingDisabled, intl } = props;
-
-  const tabs = [
-    {
-      text: intl.formatMessage({ id: 'TermsOfServicePage.privacyTabTitle' }),
-      selected: false,
-      linkProps: {
-        name: 'PrivacyPolicyPage',
-      },
-    },
-    {
-      text: intl.formatMessage({ id: 'TermsOfServicePage.tosTabTitle' }),
-      selected: true,
-      linkProps: {
-        name: 'TermsOfServicePage',
-      },
-    },
-  ];
-  const marketplaceName = config.marketplaceName;
-  const schemaTitle = intl.formatMessage(
-    { id: 'TermsOfServicePage.schemaTitle' },
-    { marketplaceName }
-  );
-  const schema = {
-    '@context': 'http://schema.org',
-    '@type': 'WebPage',
-    name: schemaTitle,
-=======
 import FallbackPage, { fallbackSections } from './FallbackPage';
 import { ASSET_NAME } from './TermsOfServicePage.duck';
 
@@ -78,7 +24,6 @@
   const hasContent = data => typeof data?.content === 'string';
   const exposeContentAsChildren = data => {
     return hasContent(data) ? { children: data.content } : {};
->>>>>>> 2560e0ca
   };
   const CustomHeading1 = props => <H1 as="h2" {...props} />;
 
@@ -98,10 +43,6 @@
   );
 };
 
-<<<<<<< HEAD
-TermsOfServicePageComponent.propTypes = {
-  scrollingDisabled: bool.isRequired,
-=======
 // Presentational component for TermsOfServicePage
 const TermsOfServicePageComponent = props => {
   const { pageAssetsData, inProgress } = props;
@@ -114,11 +55,8 @@
     />
   );
 };
->>>>>>> 2560e0ca
 
 TermsOfServicePageComponent.propTypes = {
-  // from injectIntl
-  intl: intlShape.isRequired,
   pageAssetsData: object,
   inProgress: bool,
 };
@@ -134,11 +72,7 @@
 // lifecycle hook.
 //
 // See: https://github.com/ReactTraining/react-router/issues/4671
-const TermsOfServicePage = compose(
-  withRouter,
-  connect(mapStateToProps),
-  injectIntl
-)(TermsOfServicePageComponent);
+const TermsOfServicePage = compose(connect(mapStateToProps))(TermsOfServicePageComponent);
 
 const TOS_ASSET_NAME = ASSET_NAME;
 export { TOS_ASSET_NAME, TermsOfServicePageComponent, TermsOfServiceContent };
