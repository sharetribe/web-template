import React, { useState, useEffect } from 'react';
import { compose } from 'redux';
import { connect } from 'react-redux';
import { withRouter, Redirect } from 'react-router-dom';
import Cookies from 'js-cookie';
import classNames from 'classnames';

import { useConfiguration } from '../../context/configurationContext';
import { camelize } from '../../util/string';
<<<<<<< HEAD
import { FormattedMessage, injectIntl, intlShape } from '../../util/reactIntl';
=======
import { pathByRouteName } from '../../util/routes';
import { apiBaseUrl } from '../../util/api';
import { FormattedMessage, useIntl } from '../../util/reactIntl';
>>>>>>> f339c194
import { propTypes } from '../../util/types';
import { ensureCurrentUser } from '../../util/data';
import { isTooManyEmailVerificationRequestsError } from '../../util/errors';
import { authenticationInProgress, signupWithIdp } from '../../ducks/auth.duck';
import { isScrollingDisabled, manageDisableScrolling } from '../../ducks/ui.duck';
import { sendVerificationEmail } from '../../ducks/user.duck';

import {
  Page,
<<<<<<< HEAD
=======
  Heading,
  IconSpinner,
>>>>>>> f339c194
  NamedRedirect,
  ResponsiveBackgroundImageContainer,
  Marquee,
  Modal,
  LayoutSingleColumn,
} from '../../components';
import TopbarContainer from '../../containers/TopbarContainer/TopbarContainer';
import FooterContainer from '../../containers/FooterContainer/FooterContainer';
// We need to get ToS asset and get it rendered for the modal on this page.
import { TermsOfServiceContent } from '../../containers/TermsOfServicePage/TermsOfServicePage';
// We need to get PrivacyPolicy asset and get it rendered for the modal on this page.
import { PrivacyPolicyContent } from '../../containers/PrivacyPolicyPage/PrivacyPolicyPage';
import NotFoundPage from '../NotFoundPage/NotFoundPage';

import AuthenticationOrConfirmInfoForm from './AuthenticationForms/AuthenticationForms';
import EmailVerificationInfo from './EmailVerificationInfo';
import { SSOButton } from './SSOButton/SSOButton';
import TermsAndConditions from './TermsAndConditions/TermsAndConditions';

import { TOS_ASSET_NAME, PRIVACY_POLICY_ASSET_NAME } from './AuthenticationPage.duck';
import css from './AuthenticationPage.module.css';

const getAuthInfoFromCookies = () => {
  return Cookies.get('st-authinfo')
    ? JSON.parse(Cookies.get('st-authinfo').replace('j:', ''))
    : null;
};
const getAuthErrorFromCookies = () => {
  return Cookies.get('st-autherror')
    ? JSON.parse(Cookies.get('st-autherror').replace('j:', ''))
    : null;
};

const BlankPage = props => {
  const { schemaTitle, schemaDescription, scrollingDisabled, topbarClasses } = props;
  return (
    <Page
      title={schemaTitle}
      scrollingDisabled={scrollingDisabled}
      schema={{
        '@context': 'http://schema.org',
        '@type': 'WebPage',
        name: schemaTitle,
        description: schemaDescription,
      }}
    >
      <LayoutSingleColumn
        topbar={<TopbarContainer className={topbarClasses} />}
        footer={<FooterContainer />}
      >
        <div className={css.spinnerContainer}>
          <IconSpinner />
        </div>
      </LayoutSingleColumn>
    </Page>
  );
};

/**
 * The AuthenticationPage component.
 *
 * @component
 * @param {Object} props
 * @param {boolean} props.authInProgress - Whether the authentication is in progress
 * @param {propTypes.currentUser} props.currentUser - The current user
 * @param {boolean} props.isAuthenticated - Whether the user is authenticated
 * @param {propTypes.error} props.loginError - The login error
 * @param {propTypes.error} props.signupError - The signup error
 * @param {propTypes.error} props.confirmError - The confirm error
 * @param {Function} props.submitLogin - The login submit function
 * @param {Function} props.submitSignup - The signup submit function
 * @param {Function} props.submitSingupWithIdp - The signup with IdP submit function
 * @param {'login' | 'signup'| 'confirm'} props.tab - The tab to render
 * @param {boolean} props.sendVerificationEmailInProgress - Whether the verification email is in progress
 * @param {propTypes.error} props.sendVerificationEmailError - The verification email error
 * @param {Function} props.onResendVerificationEmail - The resend verification email function
 * @param {Function} props.onManageDisableScrolling - The manage disable scrolling function
 * @param {object} props.privacyAssetsData - The privacy assets data
 * @param {boolean} props.privacyFetchInProgress - Whether the privacy fetch is in progress
 * @param {propTypes.error} props.privacyFetchError - The privacy fetch error
 * @param {object} props.tosAssetsData - The terms of service assets data
 * @param {boolean} props.tosFetchInProgress - Whether the terms of service fetch is in progress
 * @param {propTypes.error} props.tosFetchError - The terms of service fetch error
 * @param {object} props.location - The location object
 * @param {object} props.params - The path parameters
 * @param {boolean} props.scrollingDisabled - Whether the scrolling is disabled
 * @returns {JSX.Element}
 */
export const AuthenticationPageComponent = props => {
  const [tosModalOpen, setTosModalOpen] = useState(false);
  const [privacyModalOpen, setPrivacyModalOpen] = useState(false);
<<<<<<< HEAD
  const [authInfo] = useState(getAuthInfoFromCookies());
  const [authError] = useState(getAuthErrorFromCookies());
=======
  const [authInfo, setAuthInfo] = useState(getAuthInfoFromCookies());
  const [authError, setAuthError] = useState(getAuthErrorFromCookies());
  const [mounted, setMounted] = useState(false);

>>>>>>> f339c194
  const config = useConfiguration();
  const intl = useIntl();

  useEffect(() => {
    // Remove the autherror cookie once the content is saved to state
    // because we don't want to show the error message e.g. after page refresh
    if (authError) {
      Cookies.remove('st-autherror');
    }
    setMounted(true);
  }, []);

  // On mobile, it's better to scroll to top.
  useEffect(() => {
    window.scrollTo(0, 0);
  }, [tosModalOpen, privacyModalOpen]);

  const {
    authInProgress,
    currentUser,
    isAuthenticated,
    location,
    params: pathParams,
    scrollingDisabled,
    confirmError,
    submitSingupWithIdp,
    tab = 'signup',
    sendVerificationEmailInProgress,
    sendVerificationEmailError,
    onResendVerificationEmail,
    onManageDisableScrolling,
    tosAssetsData,
    tosFetchInProgress,
    tosFetchError,
  } = props;

  // History API has potentially state tied to this route
  // We have used that state to store previous URL ("from"),
  // so that use can be redirected back to that page after authentication.
  const locationFrom = location.state?.from || null;
  const authinfoFrom = authInfo?.from || null;
  const from = locationFrom || authinfoFrom || null;

  const isConfirm = tab === 'confirm';
  const userTypeInPushState = location.state?.userType || null;
  const userTypeInAuthInfo = isConfirm && authInfo?.userType ? authInfo?.userType : null;
  const userType = pathParams?.userType || userTypeInPushState || userTypeInAuthInfo || null;
  const { userTypes = [] } = config.user;
  const preselectedUserType = userTypes.find(conf => conf.userType === userType)?.userType || null;
  const show404 = userType && !preselectedUserType;
  const user = ensureCurrentUser(currentUser);
  const currentUserLoaded = !!user.id;
  const isLogin = tab === 'login';
  const { brandStudioId } = pathParams;

  // We only want to show the email verification dialog in the signup
  // tab if the user isn't being redirected somewhere else
  // (i.e. `from` is present). We must also check the `emailVerified`
  // flag only when the current user is fully loaded.
  const showEmailVerification = !isLogin && currentUserLoaded && !user.attributes.emailVerified;
<<<<<<< HEAD
  // Already authenticated, redirect away from auth page
  if (isAuthenticated && from) {
=======

  const marketplaceName = config.marketplaceName;
  const schemaTitle = isLogin
    ? intl.formatMessage({ id: 'AuthenticationPage.schemaTitleLogin' }, { marketplaceName })
    : intl.formatMessage({ id: 'AuthenticationPage.schemaTitleSignup' }, { marketplaceName });
  const schemaDescription = isLogin
    ? intl.formatMessage({ id: 'AuthenticationPage.schemaDescriptionLogin' }, { marketplaceName })
    : intl.formatMessage({ id: 'AuthenticationPage.schemaDescriptionSignup' }, { marketplaceName });
  const topbarClasses = classNames({
    [css.hideOnMobile]: showEmailVerification,
  });

  const shouldRedirectToFrom = isAuthenticated && from;
  const shouldRedirectToLandingPage =
    isAuthenticated && currentUserLoaded && !showEmailVerification;
  if (!mounted && shouldRedirectToLandingPage) {
    // Show a blank page for already authenticated users,
    // when the first rendering on client side is not yet done
    // This is done to avoid hydration issues when full page load is happening.
    return (
      <BlankPage
        schemaTitle={schemaTitle}
        schemaDescription={schemaDescription}
        topbarClasses={topbarClasses}
      />
    );
  }

  if (shouldRedirectToFrom) {
    // Already authenticated, redirect back to the page the user tried to access
>>>>>>> f339c194
    return <Redirect to={from} />;
  } else if (shouldRedirectToLandingPage) {
    // Already authenticated, redirect to the landing page (this was direct access to /login or /signup)
    return <NamedRedirect name="LandingPage" />;
  } else if (show404) {
    // User type not found, show 404
    return <NotFoundPage staticContext={props.staticContext} />;
  }

  // We won't have a LoginPage anymore, instead redirect directly to Auth0
  if (isLogin) {
    return (
      <SSOButton
        isLogin
        forceRedirect
        from={from}
        userType={preselectedUserType}
        brandStudioId={brandStudioId}
      />
    );
  }

  const resendErrorTranslationId = isTooManyEmailVerificationRequestsError(
    sendVerificationEmailError
  )
    ? 'AuthenticationPage.resendFailedTooManyRequests'
    : 'AuthenticationPage.resendFailed';
  const resendErrorMessage = sendVerificationEmailError ? (
    <p className={css.error}>
      <FormattedMessage id={resendErrorTranslationId} />
    </p>
  ) : null;
<<<<<<< HEAD
  const marketplaceName = config.marketplaceName;
  const schemaTitle = intl.formatMessage(
    { id: 'AuthenticationPage.schemaTitleSignup' },
    { marketplaceName }
  );
  const schemaDescription = intl.formatMessage(
    { id: 'AuthenticationPage.schemaDescriptionSignup' },
    { marketplaceName }
  );
  const topbarClasses = classNames({
    [css.hideOnMobile]: showEmailVerification,
  });
=======
>>>>>>> f339c194

  return (
    <Page
      title={schemaTitle}
      scrollingDisabled={scrollingDisabled}
      schema={{
        '@context': 'http://schema.org',
        '@type': 'WebPage',
        name: schemaTitle,
        description: schemaDescription,
      }}
    >
      <LayoutSingleColumn
        mainColumnClassName={css.layoutWrapperMain}
        topbar={<TopbarContainer className={topbarClasses} />}
        footer={<FooterContainer />}
      >
        <ResponsiveBackgroundImageContainer
          className={css.root}
          childrenWrapperClassName={css.contentContainer}
          as="section"
          image={config.branding.brandImage}
          sizes="100%"
          useOverlay
        >
          {showEmailVerification ? (
            <EmailVerificationInfo
              name={user.attributes.profile.firstName}
              email={<span className={css.email}>{user.attributes.email}</span>}
              onResendVerificationEmail={onResendVerificationEmail}
              resendErrorMessage={resendErrorMessage}
              sendVerificationEmailInProgress={sendVerificationEmailInProgress}
            />
          ) : (
            <AuthenticationOrConfirmInfoForm
              tab={tab}
              userType={userType}
              authInfo={authInfo}
              brandStudioId={brandStudioId}
              from={from}
              submitSingupWithIdp={submitSingupWithIdp}
              authInProgress={authInProgress}
              idpAuthError={authError}
              confirmError={confirmError}
              termsAndConditions={
                <TermsAndConditions
                  onOpenTermsOfService={() => setTosModalOpen(true)}
                  onOpenPrivacyPolicy={() => setPrivacyModalOpen(true)}
                  intl={intl}
                />
              }
            />
          )}
        </ResponsiveBackgroundImageContainer>
        <Marquee />
      </LayoutSingleColumn>
      <Modal
        id="AuthenticationPage.tos"
        isOpen={tosModalOpen}
        onClose={() => setTosModalOpen(false)}
        usePortal
        onManageDisableScrolling={onManageDisableScrolling}
      >
        <div className={css.termsWrapper}>
          <TermsOfServiceContent
            inProgress={tosFetchInProgress}
            error={tosFetchError}
            data={tosAssetsData?.[camelize(TOS_ASSET_NAME)]?.data}
          />
        </div>
      </Modal>
      <Modal
        id="AuthenticationPage.privacyPolicy"
        isOpen={privacyModalOpen}
        onClose={() => setPrivacyModalOpen(false)}
        usePortal
        onManageDisableScrolling={onManageDisableScrolling}
      >
        <div className={css.privacyWrapper}>
          <PrivacyPolicyContent
            inProgress={tosFetchInProgress}
            error={tosFetchError}
            data={tosAssetsData?.[camelize(PRIVACY_POLICY_ASSET_NAME)]?.data}
          />
        </div>
      </Modal>
    </Page>
  );
};

<<<<<<< HEAD
AuthenticationPageComponent.defaultProps = {
  currentUser: null,
  confirmError: null,
  tab: 'signup',
  sendVerificationEmailError: null,
  showSocialLoginsForTests: false,
  privacyAssetsData: null,
  privacyFetchInProgress: false,
  privacyFetchError: null,
  tosAssetsData: null,
  tosFetchInProgress: false,
  tosFetchError: null,
};

AuthenticationPageComponent.propTypes = {
  authInProgress: bool.isRequired,
  currentUser: propTypes.currentUser,
  isAuthenticated: bool.isRequired,
  scrollingDisabled: bool.isRequired,
  confirmError: propTypes.error,
  tab: oneOf(['login', 'signup', 'confirm']),
  sendVerificationEmailInProgress: bool.isRequired,
  sendVerificationEmailError: propTypes.error,
  onResendVerificationEmail: func.isRequired,
  onManageDisableScrolling: func.isRequired,
  // to fetch privacy-policy page asset
  // which is shown in modal
  privacyAssetsData: object,
  privacyFetchInProgress: bool,
  privacyFetchError: propTypes.error,
  // to fetch terms-of-service page asset
  // which is shown in modal
  tosAssetsData: object,
  tosFetchInProgress: bool,
  tosFetchError: propTypes.error,
  // from withRouter
  location: shape({ state: object }).isRequired,
  // from injectIntl
  intl: intlShape.isRequired,
};

=======
>>>>>>> f339c194
const mapStateToProps = state => {
  const { isAuthenticated, confirmError } = state.auth;
  const { currentUser, sendVerificationEmailInProgress, sendVerificationEmailError } = state.user;
  const {
    pageAssetsData: privacyAssetsData,
    inProgress: privacyFetchInProgress,
    error: privacyFetchError,
  } = state.hostedAssets || {};
  const { pageAssetsData: tosAssetsData, inProgress: tosFetchInProgress, error: tosFetchError } =
    state.hostedAssets || {};
  return {
    authInProgress: authenticationInProgress(state),
    currentUser,
    isAuthenticated,
    scrollingDisabled: isScrollingDisabled(state),
    confirmError,
    sendVerificationEmailInProgress,
    sendVerificationEmailError,
    privacyAssetsData,
    privacyFetchInProgress,
    privacyFetchError,
    tosAssetsData,
    tosFetchInProgress,
    tosFetchError,
  };
};

const mapDispatchToProps = dispatch => ({
  submitSingupWithIdp: params => dispatch(signupWithIdp(params)),
  onResendVerificationEmail: () => dispatch(sendVerificationEmail()),
  onManageDisableScrolling: (componentId, disableScrolling) =>
    dispatch(manageDisableScrolling(componentId, disableScrolling)),
});

// Note: it is important that the withRouter HOC is **outside** the
// connect HOC, otherwise React Router won't rerender any Route
// components since connect implements a shouldComponentUpdate
// lifecycle hook.
//
// See: https://github.com/ReactTraining/react-router/issues/4671
const AuthenticationPage = compose(
  withRouter,
<<<<<<< HEAD
  connect(mapStateToProps, mapDispatchToProps),
  injectIntl
=======
  connect(
    mapStateToProps,
    mapDispatchToProps
  )
>>>>>>> f339c194
)(AuthenticationPageComponent);

export default AuthenticationPage;<|MERGE_RESOLUTION|>--- conflicted
+++ resolved
@@ -7,13 +7,7 @@
 
 import { useConfiguration } from '../../context/configurationContext';
 import { camelize } from '../../util/string';
-<<<<<<< HEAD
-import { FormattedMessage, injectIntl, intlShape } from '../../util/reactIntl';
-=======
-import { pathByRouteName } from '../../util/routes';
-import { apiBaseUrl } from '../../util/api';
 import { FormattedMessage, useIntl } from '../../util/reactIntl';
->>>>>>> f339c194
 import { propTypes } from '../../util/types';
 import { ensureCurrentUser } from '../../util/data';
 import { isTooManyEmailVerificationRequestsError } from '../../util/errors';
@@ -23,11 +17,7 @@
 
 import {
   Page,
-<<<<<<< HEAD
-=======
-  Heading,
   IconSpinner,
->>>>>>> f339c194
   NamedRedirect,
   ResponsiveBackgroundImageContainer,
   Marquee,
@@ -119,15 +109,9 @@
 export const AuthenticationPageComponent = props => {
   const [tosModalOpen, setTosModalOpen] = useState(false);
   const [privacyModalOpen, setPrivacyModalOpen] = useState(false);
-<<<<<<< HEAD
   const [authInfo] = useState(getAuthInfoFromCookies());
   const [authError] = useState(getAuthErrorFromCookies());
-=======
-  const [authInfo, setAuthInfo] = useState(getAuthInfoFromCookies());
-  const [authError, setAuthError] = useState(getAuthErrorFromCookies());
   const [mounted, setMounted] = useState(false);
-
->>>>>>> f339c194
   const config = useConfiguration();
   const intl = useIntl();
 
@@ -188,10 +172,6 @@
   // (i.e. `from` is present). We must also check the `emailVerified`
   // flag only when the current user is fully loaded.
   const showEmailVerification = !isLogin && currentUserLoaded && !user.attributes.emailVerified;
-<<<<<<< HEAD
-  // Already authenticated, redirect away from auth page
-  if (isAuthenticated && from) {
-=======
 
   const marketplaceName = config.marketplaceName;
   const schemaTitle = isLogin
@@ -222,7 +202,6 @@
 
   if (shouldRedirectToFrom) {
     // Already authenticated, redirect back to the page the user tried to access
->>>>>>> f339c194
     return <Redirect to={from} />;
   } else if (shouldRedirectToLandingPage) {
     // Already authenticated, redirect to the landing page (this was direct access to /login or /signup)
@@ -255,21 +234,6 @@
       <FormattedMessage id={resendErrorTranslationId} />
     </p>
   ) : null;
-<<<<<<< HEAD
-  const marketplaceName = config.marketplaceName;
-  const schemaTitle = intl.formatMessage(
-    { id: 'AuthenticationPage.schemaTitleSignup' },
-    { marketplaceName }
-  );
-  const schemaDescription = intl.formatMessage(
-    { id: 'AuthenticationPage.schemaDescriptionSignup' },
-    { marketplaceName }
-  );
-  const topbarClasses = classNames({
-    [css.hideOnMobile]: showEmailVerification,
-  });
-=======
->>>>>>> f339c194
 
   return (
     <Page
@@ -360,50 +324,6 @@
   );
 };
 
-<<<<<<< HEAD
-AuthenticationPageComponent.defaultProps = {
-  currentUser: null,
-  confirmError: null,
-  tab: 'signup',
-  sendVerificationEmailError: null,
-  showSocialLoginsForTests: false,
-  privacyAssetsData: null,
-  privacyFetchInProgress: false,
-  privacyFetchError: null,
-  tosAssetsData: null,
-  tosFetchInProgress: false,
-  tosFetchError: null,
-};
-
-AuthenticationPageComponent.propTypes = {
-  authInProgress: bool.isRequired,
-  currentUser: propTypes.currentUser,
-  isAuthenticated: bool.isRequired,
-  scrollingDisabled: bool.isRequired,
-  confirmError: propTypes.error,
-  tab: oneOf(['login', 'signup', 'confirm']),
-  sendVerificationEmailInProgress: bool.isRequired,
-  sendVerificationEmailError: propTypes.error,
-  onResendVerificationEmail: func.isRequired,
-  onManageDisableScrolling: func.isRequired,
-  // to fetch privacy-policy page asset
-  // which is shown in modal
-  privacyAssetsData: object,
-  privacyFetchInProgress: bool,
-  privacyFetchError: propTypes.error,
-  // to fetch terms-of-service page asset
-  // which is shown in modal
-  tosAssetsData: object,
-  tosFetchInProgress: bool,
-  tosFetchError: propTypes.error,
-  // from withRouter
-  location: shape({ state: object }).isRequired,
-  // from injectIntl
-  intl: intlShape.isRequired,
-};
-
-=======
->>>>>>> f339c194
 const mapStateToProps = state => {
   const { isAuthenticated, confirmError } = state.auth;
   const { currentUser, sendVerificationEmailInProgress, sendVerificationEmailError } = state.user;
@@ -446,15 +366,7 @@
 // See: https://github.com/ReactTraining/react-router/issues/4671
 const AuthenticationPage = compose(
   withRouter,
-<<<<<<< HEAD
-  connect(mapStateToProps, mapDispatchToProps),
-  injectIntl
-=======
-  connect(
-    mapStateToProps,
-    mapDispatchToProps
-  )
->>>>>>> f339c194
+  connect(mapStateToProps, mapDispatchToProps)
 )(AuthenticationPageComponent);
 
 export default AuthenticationPage;