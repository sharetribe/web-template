--- conflicted
+++ resolved
@@ -172,7 +172,6 @@
 
           {showCustomUserFields ? (
             <div className={css.customFields}>
-<<<<<<< HEAD
               {userFieldProps.map(fieldProps => {
                 const { preselectedUserType, authInfo } = props;
                 const { brandStudioId } = authInfo;
@@ -206,11 +205,6 @@
                 valueFromForm={values.location?.address}
                 validate={validators.composeValidators(addressRequired, addressValid)}
               />
-=======
-              {userFieldProps.map(({ key, ...fieldProps }) => (
-                <CustomExtendedDataField key={key} {...fieldProps} formId={formId} />
-              ))}
->>>>>>> f339c194
             </div>
           ) : null}
 
