import React from 'react';
import { bool, node, string } from 'prop-types';
import { compose } from 'redux';
import { Form as FinalForm } from 'react-final-form';
import arrayMutators from 'final-form-arrays';
import classNames from 'classnames';

import { FormattedMessage, injectIntl, intlShape } from '../../../util/reactIntl';
import { propTypes } from '../../../util/types';
import * as validators from '../../../util/validators';
<<<<<<< HEAD
import { Form, PrimaryButton, FieldTextInput, FieldPhoneNumberInput } from '../../../components';
=======
import { getPropsForCustomUserFieldInputs } from '../../../util/userHelpers';

import { Form, PrimaryButton, FieldTextInput, CustomExtendedDataField } from '../../../components';

import FieldSelectUserType from '../FieldSelectUserType';
import UserFieldDisplayName from '../UserFieldDisplayName';
import UserFieldPhoneNumber from '../UserFieldPhoneNumber';
>>>>>>> 25837d15

import css from './ConfirmSignupForm.module.css';
// import FieldPhoneNumberInput from '../../../components';

const getSoleUserTypeMaybe = userTypes =>
  Array.isArray(userTypes) && userTypes.length === 1 ? userTypes[0].userType : null;

const ConfirmSignupFormComponent = props => (
  <FinalForm
    {...props}
    mutators={{ ...arrayMutators }}
    initialValues={{ userType: props.preselectedUserType || getSoleUserTypeMaybe(props.userTypes) }}
    render={formRenderProps => {
      const {
        rootClassName,
        className,
        formId,
        handleSubmit,
        inProgress,
        invalid,
        intl,
        termsAndConditions,
        authInfo,
        idp,
        preselectedUserType,
        userTypes,
        userFields,
        values,
      } = formRenderProps;

      const { userType } = values || {};

      // email
      const emailRequired = validators.required(
        intl.formatMessage({
          id: 'ConfirmSignupForm.emailRequired',
        })
      );
      const emailValid = validators.emailFormatValid(
        intl.formatMessage({
          id: 'ConfirmSignupForm.emailInvalid',
        })
      );

      // Custom user fields. Since user types are not supported here,
      // only fields with no user type id limitation are selected.
      const userFieldProps = getPropsForCustomUserFieldInputs(userFields, intl, userType);

      const noUserTypes = !userType && !(userTypes?.length > 0);
      const userTypeConfig = userTypes.find(config => config.userType === userType);
      const showDefaultUserFields = userType || noUserTypes;
      const showCustomUserFields = (userType || noUserTypes) && userFieldProps?.length > 0;

      const classes = classNames(rootClassName || css.root, className);
      const submitInProgress = inProgress;
      const submitDisabled = invalid || submitInProgress;

      // If authInfo is not available we should not show the ConfirmForm
      if (!authInfo) {
        return;
      }

      // Initial values from idp provider
      const { email, firstName, lastName } = authInfo;

      // phone number
      const phoneLabel = intl.formatMessage({
        id: 'SignupForm.phoneLabel',
      });
      const phonePlaceholder = intl.formatMessage({
        id: 'SignupForm.phonePlaceholder',
      });
      const phoneRequiredMessage = intl.formatMessage({
        id: 'SignupForm.phoneRequired',
      });
      const phoneRequired = validators.required(phoneRequiredMessage);

      return (
        <Form className={classes} onSubmit={handleSubmit}>
<<<<<<< HEAD
          <div>
            <FieldTextInput
              type="email"
              id={formId ? `${formId}.email` : 'email'}
              name="email"
              autoComplete="email"
              label={intl.formatMessage({
                id: 'ConfirmSignupForm.emailLabel',
              })}
              placeholder={intl.formatMessage({
                id: 'ConfirmSignupForm.emailPlaceholder',
              })}
              initialValue={email}
              validate={validators.composeValidators(emailRequired, emailValid)}
            />
            <FieldPhoneNumberInput
              className={css.phone}
              id={formId ? `${formId}.phoneNumber` : 'phoneNumber'}
              name="phoneNumber"
              label={phoneLabel}
              placeholder={phonePlaceholder}
              validate={phoneRequired}
            />
            <div className={css.name}>
=======
          <FieldSelectUserType
            name="userType"
            userTypes={userTypes}
            hasExistingUserType={!!preselectedUserType}
            intl={intl}
          />

          {showDefaultUserFields ? (
            <div className={css.defaultUserFields}>
>>>>>>> 25837d15
              <FieldTextInput
                type="email"
                id={formId ? `${formId}.email` : 'email'}
                name="email"
                autoComplete="email"
                label={intl.formatMessage({
                  id: 'ConfirmSignupForm.emailLabel',
                })}
                placeholder={intl.formatMessage({
                  id: 'ConfirmSignupForm.emailPlaceholder',
                })}
                initialValue={email}
                validate={validators.composeValidators(emailRequired, emailValid)}
              />
              <div className={css.name}>
                <FieldTextInput
                  className={css.firstNameRoot}
                  type="text"
                  id={formId ? `${formId}.firstName` : 'firstName'}
                  name="firstName"
                  autoComplete="given-name"
                  label={intl.formatMessage({
                    id: 'ConfirmSignupForm.firstNameLabel',
                  })}
                  placeholder={intl.formatMessage({
                    id: 'ConfirmSignupForm.firstNamePlaceholder',
                  })}
                  initialValue={firstName}
                  validate={validators.required(
                    intl.formatMessage({
                      id: 'ConfirmSignupForm.firstNameRequired',
                    })
                  )}
                />
                <FieldTextInput
                  className={css.lastNameRoot}
                  type="text"
                  id={formId ? `${formId}.lastName` : 'lastName'}
                  name="lastName"
                  autoComplete="family-name"
                  label={intl.formatMessage({
                    id: 'ConfirmSignupForm.lastNameLabel',
                  })}
                  placeholder={intl.formatMessage({
                    id: 'ConfirmSignupForm.lastNamePlaceholder',
                  })}
                  initialValue={lastName}
                  validate={validators.required(
                    intl.formatMessage({
                      id: 'ConfirmSignupForm.lastNameRequired',
                    })
                  )}
                />
              </div>

              <UserFieldDisplayName
                formName="ConfirmSignupForm"
                className={css.row}
                userTypeConfig={userTypeConfig}
                intl={intl}
              />
              <UserFieldPhoneNumber
                formName="ConfirmSignupForm"
                className={css.row}
                userTypeConfig={userTypeConfig}
                intl={intl}
              />
            </div>
          ) : null}

          {showCustomUserFields ? (
            <div className={css.customFields}>
              {userFieldProps.map(fieldProps => (
                <CustomExtendedDataField {...fieldProps} formId={formId} />
              ))}
            </div>
          ) : null}

          <div className={css.bottomWrapper}>
            {termsAndConditions}
            <PrimaryButton type="submit" inProgress={submitInProgress} disabled={submitDisabled}>
              <FormattedMessage id="ConfirmSignupForm.signUp" values={{ idp: idp }} />
            </PrimaryButton>
          </div>
        </Form>
      );
    }}
  />
);

ConfirmSignupFormComponent.defaultProps = {
  rootClassName: null,
  className: null,
  formId: null,
  inProgress: false,
  preselectedUserType: null,
};

ConfirmSignupFormComponent.propTypes = {
  rootClassName: string,
  className: string,
  formId: string,
  inProgress: bool,
  termsAndConditions: node.isRequired,
  preselectedUserType: string,
  userTypes: propTypes.userTypes.isRequired,
  userFields: propTypes.listingFields.isRequired,

  // from injectIntl
  intl: intlShape.isRequired,
};

const ConfirmSignupForm = compose(injectIntl)(ConfirmSignupFormComponent);
ConfirmSignupForm.displayName = 'ConfirmSignupForm';

export default ConfirmSignupForm;<|MERGE_RESOLUTION|>--- conflicted
+++ resolved
@@ -8,17 +8,7 @@
 import { FormattedMessage, injectIntl, intlShape } from '../../../util/reactIntl';
 import { propTypes } from '../../../util/types';
 import * as validators from '../../../util/validators';
-<<<<<<< HEAD
-import { Form, PrimaryButton, FieldTextInput, FieldPhoneNumberInput } from '../../../components';
-=======
-import { getPropsForCustomUserFieldInputs } from '../../../util/userHelpers';
-
-import { Form, PrimaryButton, FieldTextInput, CustomExtendedDataField } from '../../../components';
-
-import FieldSelectUserType from '../FieldSelectUserType';
-import UserFieldDisplayName from '../UserFieldDisplayName';
-import UserFieldPhoneNumber from '../UserFieldPhoneNumber';
->>>>>>> 25837d15
+import { Form, PrimaryButton, FieldTextInput } from '../../../components';
 
 import css from './ConfirmSignupForm.module.css';
 // import FieldPhoneNumberInput from '../../../components';
@@ -98,7 +88,6 @@
 
       return (
         <Form className={classes} onSubmit={handleSubmit}>
-<<<<<<< HEAD
           <div>
             <FieldTextInput
               type="email"
@@ -114,103 +103,47 @@
               initialValue={email}
               validate={validators.composeValidators(emailRequired, emailValid)}
             />
-            <FieldPhoneNumberInput
-              className={css.phone}
-              id={formId ? `${formId}.phoneNumber` : 'phoneNumber'}
-              name="phoneNumber"
-              label={phoneLabel}
-              placeholder={phonePlaceholder}
-              validate={phoneRequired}
-            />
             <div className={css.name}>
-=======
-          <FieldSelectUserType
-            name="userType"
-            userTypes={userTypes}
-            hasExistingUserType={!!preselectedUserType}
-            intl={intl}
-          />
-
-          {showDefaultUserFields ? (
-            <div className={css.defaultUserFields}>
->>>>>>> 25837d15
               <FieldTextInput
-                type="email"
-                id={formId ? `${formId}.email` : 'email'}
-                name="email"
-                autoComplete="email"
+                className={css.firstNameRoot}
+                type="text"
+                id={formId ? `${formId}.firstName` : 'firstName'}
+                name="firstName"
+                autoComplete="given-name"
                 label={intl.formatMessage({
-                  id: 'ConfirmSignupForm.emailLabel',
+                  id: 'ConfirmSignupForm.firstNameLabel',
                 })}
                 placeholder={intl.formatMessage({
-                  id: 'ConfirmSignupForm.emailPlaceholder',
+                  id: 'ConfirmSignupForm.firstNamePlaceholder',
                 })}
-                initialValue={email}
-                validate={validators.composeValidators(emailRequired, emailValid)}
+                initialValue={firstName}
+                validate={validators.required(
+                  intl.formatMessage({
+                    id: 'ConfirmSignupForm.firstNameRequired',
+                  })
+                )}
               />
-              <div className={css.name}>
-                <FieldTextInput
-                  className={css.firstNameRoot}
-                  type="text"
-                  id={formId ? `${formId}.firstName` : 'firstName'}
-                  name="firstName"
-                  autoComplete="given-name"
-                  label={intl.formatMessage({
-                    id: 'ConfirmSignupForm.firstNameLabel',
-                  })}
-                  placeholder={intl.formatMessage({
-                    id: 'ConfirmSignupForm.firstNamePlaceholder',
-                  })}
-                  initialValue={firstName}
-                  validate={validators.required(
-                    intl.formatMessage({
-                      id: 'ConfirmSignupForm.firstNameRequired',
-                    })
-                  )}
-                />
-                <FieldTextInput
-                  className={css.lastNameRoot}
-                  type="text"
-                  id={formId ? `${formId}.lastName` : 'lastName'}
-                  name="lastName"
-                  autoComplete="family-name"
-                  label={intl.formatMessage({
-                    id: 'ConfirmSignupForm.lastNameLabel',
-                  })}
-                  placeholder={intl.formatMessage({
-                    id: 'ConfirmSignupForm.lastNamePlaceholder',
-                  })}
-                  initialValue={lastName}
-                  validate={validators.required(
-                    intl.formatMessage({
-                      id: 'ConfirmSignupForm.lastNameRequired',
-                    })
-                  )}
-                />
-              </div>
-
-              <UserFieldDisplayName
-                formName="ConfirmSignupForm"
-                className={css.row}
-                userTypeConfig={userTypeConfig}
-                intl={intl}
-              />
-              <UserFieldPhoneNumber
-                formName="ConfirmSignupForm"
-                className={css.row}
-                userTypeConfig={userTypeConfig}
-                intl={intl}
+              <FieldTextInput
+                className={css.lastNameRoot}
+                type="text"
+                id={formId ? `${formId}.lastName` : 'lastName'}
+                name="lastName"
+                autoComplete="family-name"
+                label={intl.formatMessage({
+                  id: 'ConfirmSignupForm.lastNameLabel',
+                })}
+                placeholder={intl.formatMessage({
+                  id: 'ConfirmSignupForm.lastNamePlaceholder',
+                })}
+                initialValue={lastName}
+                validate={validators.required(
+                  intl.formatMessage({
+                    id: 'ConfirmSignupForm.lastNameRequired',
+                  })
+                )}
               />
             </div>
-          ) : null}
-
-          {showCustomUserFields ? (
-            <div className={css.customFields}>
-              {userFieldProps.map(fieldProps => (
-                <CustomExtendedDataField {...fieldProps} formId={formId} />
-              ))}
-            </div>
-          ) : null}
+          </div>
 
           <div className={css.bottomWrapper}>
             {termsAndConditions}
