--- conflicted
+++ resolved
@@ -249,16 +249,8 @@
   onDeletePaymentMethod: params => dispatch(deletePaymentMethod(params)),
 });
 
-const PaymentMethodsPage = compose(
-<<<<<<< HEAD
-  connect(mapStateToProps, mapDispatchToProps),
-  injectIntl
-=======
-  connect(
-    mapStateToProps,
-    mapDispatchToProps
-  )
->>>>>>> f339c194
-)(PaymentMethodsPageComponent);
+const PaymentMethodsPage = compose(connect(mapStateToProps, mapDispatchToProps))(
+  PaymentMethodsPageComponent
+);
 
 export default PaymentMethodsPage;