--- conflicted
+++ resolved
@@ -7,12 +7,8 @@
 import { FormattedMessage } from '../../../../util/reactIntl';
 import { LISTING_STATE_DRAFT, STOCK_INFINITE_ITEMS, STOCK_TYPES } from '../../../../util/types';
 import { types as sdkTypes } from '../../../../util/sdkLoader';
-<<<<<<< HEAD
 import { convertToDefaultCurrency } from '../../../../extensions/MultipleCurrency/utils/currency';
 import { DEFAULT_CURRENCY } from '../../../../extensions/common/config/constants/currency.constants';
-=======
-import { isValidCurrencyForTransactionProcess } from '../../../../util/fieldHelpers';
->>>>>>> 94a4fa47
 
 // Import shared components
 import { H3, ListingLink } from '../../../../components';
@@ -104,25 +100,10 @@
   const listingCurrency = uiCurrency || marketplaceCurrency;
   const isPublished = listing?.id && listing?.attributes?.state !== LISTING_STATE_DRAFT;
 
-<<<<<<< HEAD
   const priceCurrencyValid =
     listingCurrency && initialValues.price instanceof Money && !updateInProgress
       ? initialValues.price?.currency === listingCurrency
       : !!listingCurrency;
-=======
-  // Don't render the form if the assigned currency is different from the marketplace currency
-  // or if transaction process is incompatible with selected currency
-  const isStripeCompatibleCurrency = isValidCurrencyForTransactionProcess(
-    transactionProcessAlias,
-    marketplaceCurrency,
-    'stripe'
-  );
-  const priceCurrencyValid = !isStripeCompatibleCurrency
-    ? false
-    : marketplaceCurrency && initialValues.price instanceof Money
-    ? initialValues.price?.currency === marketplaceCurrency
-    : !!marketplaceCurrency;
->>>>>>> 94a4fa47
 
   return (
     <div className={classes}>
