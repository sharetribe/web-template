import React from 'react';
import PropTypes from 'prop-types';
import { formatMoney } from '../../../../util/currency';
import { types as sdkTypes } from '../../../../util/sdkLoader';
<<<<<<< HEAD
import { injectIntl, intlShape } from '../../../../util/reactIntl';
=======
import { FormattedMessage, injectIntl, intlShape } from '../../../../util/reactIntl';
>>>>>>> 8656bcec

import css from './PriceBreakdown.module.css';

const { Money } = sdkTypes;

<<<<<<< HEAD
const PriceBreakdownComponent = ({ price, currencyConfig, intl }) => {
=======
const PriceBreakdownComponent = props => {
  const { price, currencyConfig, intl, providerCommission } = props;

>>>>>>> 8656bcec
  if (typeof price !== 'number' || isNaN(price)) {
    return (
      <div className={css.root}>
        <h4>
          <FormattedMessage id="EditListingPriceBreakdown.priceBreakdownTitle" />
        </h4>
        <p>
          <FormattedMessage id="EditListingPriceBreakdown.priceMissing" />
        </p>
      </div>
    );
  }

  const priceInCents = Math.round(price * 100);
  const priceAsMoney = new Money(priceInCents, currencyConfig.currency);
<<<<<<< HEAD
  const fees = new Money(Math.round(priceInCents * (feePercentage / 100)), currencyConfig.currency);
=======
  const fees = new Money(
    Math.round(priceInCents * (providerCommission / 100)),
    currencyConfig.currency
  );
>>>>>>> 8656bcec
  const sellerReceives = new Money(priceInCents - fees.amount, currencyConfig.currency);

  const formatMoneyWithIntl = money => {
    try {
      return formatMoney(intl, money);
    } catch (error) {
      console.error('Error formatting money:', error);
      return 'N/A';
    }
  };

  return (
    <div className={css.root}>
      <h4>
        <FormattedMessage id="EditListingPriceBreakdown.priceBreakdownTitle" />
      </h4>
      <div className={css.row}>
        <span>
          <FormattedMessage id="EditListingPriceBreakdown.listingPrice" />
        </span>
        <span>{formatMoneyWithIntl(priceAsMoney)}</span>
      </div>
      <div className={css.row}>
        <span>
          <FormattedMessage
            id="EditListingPriceBreakdown.processingFees"
            values={{ providerCommission }}
          />
        </span>
        <span>{formatMoneyWithIntl(fees)}</span>
      </div>
      <div className={css.row}>
        <span>
          <FormattedMessage id="EditListingPriceBreakdown.sellerReceives" />
        </span>
        <span>{formatMoneyWithIntl(sellerReceives)}</span>
      </div>
    </div>
  );
};

PriceBreakdownComponent.propTypes = {
  price: PropTypes.number,
  currencyConfig: PropTypes.shape({
    currency: PropTypes.string.isRequired,
    currencyFormatting: PropTypes.object,
  }).isRequired,
  intl: intlShape.isRequired,
};

const PriceBreakdown = injectIntl(PriceBreakdownComponent);

export default PriceBreakdown;<|MERGE_RESOLUTION|>--- conflicted
+++ resolved
@@ -2,23 +2,15 @@
 import PropTypes from 'prop-types';
 import { formatMoney } from '../../../../util/currency';
 import { types as sdkTypes } from '../../../../util/sdkLoader';
-<<<<<<< HEAD
-import { injectIntl, intlShape } from '../../../../util/reactIntl';
-=======
 import { FormattedMessage, injectIntl, intlShape } from '../../../../util/reactIntl';
->>>>>>> 8656bcec
 
 import css from './PriceBreakdown.module.css';
 
 const { Money } = sdkTypes;
 
-<<<<<<< HEAD
-const PriceBreakdownComponent = ({ price, currencyConfig, intl }) => {
-=======
 const PriceBreakdownComponent = props => {
   const { price, currencyConfig, intl, providerCommission } = props;
 
->>>>>>> 8656bcec
   if (typeof price !== 'number' || isNaN(price)) {
     return (
       <div className={css.root}>
@@ -34,14 +26,10 @@
 
   const priceInCents = Math.round(price * 100);
   const priceAsMoney = new Money(priceInCents, currencyConfig.currency);
-<<<<<<< HEAD
-  const fees = new Money(Math.round(priceInCents * (feePercentage / 100)), currencyConfig.currency);
-=======
   const fees = new Money(
     Math.round(priceInCents * (providerCommission / 100)),
     currencyConfig.currency
   );
->>>>>>> 8656bcec
   const sellerReceives = new Money(priceInCents - fees.amount, currencyConfig.currency);
 
   const formatMoneyWithIntl = money => {
