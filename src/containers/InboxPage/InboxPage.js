import classNames from 'classnames';
import { arrayOf, bool, number, oneOf, shape, string } from 'prop-types';
import React from 'react';
import { connect } from 'react-redux';
import { compose } from 'redux';

import { useConfiguration } from '../../context/configurationContext';

import {
  TX_TRANSITION_ACTOR_CUSTOMER,
  TX_TRANSITION_ACTOR_PROVIDER,
  getProcess,
  isBookingProcess,
  resolveLatestProcessName
} from '../../transactions/transaction';
import { subtractTime } from '../../util/dates';
import { FormattedMessage, injectIntl, intlShape } from '../../util/reactIntl';
import {
  DATE_TYPE_DATE,
  DATE_TYPE_DATETIME,
  LINE_ITEM_HOUR,
  LINE_ITEM_NIGHT,
  LISTING_UNIT_TYPES,
  STOCK_MULTIPLE_ITEMS,
<<<<<<< HEAD
  propTypes,
=======
  AVAILABILITY_MULTIPLE_SEATS,
>>>>>>> a7367f81
} from '../../util/types';

import {
  Avatar,
  H2,
  IconSpinner,
  LayoutSideNavigation,
  NamedLink,
  NotificationBadge,
  Page,
  PaginationLinks,
  TabNav,
  TimeRange,
  UserDisplayName,
} from '../../components';
import { getMarketplaceEntities } from '../../ducks/marketplaceData.duck';
import { isScrollingDisabled } from '../../ducks/ui.duck';

import FooterContainer from '../../containers/FooterContainer/FooterContainer';
import NotFoundPage from '../../containers/NotFoundPage/NotFoundPage';
import TopbarContainer from '../../containers/TopbarContainer/TopbarContainer';

import _ from 'lodash';
import css from './InboxPage.module.css';
import { getStateData, stateDataShape } from './InboxPage.stateData';

// Check if the transaction line-items use booking-related units
const getUnitLineItem = lineItems => {
  const unitLineItem = lineItems?.find(
    item => LISTING_UNIT_TYPES.includes(item.code) && !item.reversal
  );
  return unitLineItem;
};

// Booking data (start & end) are bit different depending on display times and
// if "end" refers to last day booked or the first exclusive day
const bookingData = (tx, lineItemUnitType, timeZone) => {
  // Attributes: displayStart and displayEnd can be used to differentiate shown time range
  // from actual start and end times used for availability reservation. It can help in situations
  // where there are preparation time needed between bookings.
  // Read more: https://www.sharetribe.com/api-reference/marketplace.html#bookings
  const { start, end, displayStart, displayEnd } = tx.booking.attributes;
  const bookingStart = displayStart || start;
  const bookingEndRaw = displayEnd || end;

  // When unit type is night, we can assume booking end to be inclusive.
  const isNight = lineItemUnitType === LINE_ITEM_NIGHT;
  const isHour = lineItemUnitType === LINE_ITEM_HOUR;
  const bookingEnd =
    isNight || isHour ? bookingEndRaw : subtractTime(bookingEndRaw, 1, 'days', timeZone);

  return { bookingStart, bookingEnd };
};

const BookingTimeInfoMaybe = props => {
  const { transaction, ...rest } = props;
  const processName = resolveLatestProcessName(transaction?.attributes?.processName);
  const process = getProcess(processName);
  const isInquiry = process.getState(transaction) === process.states.INQUIRY;

  if (isInquiry) {
    return null;
  }

  const hasLineItems = transaction?.attributes?.lineItems?.length > 0;
  const unitLineItem = hasLineItems
    ? transaction.attributes?.lineItems?.find(
      item => LISTING_UNIT_TYPES.includes(item.code) && !item.reversal
    )
    : null;

  const lineItemUnitType = unitLineItem ? unitLineItem.code : null;
  const dateType = lineItemUnitType === LINE_ITEM_HOUR ? DATE_TYPE_DATETIME : DATE_TYPE_DATE;

  const timeZone = transaction?.listing?.attributes?.availabilityPlan?.timezone || 'Etc/UTC';
  const { bookingStart, bookingEnd } = bookingData(transaction, lineItemUnitType, timeZone);

  return (
    <TimeRange
      startDate={bookingStart}
      endDate={bookingEnd}
      dateType={dateType}
      timeZone={timeZone}
      {...rest}
    />
  );
};

BookingTimeInfoMaybe.propTypes = {
  transaction: propTypes.transaction.isRequired,
};

export const InboxItem = props => {
  const {
    transactionRole,
    tx,
    intl,
    stateData,
    isBooking,
    availabilityType,
    stockType = STOCK_MULTIPLE_ITEMS,
  } = props;
  const { customer, provider, listing } = tx;
  const { processName, processState, actionNeeded, isSaleNotification, isFinal } = stateData;
  const isCustomer = transactionRole === TX_TRANSITION_ACTOR_CUSTOMER;

  const lineItems = tx.attributes?.lineItems;
  const hasPricingData = lineItems.length > 0;
  const unitLineItem = getUnitLineItem(lineItems);
  const quantity = hasPricingData && !isBooking ? unitLineItem.quantity.toString() : null;
  const showStock = stockType === STOCK_MULTIPLE_ITEMS || (quantity && unitLineItem.quantity > 1);
  const otherUser = isCustomer ? provider : customer;
  const otherUserDisplayName = <UserDisplayName user={otherUser} intl={intl} />;
  const isOtherUserBanned = otherUser.attributes.banned;

  const rowNotificationDot = isSaleNotification ? <div className={css.notificationDot} /> : null;

  const linkClasses = classNames(css.itemLink, {
    [css.bannedUserLink]: isOtherUserBanned,
  });
  const stateClasses = classNames(css.stateName, {
    [css.stateConcluded]: isFinal,
    [css.stateActionNeeded]: actionNeeded,
    [css.stateNoActionNeeded]: !actionNeeded,
  });

  return (
    <div className={css.item}>
      <div className={css.itemAvatar}>
        <Avatar user={otherUser} />
      </div>
      <NamedLink
        className={linkClasses}
        name={isCustomer ? 'OrderDetailsPage' : 'SaleDetailsPage'}
        params={{ id: tx.id.uuid }}
      >
        <div className={css.rowNotificationDot}>{rowNotificationDot}</div>
        <div className={css.itemUsername}>{otherUserDisplayName}</div>
        <div className={css.itemTitle}>{listing?.attributes?.title}</div>
        <div className={css.itemDetails}>
          {isBooking ? (
            <BookingTimeInfoMaybe transaction={tx} />
          ) : hasPricingData && showStock ? (
            <FormattedMessage id="InboxPage.quantity" values={{ quantity }} />
          ) : null}
        </div>
        {availabilityType == AVAILABILITY_MULTIPLE_SEATS && unitLineItem?.seats ? (
          <div className={css.itemSeats}>
            <FormattedMessage id="InboxPage.seats" values={{ seats: unitLineItem.seats }} />
          </div>
        ) : null}
        <div className={css.itemState}>
          <div className={stateClasses}>
            <FormattedMessage
              id={`InboxPage.${processName}.${processState}.status`}
              values={{ transactionRole }}
            />
          </div>
        </div>
      </NamedLink>
    </div>
  );
};

InboxItem.propTypes = {
  transactionRole: oneOf([TX_TRANSITION_ACTOR_CUSTOMER, TX_TRANSITION_ACTOR_PROVIDER]).isRequired,
  tx: propTypes.transaction.isRequired,
  intl: intlShape.isRequired,
  stateData: stateDataShape.isRequired,
};

export const InboxPageComponent = props => {
  const config = useConfiguration();
  const {
    currentUser,
    fetchInProgress,
    fetchOrdersOrSalesError,
    intl,
    pagination,
    params,
    providerNotificationCount,
    scrollingDisabled,
    transactions,
  } = props;
  const { tab } = params;
  const validTab = tab === 'orders' || tab === 'sales';
  if (!validTab) {
    return <NotFoundPage staticContext={props.staticContext} />;
  }

  const isOrders = tab === 'orders';
  const hasNoResults = !fetchInProgress && transactions.length === 0 && !fetchOrdersOrSalesError;
  const ordersTitle = intl.formatMessage({ id: 'InboxPage.ordersTitle' });
  const salesTitle = intl.formatMessage({ id: 'InboxPage.salesTitle' });
  const title = isOrders ? ordersTitle : salesTitle;

  const pickType = lt => conf => conf.listingType === lt;
  const findListingTypeConfig = publicData => {
    const listingTypeConfigs = config?.listing?.listingTypes;
    const { listingType } = publicData || {};
    const foundConfig = listingTypeConfigs?.find(pickType(listingType));
    return foundConfig;
  };

  const toTxItem = tx => {
    const transactionRole = isOrders ? TX_TRANSITION_ACTOR_CUSTOMER : TX_TRANSITION_ACTOR_PROVIDER;
    let stateData = null;
    try {
      stateData = getStateData({ transaction: tx, transactionRole, intl });
    } catch (error) {
      // If stateData is missing, omit the transaction from InboxItem list.
    }

    const publicData = tx?.listing?.attributes?.publicData || {};
    const foundListingTypeConfig = findListingTypeConfig(publicData);
    const { transactionType, stockType, availabilityType } = foundListingTypeConfig || {};
    const process = tx?.attributes?.processName || transactionType?.transactionType;
    const transactionProcess = resolveLatestProcessName(process);
    const isBooking = isBookingProcess(transactionProcess);

    // Render InboxItem only if the latest transition of the transaction is handled in the `txState` function.
    return stateData ? (
      <li key={tx.id.uuid} className={css.listItem}>
        <InboxItem
          transactionRole={transactionRole}
          tx={tx}
          intl={intl}
          stateData={stateData}
          stockType={stockType}
          availabilityType={availabilityType}
          isBooking={isBooking}
        />
      </li>
    ) : null;
  };

  const hasOrderOrSaleTransactions = (tx, isOrdersTab, user) => {
    return isOrdersTab
      ? user?.id && tx && tx.length > 0 && tx[0].customer.id.uuid === user?.id?.uuid
      : user?.id && tx && tx.length > 0 && tx[0].provider.id.uuid === user?.id?.uuid;
  };
  const hasTransactions =
    !fetchInProgress && hasOrderOrSaleTransactions(transactions, isOrders, currentUser);

  const tabs = [
    {
      text: (
        <span>
          <FormattedMessage id="InboxPage.ordersTabTitle" />
        </span>
      ),
      selected: isOrders,
      linkProps: {
        name: 'InboxPage',
        params: { tab: 'orders' },
      },
    },
    {
      text: (
        <span>
          <FormattedMessage id="InboxPage.salesTabTitle" />
          {providerNotificationCount > 0 ? (
            <NotificationBadge count={providerNotificationCount} />
          ) : null}
        </span>
      ),
      selected: !isOrders,
      linkProps: {
        name: 'InboxPage',
        params: { tab: 'sales' },
      },
    },
  ];

  return (
    <Page title={title} scrollingDisabled={scrollingDisabled}>
      <LayoutSideNavigation
        sideNavClassName={css.navigation}
        topbar={
          <TopbarContainer
            mobileRootClassName={css.mobileTopbar}
            desktopClassName={css.desktopTopbar}
          />
        }
        sideNav={
          <>
            <H2 as="h1" className={css.title}>
              <FormattedMessage id="InboxPage.title" />
            </H2>
            <TabNav rootClassName={css.tabs} tabRootClassName={css.tab} tabs={tabs} />{' '}
          </>
        }
        footer={<FooterContainer />}
      >
        {fetchOrdersOrSalesError ? (
          <p className={css.error}>
            <FormattedMessage id="InboxPage.fetchFailed" />
          </p>
        ) : null}
        <ul className={css.itemList}>
          {!fetchInProgress ? (
            transactions.map(toTxItem)
          ) : (
            <li className={css.listItemsLoading}>
              <IconSpinner />
            </li>
          )}
          {hasNoResults ? (
            <li key="noResults" className={css.noResults}>
              <FormattedMessage
                id={isOrders ? 'InboxPage.noOrdersFound' : 'InboxPage.noSalesFound'}
              />
            </li>
          ) : null}
        </ul>
        {hasTransactions && pagination && pagination.totalPages > 1 ? (
          <PaginationLinks
            className={css.pagination}
            pageName="InboxPage"
            pagePathParams={params}
            pagination={pagination}
          />
        ) : null}
      </LayoutSideNavigation>
    </Page>
  );
};

InboxPageComponent.defaultProps = {
  currentUser: null,
  fetchOrdersOrSalesError: null,
  pagination: null,
  providerNotificationCount: 0,
  sendVerificationEmailError: null,
};

InboxPageComponent.propTypes = {
  params: shape({
    tab: string.isRequired,
  }).isRequired,

  currentUser: propTypes.currentUser,
  fetchInProgress: bool.isRequired,
  fetchOrdersOrSalesError: propTypes.error,
  pagination: propTypes.pagination,
  providerNotificationCount: number,
  scrollingDisabled: bool.isRequired,
  transactions: arrayOf(propTypes.transaction).isRequired,

  // from injectIntl
  intl: intlShape.isRequired,
};

const mapStateToProps = state => {
  const { fetchInProgress, fetchOrdersOrSalesError, pagination, transactionRefs } = state.InboxPage;
  const { currentUser, currentUserNotificationCount: providerNotificationCount } = state.user;
  const transactions = getMarketplaceEntities(state, transactionRefs);

  return {
    currentUser,
    fetchInProgress,
    fetchOrdersOrSalesError,
    pagination,
    providerNotificationCount,
    scrollingDisabled: isScrollingDisabled(state),
    transactions: transactions,
  };
};

const InboxPage = compose(
  connect(mapStateToProps),
  injectIntl
)(InboxPageComponent);

export default InboxPage;<|MERGE_RESOLUTION|>--- conflicted
+++ resolved
@@ -22,11 +22,8 @@
   LINE_ITEM_NIGHT,
   LISTING_UNIT_TYPES,
   STOCK_MULTIPLE_ITEMS,
-<<<<<<< HEAD
   propTypes,
-=======
   AVAILABILITY_MULTIPLE_SEATS,
->>>>>>> a7367f81
 } from '../../util/types';
 
 import {
