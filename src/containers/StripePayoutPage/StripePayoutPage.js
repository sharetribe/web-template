import React from 'react';
import { compose } from 'redux';
import { connect } from 'react-redux';

import { useConfiguration } from '../../context/configurationContext';
import { useRouteConfiguration } from '../../context/routeConfigurationContext';
import { createResourceLocatorString } from '../../util/routes';
import { FormattedMessage, useIntl } from '../../util/reactIntl';
import { ensureCurrentUser } from '../../util/data';
import { propTypes } from '../../util/types';
import { isScrollingDisabled } from '../../ducks/ui.duck';
import {
  stripeAccountClearError,
  getStripeConnectAccountLink,
} from '../../ducks/stripeConnectAccount.duck';

import {
  H3,
  NamedRedirect,
  Page,
  StripeConnectAccountStatusBox,
  StripeConnectAccountForm,
  UserNav,
  LayoutSideNavigation,
} from '../../components';

import TopbarContainer from '../../containers/TopbarContainer/TopbarContainer';
import FooterContainer from '../../containers/FooterContainer/FooterContainer';

import { savePayoutDetails } from './StripePayoutPage.duck';

import css from './StripePayoutPage.module.css';

const STRIPE_ONBOARDING_RETURN_URL_SUCCESS = 'success';
const STRIPE_ONBOARDING_RETURN_URL_FAILURE = 'failure';
const STRIPE_ONBOARDING_RETURN_URL_TYPES = [
  STRIPE_ONBOARDING_RETURN_URL_SUCCESS,
  STRIPE_ONBOARDING_RETURN_URL_FAILURE,
];

// Create return URL for the Stripe onboarding form
const createReturnURL = (returnURLType, rootURL, routes) => {
  const path = createResourceLocatorString(
    'StripePayoutOnboardingPage',
    routes,
    { returnURLType },
    {}
  );
  const root = rootURL.replace(/\/$/, '');
  return `${root}${path}`;
};

// Get attribute: stripeAccountData
const getStripeAccountData = stripeAccount => stripeAccount.attributes.stripeAccountData || null;

// Get last 4 digits of bank account returned in Stripe account
const getBankAccountLast4Digits = stripeAccountData =>
  stripeAccountData && stripeAccountData.external_accounts.data.length > 0
    ? stripeAccountData.external_accounts.data[0].last4
    : null;

// Check if there's requirements on selected type: 'past_due', 'currently_due' etc.
const hasRequirements = (stripeAccountData, requirementType) =>
  stripeAccountData != null &&
  stripeAccountData.requirements &&
  Array.isArray(stripeAccountData.requirements[requirementType]) &&
  stripeAccountData.requirements[requirementType].length > 0;

// Redirect user to Stripe's hosted Connect account onboarding form
const handleGetStripeConnectAccountLinkFn = (getLinkFn, commonParams) => type => () => {
  getLinkFn({ type, ...commonParams })
    .then(url => {
      window.location.href = url;
    })
    .catch(err => console.error(err));
};

/**
 * StripePayoutPage component
 *
 * @component
 * @param {Object} props
 * @param {propTypes.currentUser} props.currentUser - The current user
 * @param {boolean} props.scrollingDisabled - Whether scrolling is disabled
 * @param {boolean} props.getAccountLinkInProgress - Whether the account link is in progress
 * @param {boolean} props.payoutDetailsSaveInProgress - Whether the payout details are in progress
 * @param {propTypes.error} props.createStripeAccountError - The create stripe account error
 * @param {propTypes.error} props.getAccountLinkError - The get account link error
 * @param {propTypes.error} props.updateStripeAccountError - The update stripe account error
 * @param {propTypes.error} props.fetchStripeAccountError - The fetch stripe account error
 * @param {Object} props.stripeAccount - The stripe account
 * @param {boolean} props.stripeAccountFetched - Whether the stripe account is fetched
 * @param {boolean} props.payoutDetailsSaved - Whether the payout details are saved
 * @param {Function} props.onPayoutDetailsChange - The function to handle the payout details change
 * @param {Function} props.onPayoutDetailsSubmit - The function to handle the payout details submit
 * @param {Function} props.onGetStripeConnectAccountLink - The function to handle the get stripe connect account link
 * @param {Object} props.params - The path params
 * @param {STRIPE_ONBOARDING_RETURN_URL_SUCCESS | STRIPE_ONBOARDING_RETURN_URL_FAILURE} props.params.returnURLType - The return URL type (success or failure)
 * @returns {JSX.Element}
 */
export const StripePayoutPageComponent = props => {
  const config = useConfiguration();
  const routes = useRouteConfiguration();
  const intl = useIntl();
  const {
    currentUser,
    scrollingDisabled,
    getAccountLinkInProgress,
    getAccountLinkError,
    createStripeAccountError,
    updateStripeAccountError,
    fetchStripeAccountError,
    stripeAccountFetched,
    stripeAccount,
    onPayoutDetailsChange,
    onPayoutDetailsSubmit,
    onGetStripeConnectAccountLink,
    payoutDetailsSaveInProgress,
    payoutDetailsSaved,
    params,
  } = props;

  const { returnURLType } = params || {};
  const ensuredCurrentUser = ensureCurrentUser(currentUser);
  const currentUserLoaded = !!ensuredCurrentUser.id;
  const stripeConnected = currentUserLoaded && !!stripeAccount && !!stripeAccount.id;

  const title = intl.formatMessage({ id: 'StripePayoutPage.title' });

  const formDisabled = getAccountLinkInProgress;

  const rootURL = config.marketplaceRootURL;
  const successURL = createReturnURL(STRIPE_ONBOARDING_RETURN_URL_SUCCESS, rootURL, routes);
  const failureURL = createReturnURL(STRIPE_ONBOARDING_RETURN_URL_FAILURE, rootURL, routes);

  const accountId = stripeConnected ? stripeAccount.id : null;
  const stripeAccountData = stripeConnected ? getStripeAccountData(stripeAccount) : null;
  const requirementsMissing =
    stripeAccount &&
    (hasRequirements(stripeAccountData, 'past_due') ||
      hasRequirements(stripeAccountData, 'currently_due'));

  const savedCountry = stripeAccountData ? stripeAccountData.country : null;
  const savedAccountType = stripeAccountData ? stripeAccountData.business_type : null;

  const handleGetStripeConnectAccountLink = handleGetStripeConnectAccountLinkFn(
    onGetStripeConnectAccountLink,
    {
      accountId,
      successURL,
      failureURL,
    }
  );

  const returnedNormallyFromStripe = returnURLType === STRIPE_ONBOARDING_RETURN_URL_SUCCESS;
  const returnedAbnormallyFromStripe = returnURLType === STRIPE_ONBOARDING_RETURN_URL_FAILURE;
  const showVerificationNeeded = stripeConnected && requirementsMissing;

  // Redirect from success URL to basic path for StripePayoutPage
  if (returnedNormallyFromStripe && stripeConnected && !requirementsMissing) {
    return <NamedRedirect name="StripePayoutPage" />;
  }

  // Failure url should redirect back to Stripe since it's most likely due to page reload
  // Account link creation will fail if the account is the reason
  if (returnedAbnormallyFromStripe && !getAccountLinkError) {
    handleGetStripeConnectAccountLink('custom_account_verification')();
  }

  return (
    <Page title={title} scrollingDisabled={scrollingDisabled}>
      <LayoutSideNavigation
        topbar={
          <>
            <TopbarContainer
              desktopClassName={css.desktopTopbar}
              mobileClassName={css.mobileTopbar}
            />
            <UserNav currentPage="StripePayoutPage" />
          </>
        }
        sideNav={null}
        useAccountSettingsNav
        currentPage="StripePayoutPage"
        footer={<FooterContainer />}
      >
        <div className={css.content}>
          <H3 as="h1" className={css.heading}>
            <FormattedMessage id="StripePayoutPage.heading" />
          </H3>
          {!currentUserLoaded ? (
            <FormattedMessage id="StripePayoutPage.loadingData" />
          ) : returnedAbnormallyFromStripe && !getAccountLinkError ? (
            <FormattedMessage id="StripePayoutPage.redirectingToStripe" />
          ) : (
            <StripeConnectAccountForm
              rootClassName={css.stripeConnectAccountForm}
              disabled={formDisabled}
              inProgress={payoutDetailsSaveInProgress}
              ready={payoutDetailsSaved}
              currentUser={ensuredCurrentUser}
              stripeBankAccountLastDigits={getBankAccountLast4Digits(stripeAccountData)}
              savedCountry={savedCountry}
              savedAccountType={savedAccountType}
              submitButtonText={intl.formatMessage({
                id: 'StripePayoutPage.submitButtonText',
              })}
              stripeAccountError={
                createStripeAccountError || updateStripeAccountError || fetchStripeAccountError
              }
              stripeAccountLinkError={getAccountLinkError}
              stripeAccountFetched={stripeAccountFetched}
              onChange={onPayoutDetailsChange}
              onSubmit={onPayoutDetailsSubmit}
              onGetStripeConnectAccountLink={handleGetStripeConnectAccountLink}
              stripeConnected={stripeConnected}
            >
              {stripeConnected && !returnedAbnormallyFromStripe && showVerificationNeeded ? (
                <StripeConnectAccountStatusBox
                  type="verificationNeeded"
                  inProgress={getAccountLinkInProgress}
                  onGetStripeConnectAccountLink={handleGetStripeConnectAccountLink(
                    'custom_account_verification'
                  )}
                />
              ) : stripeConnected && savedCountry && !returnedAbnormallyFromStripe ? (
                <StripeConnectAccountStatusBox
                  type="verificationSuccess"
                  inProgress={getAccountLinkInProgress}
                  disabled={payoutDetailsSaveInProgress}
                  onGetStripeConnectAccountLink={handleGetStripeConnectAccountLink(
                    'custom_account_update'
                  )}
                />
              ) : null}
            </StripeConnectAccountForm>
          )}
        </div>
      </LayoutSideNavigation>
    </Page>
  );
};

const mapStateToProps = state => {
  const {
    getAccountLinkInProgress,
    getAccountLinkError,
    createStripeAccountError,
    updateStripeAccountError,
    fetchStripeAccountError,
    stripeAccount,
    stripeAccountFetched,
  } = state.stripeConnectAccount;
  const { currentUser } = state.user;
  const { payoutDetailsSaveInProgress, payoutDetailsSaved } = state.StripePayoutPage;
  return {
    currentUser,
    getAccountLinkInProgress,
    getAccountLinkError,
    createStripeAccountError,
    updateStripeAccountError,
    fetchStripeAccountError,
    stripeAccount,
    stripeAccountFetched,
    payoutDetailsSaveInProgress,
    payoutDetailsSaved,
    scrollingDisabled: isScrollingDisabled(state),
  };
};

const mapDispatchToProps = dispatch => ({
  onPayoutDetailsChange: () => dispatch(stripeAccountClearError()),
  onPayoutDetailsSubmit: (values, isUpdateCall) =>
    dispatch(savePayoutDetails(values, isUpdateCall)),
  onGetStripeConnectAccountLink: params => dispatch(getStripeConnectAccountLink(params)),
});

const StripePayoutPage = compose(
<<<<<<< HEAD
  connect(mapStateToProps, mapDispatchToProps),
  injectIntl
=======
  connect(
    mapStateToProps,
    mapDispatchToProps
  )
>>>>>>> f339c194
)(StripePayoutPageComponent);

export default StripePayoutPage;<|MERGE_RESOLUTION|>--- conflicted
+++ resolved
@@ -275,16 +275,8 @@
   onGetStripeConnectAccountLink: params => dispatch(getStripeConnectAccountLink(params)),
 });
 
-const StripePayoutPage = compose(
-<<<<<<< HEAD
-  connect(mapStateToProps, mapDispatchToProps),
-  injectIntl
-=======
-  connect(
-    mapStateToProps,
-    mapDispatchToProps
-  )
->>>>>>> f339c194
-)(StripePayoutPageComponent);
+const StripePayoutPage = compose(connect(mapStateToProps, mapDispatchToProps))(
+  StripePayoutPageComponent
+);
 
 export default StripePayoutPage;