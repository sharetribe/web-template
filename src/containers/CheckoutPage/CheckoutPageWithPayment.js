import React, { useState } from 'react';
import { arrayOf, bool, func, object, oneOfType, shape, string } from 'prop-types';

// Import contexts and util modules
import { FormattedMessage, intlShape } from '../../util/reactIntl';
import { pathByRouteName } from '../../util/routes';
import { propTypes, LINE_ITEM_HOUR, DATE_TYPE_DATE, DATE_TYPE_DATETIME } from '../../util/types';
import { ensureTransaction } from '../../util/data';
import { createSlug } from '../../util/urlHelpers';
import { isTransactionInitiateListingNotFoundError } from '../../util/errors';
import { getProcess, isBookingProcessAlias } from '../../transactions/transaction';

// Import shared components
import { H3, H4, NamedLink, OrderBreakdown, Page } from '../../components';

import {
  bookingDatesMaybe,
  getBillingDetails,
  getFormattedTotalPrice,
  getShippingDetailsMaybe,
  getTransactionTypeData,
  hasDefaultPaymentMethod,
  hasPaymentExpired,
  hasTransactionPassedPendingPayment,
  processCheckoutWithPayment,
  setOrderPageInitialValues,
} from './CheckoutPageTransactionHelpers.js';
import { getErrorMessages } from './ErrorMessages';

import CustomTopbar from './CustomTopbar';
import StripePaymentForm from './StripePaymentForm/StripePaymentForm';
import DetailsSideCard from './DetailsSideCard';
import MobileListingImage from './MobileListingImage';
import MobileOrderBreakdown from './MobileOrderBreakdown';

import css from './CheckoutPage.module.css';

// Stripe PaymentIntent statuses, where user actions are already completed
// https://stripe.com/docs/payments/payment-intents/status
const STRIPE_PI_USER_ACTIONS_DONE_STATUSES = ['processing', 'requires_capture', 'succeeded'];

// Payment charge options
const ONETIME_PAYMENT = 'ONETIME_PAYMENT';
const PAY_AND_SAVE_FOR_LATER_USE = 'PAY_AND_SAVE_FOR_LATER_USE';
const USE_SAVED_CARD = 'USE_SAVED_CARD';

const paymentFlow = (selectedPaymentMethod, saveAfterOnetimePayment) =>
  // Payment mode could be 'replaceCard', but without explicit saveAfterOnetimePayment flag,
  // we'll handle it as one-time payment
  selectedPaymentMethod === 'defaultCard'
    ? USE_SAVED_CARD
    : saveAfterOnetimePayment
      ? PAY_AND_SAVE_FOR_LATER_USE
      : ONETIME_PAYMENT;
/**
 * Construct orderParams object using pageData from session storage, shipping details, and optional payment params.
 * Note: This is used for both speculate transition and real transition
 *       - Speculate transition is called, when the the component is mounted. It's used to test if the data can go through the API validation
 *       - Real transition is made, when the user submits the StripePaymentForm.
 *
 * @param {Object} pageData data that's saved to session storage.
 * @param {Object} shippingDetails shipping address if applicable.
 * @param {Object} optionalPaymentParams (E.g. paymentMethod or setupPaymentMethodForSaving)
 * @param {Object} config app-wide configs. This contains hosted configs too.
 * @returns orderParams.
 */
const getOrderParams = (
  pageData,
  shippingDetails,
  optionalPaymentParams,
  config,
  currentUser,
  customerEmail,
) => {
  const quantity = pageData.orderData?.quantity;
  const quantityMaybe = quantity ? { quantity } : {};
  const customerId = currentUser?.id?.uuid;
  const total =
    pageData.orderData?.lineItems?.find((item) => item.code === 'line-item/provider-commission')
      ?.unitPrice?.amount || 0;
<<<<<<< HEAD
  const seats = pageData.orderData?.seats ? parseInt(pageData?.orderData?.seats) : null;
=======
  const seats = pageData.orderData?.seats ? Number(pageData.orderData.seats) : null;
>>>>>>> 5109bbca
  const seatNames = pageData.orderData?.guestNames;
  const seatsMaybe = seats ? { seats } : {};

  const deliveryMethod = pageData.orderData?.deliveryMethod;
  const deliveryMethodMaybe = deliveryMethod ? { deliveryMethod } : {};
  const guestsNameMaybe = seatNames ? { seatNames } : {};

  const { listingType, unitType } = pageData?.listing?.attributes?.publicData || {};
  const voucherFee = pageData.orderData?.voucherFee || 0;
  const giftCardMaybe =
    listingType === 'gift'
      ? {
          customerId,
          listingType,
        }
      : {
          voucherFee,
          isPending: true,
          total,
        };
  const fee = pageData.orderData?.fee || [''];

  const languageMaybe = pageData.orderData.Language
    ? { Language: pageData.orderData.Language }
    : {};
  const locationMaybe = pageData.orderData.Location
    ? { Location: pageData.orderData.Location }
    : {};

  const protectedDataMaybe = {
    protectedData: {
      ...getTransactionTypeData(listingType, unitType, config),
      ...deliveryMethodMaybe,
      ...shippingDetails,
      ...guestsNameMaybe,
      ...languageMaybe,
      ...locationMaybe,
      ...giftCardMaybe,
      fee,
      email: customerEmail,
    },
  };

  // These are the order parameters for the first payment-related transition
  // which is either initiate-transition or initiate-transition-after-enquiry
  const orderParams = {
    listingId: pageData?.listing?.id,
    ...deliveryMethodMaybe,
    voucherFee,
    fee,
    ...quantityMaybe,
    ...seatsMaybe, // Ensure seats is a number here
    ...bookingDatesMaybe(pageData.orderData?.bookingDates),
    ...protectedDataMaybe,
    ...optionalPaymentParams,
  };

  return orderParams;
};

const fetchSpeculatedTransactionIfNeeded = (orderParams, pageData, fetchSpeculatedTransaction) => {
  const tx = pageData ? pageData.transaction : null;
  const pageDataListing = pageData.listing;
  const processName =
    tx?.attributes?.processName ||
    pageDataListing?.attributes?.publicData?.transactionProcessAlias?.split('/')[0];
  const process = processName ? getProcess(processName) : null;

  // If transaction has passed payment-pending state, speculated tx is not needed.
  const shouldFetchSpeculatedTransaction =
    !!pageData?.listing?.id &&
    !!pageData.orderData &&
    !!process &&
    !hasTransactionPassedPendingPayment(tx, process);

  if (shouldFetchSpeculatedTransaction) {
    const processAlias = pageData.listing.attributes.publicData?.transactionProcessAlias;
    const transactionId = tx ? tx.id : null;
    const isInquiryInPaymentProcess =
      tx?.attributes?.lastTransition === process.transitions.INQUIRE;

    const requestTransition = isInquiryInPaymentProcess
      ? process.transitions.REQUEST_PAYMENT_AFTER_INQUIRY
      : process.transitions.REQUEST_PAYMENT;
    const isPrivileged = process.isPrivileged(requestTransition);

    fetchSpeculatedTransaction(
      orderParams,
      processAlias,
      transactionId,
      requestTransition,
      isPrivileged,
    );
  }
};

/**
 * Load initial data for the page
 *
 * Since the data for the checkout is not passed in the URL (there
 * might be lots of options in the future), we must pass in the data
 * some other way. Currently the ListingPage sets the initial data
 * for the CheckoutPage's Redux store.
 *
 * For some cases (e.g. a refresh in the CheckoutPage), the Redux
 * store is empty. To handle that case, we store the received data
 * to window.sessionStorage and read it from there if no props from
 * the store exist.
 *
 * This function also sets of fetching the speculative transaction
 * based on this initial data.
 */
export const loadInitialDataForStripePayments = ({
  pageData,
  fetchSpeculatedTransaction,
  fetchStripeCustomer,
  config,
  customerEmail,
}) => {
  // Fetch currentUser with stripeCustomer entity
  // Note: since there's need for data loading in "componentWillMount" function,
  //       this is added here instead of loadData static function.
  fetchStripeCustomer();

  // Fetch speculated transaction for showing price in order breakdown
  // NOTE: if unit type is line-item/item, quantity needs to be added.
  // The way to pass it to checkout page is through pageData.orderData
  const shippingDetails = {};
  const optionalPaymentParams = {};
  const orderParams = getOrderParams(
    pageData,
    shippingDetails,
    optionalPaymentParams,
    config,
    customerEmail,
  );

  fetchSpeculatedTransactionIfNeeded(orderParams, pageData, fetchSpeculatedTransaction);
};

const handleSubmit = (values, process, props, stripe, submitting, setSubmitting) => {
  if (submitting) {
    return;
  }
  setSubmitting(true);

  const {
    history,
    config,
    routeConfiguration,
    speculatedTransaction,
    currentUser,
    stripeCustomerFetched,
    paymentIntent,
    dispatch,
    onInitiateOrder,
    onConfirmCardPayment,
    onConfirmPayment,
    onSendMessage,
    onSavePaymentMethod,
    onSubmitCallback,
    pageData,
    setPageData,
    sessionStorageKey,
  } = props;

  const customerEmail = currentUser?.attributes?.email;
  const { card, message, paymentMethod: selectedPaymentMethod, formValues } = values;
  const { saveAfterOnetimePayment: saveAfterOnetimePaymentRaw } = formValues;
  const saveAfterOnetimePayment =
    Array.isArray(saveAfterOnetimePaymentRaw) && saveAfterOnetimePaymentRaw.length > 0;
  const selectedPaymentFlow = paymentFlow(selectedPaymentMethod, saveAfterOnetimePayment);
  const hasDefaultPaymentMethodSaved = hasDefaultPaymentMethod(stripeCustomerFetched, currentUser);
  const stripePaymentMethodId = hasDefaultPaymentMethodSaved
    ? currentUser?.stripeCustomer?.defaultPaymentMethod?.attributes?.stripePaymentMethodId
    : null;

  // If paymentIntent status is not waiting user action,
  // confirmCardPayment has been called previously.
  const hasPaymentIntentUserActionsDone =
    paymentIntent && STRIPE_PI_USER_ACTIONS_DONE_STATUSES.includes(paymentIntent.status);

  const requestPaymentParams = {
    pageData,
    speculatedTransaction,
    stripe,
    card,
    billingDetails: getBillingDetails(formValues),
    message,
    paymentIntent,
    hasPaymentIntentUserActionsDone,
    stripePaymentMethodId,
    process,
    onInitiateOrder,
    onConfirmCardPayment,
    onConfirmPayment,
    onSendMessage,
    onSavePaymentMethod,
    sessionStorageKey,
    stripeCustomer: currentUser?.stripeCustomer,
    isPaymentFlowUseSavedCard: selectedPaymentFlow === USE_SAVED_CARD,
    isPaymentFlowPayAndSaveCard: selectedPaymentFlow === PAY_AND_SAVE_FOR_LATER_USE,
    setPageData,
  };

  const shippingDetails = getShippingDetailsMaybe(formValues);
  const optionalPaymentParams =
    selectedPaymentFlow === USE_SAVED_CARD && hasDefaultPaymentMethodSaved
      ? { paymentMethod: stripePaymentMethodId }
      : selectedPaymentFlow === PAY_AND_SAVE_FOR_LATER_USE
        ? { setupPaymentMethodForSaving: true }
        : {};

  // Correctly pass customerEmail to getOrderParams
  const orderParams = getOrderParams(
    pageData,
    shippingDetails,
    optionalPaymentParams,
    config,
    currentUser, // Pass currentUser here if you need it
    customerEmail, // Pass customerEmail here
  );

  processCheckoutWithPayment(orderParams, requestPaymentParams)
    .then((response) => {
      const { orderId, messageSuccess, paymentMethodSaved } = response;
      setSubmitting(false);

      const initialMessageFailedToTransaction = messageSuccess ? null : orderId;
      const orderDetailsPath = pathByRouteName('OrderDetailsPage', routeConfiguration, {
        id: orderId.uuid,
      });
      const initialValues = {
        initialMessageFailedToTransaction,
        savePaymentMethodFailed: !paymentMethodSaved,
      };
      setOrderPageInitialValues(initialValues, routeConfiguration, dispatch);
      onSubmitCallback();
      history.push(orderDetailsPath);
    })
    .catch((err) => {
      console.error(err);
      setSubmitting(false);
    });
};

const onStripeInitialized = (stripe, process, props) => {
  const { paymentIntent, onRetrievePaymentIntent, pageData } = props;
  const tx = pageData?.transaction || null;

  // We need to get up to date PI, if payment is pending but it's not expired.
  const shouldFetchPaymentIntent =
    stripe &&
    !paymentIntent &&
    tx?.id &&
    process?.getState(tx) === process?.states.PENDING_PAYMENT &&
    !hasPaymentExpired(tx, process);

  if (shouldFetchPaymentIntent) {
    const { stripePaymentIntentClientSecret } =
      tx.attributes.protectedData?.stripePaymentIntents?.default || {};

    // Fetch up to date PaymentIntent from Stripe
    onRetrievePaymentIntent({ stripe, stripePaymentIntentClientSecret });
  }
};

export function CheckoutPageWithPayment(props) {
  const [submitting, setSubmitting] = useState(false);
  // Initialized stripe library is saved to state - if it's needed at some point here too.
  const [stripe, setStripe] = useState(null);

  const {
    scrollingDisabled,
    speculateTransactionError,
    speculatedTransaction: speculatedTransactionMaybe,
    initiateOrderError,
    confirmPaymentError,
    intl,
    currentUser,
    confirmCardPaymentError,
    paymentIntent,
    retrievePaymentIntentError,
    stripeCustomerFetched,
    pageData,
    processName,
    listingTitle,
    title,
    config,
  } = props;

  // Since the listing data is already given from the ListingPage
  // and stored to handle refreshes, it might not have the possible
  // deleted or closed information in it. If the transaction
  // initiate or the speculative initiate fail due to the listing
  // being deleted or closed, we should dig the information from the
  // errors and not the listing data.
  const listingNotFound =
    isTransactionInitiateListingNotFoundError(speculateTransactionError) ||
    isTransactionInitiateListingNotFoundError(initiateOrderError);
  const isTeamBuilding = pageData?.listing?.attributes?.publicData?.listingType === 'teambuilding';
  const popUpShop = pageData?.listing?.attributes?.publicData?.listingType;
  const { listing, transaction, orderData } = pageData;
  const existingTransaction = ensureTransaction(transaction);
  const speculatedTransaction = ensureTransaction(speculatedTransactionMaybe, {}, null);

  // If existing transaction has line-items, it has gone through one of the request-payment transitions.
  // Otherwise, we try to rely on speculatedTransaction for order breakdown data.
  const tx =
    existingTransaction?.attributes?.lineItems?.length > 0
      ? existingTransaction
      : speculatedTransaction;
  const timeZone = listing?.attributes?.availabilityPlan?.timezone;
  const transactionProcessAlias = listing?.attributes?.publicData?.transactionProcessAlias;
  const unitType = listing?.attributes?.publicData?.unitType;
  const lineItemUnitType = `line-item/${unitType}`;
  const dateType = lineItemUnitType === LINE_ITEM_HOUR ? DATE_TYPE_DATETIME : DATE_TYPE_DATE;
  const txBookingMaybe = tx?.booking?.id ? { booking: tx.booking, dateType, timeZone } : {};

  // Show breakdown only when (speculated?) transaction is loaded
  // (i.e. it has an id and lineItems)
  const breakdown =
    tx.id && tx.attributes.lineItems?.length > 0 ? (
      <OrderBreakdown
        className={css.orderBreakdown}
        userRole="customer"
        transaction={tx}
        {...txBookingMaybe}
        currency={config.currency}
        marketplaceName={config.marketplaceName}
      />
    ) : null;

  const totalPrice =
    tx?.attributes?.lineItems?.length > 0 ? getFormattedTotalPrice(tx, intl) : null;

  const process = processName ? getProcess(processName) : null;
  const { transitions } = process;
  const isPaymentExpired = hasPaymentExpired(existingTransaction, process);

  // Allow showing page when currentUser is still being downloaded,
  // but show payment form only when user info is loaded.
  const showPaymentForm = !!(
    currentUser &&
    !listingNotFound &&
    !initiateOrderError &&
    !speculateTransactionError &&
    !retrievePaymentIntentError &&
    !isPaymentExpired
  );

  const firstImage = listing?.images?.length > 0 ? listing.images[0] : null;

  const listingLink = (
    <NamedLink
      name="ListingPage"
      params={{ id: listing?.id?.uuid, slug: createSlug(listingTitle) }}
    >
      <FormattedMessage id="CheckoutPage.errorlistingLinkText" />
    </NamedLink>
  );

  const errorMessages = getErrorMessages(
    listingNotFound,
    initiateOrderError,
    isPaymentExpired,
    retrievePaymentIntentError,
    speculateTransactionError,
    listingLink,
  );

  const txTransitions = existingTransaction?.attributes?.transitions || [];
  const hasInquireTransition = txTransitions.find((tr) => tr.transition === transitions.INQUIRE);
  const showInitialMessageInput = !hasInquireTransition;

  // Get first and last name of the current user and use it in the StripePaymentForm to autofill the name field
  const userName = currentUser?.attributes?.profile
    ? `${currentUser.attributes.profile.firstName} ${currentUser.attributes.profile.lastName}`
    : null;

  const isVerified = currentUser.attributes?.emailVerified;
  // If paymentIntent status is not waiting user action,
  // confirmCardPayment has been called previously.
  const hasPaymentIntentUserActionsDone =
    paymentIntent && STRIPE_PI_USER_ACTIONS_DONE_STATUSES.includes(paymentIntent.status);

  // If your marketplace works mostly in one country you can use initial values to select country automatically
  // e.g. {country: 'FI'}

  const initalValuesForStripePayment = { name: userName, recipientName: userName };
  const askShippingDetails =
    orderData?.deliveryMethod === 'shipping' &&
    !hasTransactionPassedPendingPayment(existingTransaction, process);

  return (
    <Page title={title} scrollingDisabled={scrollingDisabled}>
      <CustomTopbar intl={intl} linkToExternalSite={config?.topbar?.logoLink} />
      <div className={css.contentContainer}>
        <MobileListingImage
          listingTitle={listingTitle}
          author={listing?.author}
          firstImage={firstImage}
          layoutListingImageConfig={config.layout.listingImage}
        />
        <div className={css.orderFormContainer}>
          <div className={css.headingContainer}>
            <H3 as="h1" className={css.heading}>
              {title}
            </H3>
            <H4 as="h2" className={css.detailsHeadingMobile}>
              <FormattedMessage id="CheckoutPage.listingTitle" values={{ listingTitle }} />
            </H4>
          </div>

          <MobileOrderBreakdown
            speculateTransactionErrorMessage={errorMessages.speculateTransactionErrorMessage}
            breakdown={breakdown}
          />

          <section className={css.paymentContainer}>
            {errorMessages.initiateOrderErrorMessage}
            {errorMessages.listingNotFoundErrorMessage}
            {errorMessages.speculateErrorMessage}
            {errorMessages.retrievePaymentIntentErrorMessage}
            {errorMessages.paymentExpiredMessage}

            {showPaymentForm ? (
              <StripePaymentForm
                className={css.paymentForm}
                onSubmit={(values) =>
                  handleSubmit(values, process, props, stripe, submitting, setSubmitting)
                }
                inProgress={submitting}
                formId="CheckoutPagePaymentForm"
                authorDisplayName={listing?.author?.attributes?.profile?.displayName}
                showInitialMessageInput={showInitialMessageInput}
                initialValues={initalValuesForStripePayment}
                initiateOrderError={initiateOrderError}
                confirmCardPaymentError={confirmCardPaymentError}
                confirmPaymentError={confirmPaymentError}
                hasHandledCardPayment={hasPaymentIntentUserActionsDone}
                loadingData={!stripeCustomerFetched}
                defaultPaymentMethod={
                  hasDefaultPaymentMethod(stripeCustomerFetched, currentUser)
                    ? currentUser.stripeCustomer.defaultPaymentMethod
                    : null
                }
                paymentIntent={paymentIntent}
                onStripeInitialized={(stripe) => {
                  setStripe(stripe);
                  return onStripeInitialized(stripe, process, props);
                }}
                askShippingDetails={askShippingDetails}
                showPickUplocation={orderData?.deliveryMethod === 'pickup'}
                listingLocation={listing?.attributes?.publicData?.location}
                totalPrice={totalPrice}
                locale={config.localization.locale}
                stripePublishableKey={config.stripe.publishableKey}
                marketplaceName={config.marketplaceName}
                isBooking={isBookingProcessAlias(transactionProcessAlias)}
                isFuzzyLocation={config.maps.fuzzy.enabled}
                isTeamBuilding={isTeamBuilding}
                isVerified={isVerified}
                popUpShop={popUpShop}
              />
            ) : null}
          </section>
        </div>

        <DetailsSideCard
          listing={listing}
          listingTitle={listingTitle}
          author={listing?.author}
          firstImage={firstImage}
          layoutListingImageConfig={config.layout.listingImage}
          speculateTransactionErrorMessage={errorMessages.speculateTransactionErrorMessage}
          isInquiryProcess={false}
          processName={processName}
          breakdown={breakdown}
          intl={intl}
        />
      </div>
    </Page>
  );
}

CheckoutPageWithPayment.defaultProps = {
  initiateOrderError: null,
  confirmPaymentError: null,
  listing: null,
  orderData: {},
  speculateTransactionError: null,
  speculatedTransaction: null,
  transaction: null,
  currentUser: null,
  paymentIntent: null,
};

CheckoutPageWithPayment.propTypes = {
  scrollingDisabled: bool.isRequired,
  listing: propTypes.listing,
  orderData: object,
  fetchStripeCustomer: func.isRequired,
  stripeCustomerFetched: bool.isRequired,
  fetchSpeculatedTransaction: func.isRequired,
  speculateTransactionInProgress: bool.isRequired,
  speculateTransactionError: propTypes.error,
  speculatedTransaction: propTypes.transaction,
  transaction: propTypes.transaction,
  currentUser: propTypes.currentUser,
  params: shape({
    id: string,
    slug: string,
  }).isRequired,
  onConfirmPayment: func.isRequired,
  onInitiateOrder: func.isRequired,
  onConfirmCardPayment: func.isRequired,
  onRetrievePaymentIntent: func.isRequired,
  onSavePaymentMethod: func.isRequired,
  onSendMessage: func.isRequired,
  initiateOrderError: propTypes.error,
  confirmPaymentError: propTypes.error,
  // confirmCardPaymentError comes from Stripe so that's why we can't expect it to be in a specific form
  confirmCardPaymentError: oneOfType([propTypes.error, object]),
  paymentIntent: object,

  // from connect
  dispatch: func.isRequired,

  // from useIntl
  intl: intlShape.isRequired,

  // from useConfiguration
  config: object.isRequired,

  // from useRouteConfiguration
  routeConfiguration: arrayOf(propTypes.route).isRequired,

  // from useHistory
  history: shape({
    push: func.isRequired,
  }).isRequired,
};

export default CheckoutPageWithPayment;<|MERGE_RESOLUTION|>--- conflicted
+++ resolved
@@ -78,11 +78,9 @@
   const total =
     pageData.orderData?.lineItems?.find((item) => item.code === 'line-item/provider-commission')
       ?.unitPrice?.amount || 0;
-<<<<<<< HEAD
+
   const seats = pageData.orderData?.seats ? parseInt(pageData?.orderData?.seats) : null;
-=======
-  const seats = pageData.orderData?.seats ? Number(pageData.orderData.seats) : null;
->>>>>>> 5109bbca
+
   const seatNames = pageData.orderData?.guestNames;
   const seatsMaybe = seats ? { seats } : {};
 
