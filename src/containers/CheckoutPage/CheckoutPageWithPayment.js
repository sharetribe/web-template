import React, { useState } from 'react';

// Import contexts and util modules
import { FormattedMessage, intlShape } from '../../util/reactIntl';
import { pathByRouteName } from '../../util/routes';
import { isValidCurrencyForTransactionProcess } from '../../util/fieldHelpers.js';
import { propTypes } from '../../util/types';
import { ensureTransaction } from '../../util/data';
import { createSlug } from '../../util/urlHelpers';
import { isTransactionInitiateListingNotFoundError } from '../../util/errors';
import { getProcess, isBookingProcessAlias } from '../../transactions/transaction';

// Import shared components
import { H3, H4, NamedLink, OrderBreakdown, Page } from '../../components';

import {
  bookingDatesMaybe,
  getBillingDetails,
  getFormattedTotalPrice,
  getShippingDetailsMaybe,
  getTransactionTypeData,
  hasDefaultPaymentMethod,
  hasPaymentExpired,
  hasTransactionPassedPendingPayment,
  processCheckoutWithPayment,
  setOrderPageInitialValues,
} from './CheckoutPageTransactionHelpers.js';
import { getErrorMessages } from './ErrorMessages';

import CustomTopbar from './CustomTopbar';
import StripePaymentForm from './StripePaymentForm/StripePaymentForm';
import DetailsSideCard from './DetailsSideCard';
import MobileListingImage from './MobileListingImage';
import MobileOrderBreakdown from './MobileOrderBreakdown';

import css from './CheckoutPage.module.css';

// Stripe PaymentIntent statuses, where user actions are already completed
// https://stripe.com/docs/payments/payment-intents/status
const STRIPE_PI_USER_ACTIONS_DONE_STATUSES = ['processing', 'requires_capture', 'succeeded'];

// Payment charge options
const ONETIME_PAYMENT = 'ONETIME_PAYMENT';
const PAY_AND_SAVE_FOR_LATER_USE = 'PAY_AND_SAVE_FOR_LATER_USE';
const USE_SAVED_CARD = 'USE_SAVED_CARD';

const paymentFlow = (selectedPaymentMethod, saveAfterOnetimePayment) => {
  // Payment mode could be 'replaceCard', but without explicit saveAfterOnetimePayment flag,
  // we'll handle it as one-time payment
  return selectedPaymentMethod === 'defaultCard'
    ? USE_SAVED_CARD
    : saveAfterOnetimePayment
    ? PAY_AND_SAVE_FOR_LATER_USE
    : ONETIME_PAYMENT;
};

const capitalizeString = s => `${s.charAt(0).toUpperCase()}${s.substr(1)}`;

/**
 * Prefix the properties of the chosen price variant as first level properties for the protected data of the transaction
 *
 * @example
 * const priceVariant = {
 *   name: 'something',
 * }
 *
 * will be returned as:
 * const priceVariant = {
 *   priceVariantName: 'something',
 * }
 *
 * @param {Object} priceVariant - The price variant object
 * @returns {Object} The price variant object with the properties prefixed with priceVariant*
 */
const prefixPriceVariantProperties = priceVariant => {
  if (!priceVariant) {
    return {};
  }

  const entries = Object.entries(priceVariant).map(([key, value]) => {
    return [`priceVariant${capitalizeString(key)}`, value];
  });
  return Object.fromEntries(entries);
};

/**
 * Construct orderParams object using pageData from session storage, shipping details, and optional payment params.
 * Note: This is used for both speculate transition and real transition
 *       - Speculate transition is called, when the the component is mounted. It's used to test if the data can go through the API validation
 *       - Real transition is made, when the user submits the StripePaymentForm.
 *
 * @param {Object} pageData data that's saved to session storage.
 * @param {Object} shippingDetails shipping address if applicable.
 * @param {Object} optionalPaymentParams (E.g. paymentMethod or setupPaymentMethodForSaving)
 * @param {Object} config app-wide configs. This contains hosted configs too.
 * @returns orderParams.
 */
const getOrderParams = (pageData, shippingDetails, optionalPaymentParams, config) => {
  const quantity = pageData.orderData?.quantity;
  const quantityMaybe = quantity ? { quantity } : {};
  const seats = pageData.orderData?.seats;
  const seatsMaybe = seats ? { seats } : {};
  const deliveryMethod = pageData.orderData?.deliveryMethod;
  const deliveryMethodMaybe = deliveryMethod ? { deliveryMethod } : {};
<<<<<<< HEAD
  const voucherCode = pageData.orderData?.voucherCode; // [SKYFARER]
=======
  const { listingType, unitType, priceVariants } = pageData?.listing?.attributes?.publicData || {};

>>>>>>> 03951f7c
  // price variant data for fixed duration bookings
  const priceVariantName = pageData.orderData?.priceVariantName;
  const priceVariantNameMaybe = priceVariantName ? { priceVariantName } : {};
  const priceVariant = priceVariants?.find(pv => pv.name === priceVariantName);
  const priceVariantMaybe = priceVariant ? prefixPriceVariantProperties(priceVariant) : {};

  const protectedDataMaybe = {
    protectedData: {
      ...getTransactionTypeData(listingType, unitType, config),
      ...deliveryMethodMaybe,
      ...shippingDetails,
      ...priceVariantMaybe,
    },
  };

  // Note: Avoid misinterpreting the following logic as allowing arbitrary mixing of `quantity` and `seats`.
  // You can only pass either quantity OR seats and units to the orderParams object
  // Quantity represents the total booked units for the line item (e.g. days, hours).
  // When quantity is not passed, we pass seats and units.
  // If `bookingDatesMaybe` is provided, it determines `units`, and `seats` defaults to 1
  // (implying quantity = units)

  // These are the order parameters for the first payment-related transition
  // which is either initiate-transition or initiate-transition-after-enquiry
  const orderParams = {
    listingId: pageData?.listing?.id,
    ...deliveryMethodMaybe,
    ...quantityMaybe,
    ...seatsMaybe,
    ...bookingDatesMaybe(pageData.orderData?.bookingDates),
    ...priceVariantNameMaybe,
    ...protectedDataMaybe,
    ...optionalPaymentParams,
  };
  return orderParams;
};

const fetchSpeculatedTransactionIfNeeded = (orderParams, pageData, fetchSpeculatedTransaction) => {
  const tx = pageData ? pageData.transaction : null;
  const pageDataListing = pageData.listing;
  const processName =
    tx?.attributes?.processName ||
    pageDataListing?.attributes?.publicData?.transactionProcessAlias?.split('/')[0];
  const process = processName ? getProcess(processName) : null;

  // If transaction has passed payment-pending state, speculated tx is not needed.
  const shouldFetchSpeculatedTransaction =
    !!pageData?.listing?.id &&
    !!pageData.orderData &&
    !!process &&
    !hasTransactionPassedPendingPayment(tx, process);

  if (shouldFetchSpeculatedTransaction) {
    const processAlias = pageData.listing.attributes.publicData?.transactionProcessAlias;
    const transactionId = tx ? tx.id : null;
    const isInquiryInPaymentProcess =
      tx?.attributes?.lastTransition === process.transitions.INQUIRE;

    const requestTransition = isInquiryInPaymentProcess
      ? process.transitions.REQUEST_PAYMENT_AFTER_INQUIRY
      : process.transitions.REQUEST_PAYMENT;
    const isPrivileged = process.isPrivileged(requestTransition);

    fetchSpeculatedTransaction(
      orderParams,
      processAlias,
      transactionId,
      requestTransition,
      isPrivileged
    );
  }
};

/**
 * Load initial data for the page
 *
 * Since the data for the checkout is not passed in the URL (there
 * might be lots of options in the future), we must pass in the data
 * some other way. Currently the ListingPage sets the initial data
 * for the CheckoutPage's Redux store.
 *
 * For some cases (e.g. a refresh in the CheckoutPage), the Redux
 * store is empty. To handle that case, we store the received data
 * to window.sessionStorage and read it from there if no props from
 * the store exist.
 *
 * This function also sets of fetching the speculative transaction
 * based on this initial data.
 */
export const loadInitialDataForStripePayments = ({
  pageData,
  fetchSpeculatedTransaction,
  fetchStripeCustomer,
  config,
}) => {
  // Fetch currentUser with stripeCustomer entity
  // Note: since there's need for data loading in "componentWillMount" function,
  //       this is added here instead of loadData static function.
  fetchStripeCustomer();

  // Fetch speculated transaction for showing price in order breakdown
  // NOTE: if unit type is line-item/item, quantity needs to be added.
  // The way to pass it to checkout page is through pageData.orderData
  const shippingDetails = {};
  const optionalPaymentParams = {};
  const orderParams = getOrderParams(pageData, shippingDetails, optionalPaymentParams, config);

  fetchSpeculatedTransactionIfNeeded(orderParams, pageData, fetchSpeculatedTransaction);
};

const handleSubmit = (values, process, props, stripe, submitting, setSubmitting) => {
  if (submitting) {
    return;
  }
  setSubmitting(true);

  const {
    history,
    config,
    routeConfiguration,
    speculatedTransaction,
    currentUser,
    stripeCustomerFetched,
    paymentIntent,
    dispatch,
    onInitiateOrder,
    onConfirmCardPayment,
    onConfirmPayment,
    onSendMessage,
    onSavePaymentMethod,
    onSubmitCallback,
    pageData,
    setPageData,
    sessionStorageKey,
  } = props;
  const { card, message, paymentMethod: selectedPaymentMethod, formValues } = values;
  const { saveAfterOnetimePayment: saveAfterOnetimePaymentRaw } = formValues;

  const saveAfterOnetimePayment =
    Array.isArray(saveAfterOnetimePaymentRaw) && saveAfterOnetimePaymentRaw.length > 0;
  const selectedPaymentFlow = paymentFlow(selectedPaymentMethod, saveAfterOnetimePayment);
  const hasDefaultPaymentMethodSaved = hasDefaultPaymentMethod(stripeCustomerFetched, currentUser);
  const stripePaymentMethodId = hasDefaultPaymentMethodSaved
    ? currentUser?.stripeCustomer?.defaultPaymentMethod?.attributes?.stripePaymentMethodId
    : null;

  // If paymentIntent status is not waiting user action,
  // confirmCardPayment has been called previously.
  const hasPaymentIntentUserActionsDone =
    paymentIntent && STRIPE_PI_USER_ACTIONS_DONE_STATUSES.includes(paymentIntent.status);

  const requestPaymentParams = {
    pageData,
    speculatedTransaction,
    stripe,
    card,
    billingDetails: getBillingDetails(formValues, currentUser),
    message,
    paymentIntent,
    hasPaymentIntentUserActionsDone,
    stripePaymentMethodId,
    process,
    onInitiateOrder,
    onConfirmCardPayment,
    onConfirmPayment,
    onSendMessage,
    onSavePaymentMethod,
    sessionStorageKey,
    stripeCustomer: currentUser?.stripeCustomer,
    isPaymentFlowUseSavedCard: selectedPaymentFlow === USE_SAVED_CARD,
    isPaymentFlowPayAndSaveCard: selectedPaymentFlow === PAY_AND_SAVE_FOR_LATER_USE,
    setPageData,
  };

  const shippingDetails = getShippingDetailsMaybe(formValues);
  // Note: optionalPaymentParams contains Stripe paymentMethod,
  // but that can also be passed on Step 2
  // stripe.confirmCardPayment(stripe, { payment_method: stripePaymentMethodId })
  const optionalPaymentParams =
    selectedPaymentFlow === USE_SAVED_CARD && hasDefaultPaymentMethodSaved
      ? { paymentMethod: stripePaymentMethodId }
      : selectedPaymentFlow === PAY_AND_SAVE_FOR_LATER_USE
      ? { setupPaymentMethodForSaving: true }
      : {};

  // These are the order parameters for the first payment-related transition
  // which is either initiate-transition or initiate-transition-after-enquiry
  const orderParams = getOrderParams(pageData, shippingDetails, optionalPaymentParams, config);

  // There are multiple XHR calls that needs to be made against Stripe API and Sharetribe Marketplace API on checkout with payments
  processCheckoutWithPayment(orderParams, requestPaymentParams, currentUser) // [SKYFARER MERGE: +currentUser]
    .then(response => {
      const { orderId, messageSuccess, paymentMethodSaved } = response;
      setSubmitting(false);

      const initialMessageFailedToTransaction = messageSuccess ? null : orderId;
      const orderDetailsPath = pathByRouteName('OrderDetailsPage', routeConfiguration, {
        id: orderId.uuid,
      });
      const initialValues = {
        initialMessageFailedToTransaction,
        savePaymentMethodFailed: !paymentMethodSaved,
      };

      setOrderPageInitialValues(initialValues, routeConfiguration, dispatch);
      onSubmitCallback();
      history.push(orderDetailsPath);
    })
    .catch(err => {
      console.error(err);
      setSubmitting(false);
    });
};

const onStripeInitialized = (stripe, process, props) => {
  const { paymentIntent, onRetrievePaymentIntent, pageData } = props;
  const tx = pageData?.transaction || null;

  // We need to get up to date PI, if payment is pending but it's not expired.
  const shouldFetchPaymentIntent =
    stripe &&
    !paymentIntent &&
    tx?.id &&
    process?.getState(tx) === process?.states.PENDING_PAYMENT &&
    !hasPaymentExpired(tx, process);

  if (shouldFetchPaymentIntent) {
    const { stripePaymentIntentClientSecret } =
      tx.attributes.protectedData?.stripePaymentIntents?.default || {};

    // Fetch up to date PaymentIntent from Stripe
    onRetrievePaymentIntent({ stripe, stripePaymentIntentClientSecret });
  }
};

/**
 * A component that renders the checkout page with payment.
 *
 * @component
 * @param {Object} props
 * @param {boolean} props.scrollingDisabled - Whether the page should scroll
 * @param {string} props.speculateTransactionError - The error message for the speculate transaction
 * @param {propTypes.transaction} props.speculatedTransaction - The speculated transaction
 * @param {boolean} props.isClockInSync - Whether the clock is in sync
 * @param {string} props.initiateOrderError - The error message for the initiate order
 * @param {string} props.confirmPaymentError - The error message for the confirm payment
 * @param {intlShape} props.intl - The intl object
 * @param {propTypes.currentUser} props.currentUser - The current user
 * @param {string} props.confirmCardPaymentError - The error message for the confirm card payment
 * @param {propTypes.paymentIntent} props.paymentIntent - The Stripe's payment intent
 * @param {boolean} props.stripeCustomerFetched - Whether the stripe customer has been fetched
 * @param {Object} props.pageData - The page data
 * @param {propTypes.listing} props.pageData.listing - The listing entity
 * @param {propTypes.transaction} props.pageData.transaction - The transaction entity
 * @param {Object} props.pageData.orderData - The order data
 * @param {string} props.processName - The process name
 * @param {string} props.listingTitle - The listing title
 * @param {string} props.title - The title
 * @param {Function} props.onInitiateOrder - The function to initiate the order
 * @param {Function} props.onConfirmCardPayment - The function to confirm the card payment
 * @param {Function} props.onConfirmPayment - The function to confirm the payment after Stripe call is made
 * @param {Function} props.onSendMessage - The function to send a message
 * @param {Function} props.onSavePaymentMethod - The function to save the payment method for later use
 * @param {Function} props.onSubmitCallback - The function to submit the callback
 * @param {propTypes.error} props.initiateOrderError - The error message for the initiate order
 * @param {propTypes.error} props.confirmPaymentError - The error message for the confirm payment
 * @param {propTypes.error} props.confirmCardPaymentError - The error message for the confirm card payment
 * @param {propTypes.paymentIntent} props.paymentIntent - The Stripe's payment intent
 * @param {boolean} props.stripeCustomerFetched - Whether the stripe customer has been fetched
 * @param {Object} props.config - The config
 * @param {Object} props.routeConfiguration - The route configuration
 * @param {Object} props.history - The history object
 * @param {Object} props.history.push - The push state function of the history object
 * @returns {JSX.Element}
 */
export const CheckoutPageWithPayment = props => {
  const [submitting, setSubmitting] = useState(false);
  // Initialized stripe library is saved to state - if it's needed at some point here too.
  const [stripe, setStripe] = useState(null);

  const {
    scrollingDisabled,
    speculateTransactionError,
    speculatedTransaction: speculatedTransactionMaybe,
    isClockInSync,
    initiateOrderError,
    confirmPaymentError,
    intl,
    currentUser,
    currentUserHasOrders, // [SKYFARER]
    confirmCardPaymentError,
    paymentIntent,
    retrievePaymentIntentError,
    stripeCustomerFetched,
    pageData,
    processName,
    listingTitle,
    title,
    config,
  } = props;

  // Since the listing data is already given from the ListingPage
  // and stored to handle refreshes, it might not have the possible
  // deleted or closed information in it. If the transaction
  // initiate or the speculative initiate fail due to the listing
  // being deleted or closed, we should dig the information from the
  // errors and not the listing data.
  const listingNotFound =
    isTransactionInitiateListingNotFoundError(speculateTransactionError) ||
    isTransactionInitiateListingNotFoundError(initiateOrderError);

  const { listing, transaction, orderData } = pageData;
  const existingTransaction = ensureTransaction(transaction);
  const speculatedTransaction = ensureTransaction(speculatedTransactionMaybe, {}, null);

  // If existing transaction has line-items, it has gone through one of the request-payment transitions.
  // Otherwise, we try to rely on speculatedTransaction for order breakdown data.
  const tx =
    existingTransaction?.attributes?.lineItems?.length > 0
      ? existingTransaction
      : speculatedTransaction;
  const timeZone = listing?.attributes?.availabilityPlan?.timezone;
  const transactionProcessAlias = listing?.attributes?.publicData?.transactionProcessAlias;
  const priceVariantName = tx.attributes.protectedData?.priceVariantName;

  const txBookingMaybe = tx?.booking?.id ? { booking: tx.booking, timeZone } : {};

  // Show breakdown only when (speculated?) transaction is loaded
  // (i.e. it has an id and lineItems)
  const breakdown =
    tx.id && tx.attributes.lineItems?.length > 0 ? (
      <OrderBreakdown
        className={css.orderBreakdown}
        userRole="customer"
        transaction={tx}
        {...txBookingMaybe}
        currency={config.currency}
        marketplaceName={config.marketplaceName}
      />
    ) : null;

  const totalPrice =
    tx?.attributes?.lineItems?.length > 0 ? getFormattedTotalPrice(tx, intl) : null;

  const process = processName ? getProcess(processName) : null;
  const transitions = process.transitions;
  const isPaymentExpired = hasPaymentExpired(existingTransaction, process, isClockInSync);

  // Allow showing page when currentUser is still being downloaded,
  // but show payment form only when user info is loaded.
  const showPaymentForm = !!(
    currentUser &&
    !listingNotFound &&
    !initiateOrderError &&
    !speculateTransactionError &&
    !retrievePaymentIntentError &&
    !isPaymentExpired
  );

  const firstImage = listing?.images?.length > 0 ? listing.images[0] : null;

  const listingLink = (
    <NamedLink
      name="ListingPage"
      params={{ id: listing?.id?.uuid, slug: createSlug(listingTitle) }}
    >
      <FormattedMessage id="CheckoutPage.errorlistingLinkText" />
    </NamedLink>
  );

  const errorMessages = getErrorMessages(
    listingNotFound,
    initiateOrderError,
    isPaymentExpired,
    retrievePaymentIntentError,
    speculateTransactionError,
    listingLink
  );

  const txTransitions = existingTransaction?.attributes?.transitions || [];
  const hasInquireTransition = txTransitions.find(tr => tr.transition === transitions.INQUIRE);
  const showInitialMessageInput = !hasInquireTransition;

  // Get first and last name of the current user and use it in the StripePaymentForm to autofill the name field
  const userName = currentUser?.attributes?.profile
    ? `${currentUser.attributes.profile.firstName} ${currentUser.attributes.profile.lastName}`
    : null;

  // If paymentIntent status is not waiting user action,
  // confirmCardPayment has been called previously.
  const hasPaymentIntentUserActionsDone =
    paymentIntent && STRIPE_PI_USER_ACTIONS_DONE_STATUSES.includes(paymentIntent.status);

  // If your marketplace works mostly in one country you can use initial values to select country automatically
  // e.g. {country: 'FI'}

  const initialValuesForStripePayment = { name: userName, recipientName: userName };
  const askShippingDetails =
    orderData?.deliveryMethod === 'shipping' &&
    !hasTransactionPassedPendingPayment(existingTransaction, process);

  // Check if the listing currency is compatible with Stripe for the specified transaction process.
  // This function validates the currency against the transaction process requirements and
  // ensures it is supported by Stripe, as indicated by the 'stripe' parameter.
  // If using a transaction process without any stripe actions, leave out the 'stripe' parameter.
  const isStripeCompatibleCurrency = isValidCurrencyForTransactionProcess(
    transactionProcessAlias,
    listing.attributes.price.currency,
    'stripe'
  );

  // Render an error message if the listing is using a non Stripe supported currency
  // and is using a transaction process with Stripe actions (default-booking or default-purchase)
  if (!isStripeCompatibleCurrency) {
    return (
      <Page title={title} scrollingDisabled={scrollingDisabled}>
        <CustomTopbar intl={intl} linkToExternalSite={config?.topbar?.logoLink} />
        <div className={css.contentContainer}>
          <section className={css.incompatibleCurrency}>
            <H4 as="h1" className={css.heading}>
              <FormattedMessage id="CheckoutPage.incompatibleCurrency" />
            </H4>
          </section>
        </div>
      </Page>
    );
  }

  return (
    <Page title={title} scrollingDisabled={scrollingDisabled}>
      <CustomTopbar intl={intl} linkToExternalSite={config?.topbar?.logoLink} />
      <div className={css.contentContainer}>
        <MobileListingImage
          listingTitle={listingTitle}
          author={listing?.author}
          firstImage={firstImage}
          layoutListingImageConfig={config.layout.listingImage}
        />
        <div className={css.orderFormContainer}>
          <div className={css.headingContainer}>
            <H3 as="h1" className={css.heading}>
              {title}
            </H3>
            <H4 as="h2" className={css.detailsHeadingMobile}>
              <FormattedMessage id="CheckoutPage.listingTitle" values={{ listingTitle }} />
            </H4>
          </div>
          <MobileOrderBreakdown
            speculateTransactionErrorMessage={errorMessages.speculateTransactionErrorMessage}
            breakdown={breakdown}
            priceVariantName={priceVariantName}
          />
          <section className={css.paymentContainer}>
            {errorMessages.initiateOrderErrorMessage}
            {errorMessages.listingNotFoundErrorMessage}
            {errorMessages.speculateErrorMessage}
            {errorMessages.retrievePaymentIntentErrorMessage}
            {errorMessages.paymentExpiredMessage}

            {showPaymentForm ? (
              <StripePaymentForm
                className={css.paymentForm}
                onSubmit={values =>
                  handleSubmit(values, process, props, stripe, submitting, setSubmitting)
                }
                inProgress={submitting}
                formId="CheckoutPagePaymentForm"
                authorDisplayName={listing?.author?.attributes?.profile?.displayName}
                showInitialMessageInput={showInitialMessageInput}
                initialValues={initialValuesForStripePayment}
                initiateOrderError={initiateOrderError}
                confirmCardPaymentError={confirmCardPaymentError}
                confirmPaymentError={confirmPaymentError}
                hasHandledCardPayment={hasPaymentIntentUserActionsDone}
                loadingData={!stripeCustomerFetched}
                defaultPaymentMethod={
                  hasDefaultPaymentMethod(stripeCustomerFetched, currentUser)
                    ? currentUser.stripeCustomer.defaultPaymentMethod
                    : null
                }
                paymentIntent={paymentIntent}
                onStripeInitialized={stripe => {
                  setStripe(stripe);
                  return onStripeInitialized(stripe, process, props);
                }}
                askShippingDetails={askShippingDetails}
                showPickUplocation={orderData?.deliveryMethod === 'pickup'}
                listingLocation={listing?.attributes?.publicData?.location}
                totalPrice={totalPrice}
                locale={config.localization.locale}
                stripePublishableKey={config.stripe.publishableKey}
                marketplaceName={config.marketplaceName}
                isBooking={isBookingProcessAlias(transactionProcessAlias)}
                isFuzzyLocation={config.maps.fuzzy.enabled}
              />
            ) : null}
          </section>
        </div>

        <DetailsSideCard
          listing={listing}
          listingTitle={listingTitle}
          priceVariantName={priceVariantName}
          author={listing?.author}
          firstImage={firstImage}
          layoutListingImageConfig={config.layout.listingImage}
          speculateTransactionErrorMessage={errorMessages.speculateTransactionErrorMessage}
          isInquiryProcess={false}
          processName={processName}
          breakdown={breakdown}
          intl={intl}
          currentUser={currentUser} // [SKYFARER]
        />
      </div>
    </Page>
  );
};

export default CheckoutPageWithPayment;<|MERGE_RESOLUTION|>--- conflicted
+++ resolved
@@ -102,12 +102,9 @@
   const seatsMaybe = seats ? { seats } : {};
   const deliveryMethod = pageData.orderData?.deliveryMethod;
   const deliveryMethodMaybe = deliveryMethod ? { deliveryMethod } : {};
-<<<<<<< HEAD
   const voucherCode = pageData.orderData?.voucherCode; // [SKYFARER]
-=======
   const { listingType, unitType, priceVariants } = pageData?.listing?.attributes?.publicData || {};
 
->>>>>>> 03951f7c
   // price variant data for fixed duration bookings
   const priceVariantName = pageData.orderData?.priceVariantName;
   const priceVariantNameMaybe = priceVariantName ? { priceVariantName } : {};
