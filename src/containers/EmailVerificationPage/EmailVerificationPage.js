import React from 'react';
import { compose } from 'redux';
import { connect } from 'react-redux';
import { withRouter } from 'react-router-dom';

import { useConfiguration } from '../../context/configurationContext';
import { FormattedMessage, useIntl } from '../../util/reactIntl';
import { propTypes } from '../../util/types';
import { parse } from '../../util/urlHelpers';
import { ensureCurrentUser } from '../../util/data';
import { verify } from '../../ducks/emailVerification.duck';
import { isScrollingDisabled } from '../../ducks/ui.duck';
import {
  Page,
  ResponsiveBackgroundImageContainer,
  NamedRedirect,
  LayoutSingleColumn,
} from '../../components';

import TopbarContainer from '../../containers/TopbarContainer/TopbarContainer';
import FooterContainer from '../../containers/FooterContainer/FooterContainer';

import EmailVerificationForm from './EmailVerificationForm/EmailVerificationForm';

import css from './EmailVerificationPage.module.css';

/**
  Parse verification token from URL

  Returns stringified token, if the token is provided.

  Returns `null` if verification token is not provided.

  Please note that we need to explicitely stringify the token, because
  the unwanted result of the `parse` method is that it automatically
  parses the token to number.
*/
const parseVerificationToken = search => {
  const urlParams = parse(search);
  const verificationToken = urlParams.t;

  if (verificationToken) {
    return `${verificationToken}`;
  }

  return null;
};

/**
 * The EmailVerificationPage component.
 *
 * @component
 * @param {Object} props
 * @param {propTypes.currentUser} props.currentUser - The current user
 * @param {boolean} props.scrollingDisabled - Whether scrolling is disabled
 * @param {Function} props.submitVerification - The submit verification function
 * @param {boolean} props.isVerified - Whether the email is verified
 * @param {boolean} props.emailVerificationInProgress - Whether the email verification is in progress
 * @param {propTypes.error} props.verificationError - The verification error
 * @param {Object} props.location - The location object
 * @param {string} props.location.search - The search object
 * @returns {JSX.Element} email verification page component
 */
export const EmailVerificationPageComponent = props => {
  const config = useConfiguration();
  const intl = useIntl();
  const {
    currentUser,
    scrollingDisabled,
    submitVerification,
    isVerified,
    emailVerificationInProgress,
    verificationError,
    location,
  } = props;

  const initialValues = {
    verificationToken: parseVerificationToken(location ? location.search : null),
  };
  const user = ensureCurrentUser(currentUser);

  // The first attempt to verify email is done when the page is loaded
  // If the verify API call is successfull and the user has verified email
  // We can redirect user forward from email verification page.
  if (isVerified && user.attributes.emailVerified && user.attributes.pendingEmail == null) {
    return <NamedRedirect name="LandingPage" />;
  }

  return (
    <Page
      title={intl.formatMessage({
        id: 'EmailVerificationPage.title',
      })}
      scrollingDisabled={scrollingDisabled}
      referrer="origin"
    >
      <LayoutSingleColumn
        mainColumnClassName={css.layoutWrapperMain}
        topbar={<TopbarContainer />}
        footer={<FooterContainer />}
      >
        <ResponsiveBackgroundImageContainer
          className={css.root}
          childrenWrapperClassName={css.contentContainer}
          as="section"
          image={config.branding.brandImage}
          sizes="100%"
          useOverlay
        >
          <div className={css.content}>
            {user.id ? (
              <EmailVerificationForm
                initialValues={initialValues}
                onSubmit={submitVerification}
                currentUser={user}
                inProgress={emailVerificationInProgress}
                verificationError={verificationError}
              />
            ) : (
              <FormattedMessage id="EmailVerificationPage.loadingUserInformation" />
            )}
          </div>
        </ResponsiveBackgroundImageContainer>
      </LayoutSingleColumn>
    </Page>
  );
};

const mapStateToProps = state => {
  const { currentUser } = state.user;
  const { isVerified, verificationError, verificationInProgress } = state.emailVerification;
  return {
    isVerified,
    verificationError,
    emailVerificationInProgress: verificationInProgress,
    currentUser,
    scrollingDisabled: isScrollingDisabled(state),
  };
};

const mapDispatchToProps = dispatch => ({
  submitVerification: ({ verificationToken }) => {
    return dispatch(verify(verificationToken));
  },
});

// Note: it is important that the withRouter HOC is **outside** the
// connect HOC, otherwise React Router won't rerender any Route
// components since connect implements a shouldComponentUpdate
// lifecycle hook.
//
// See: https://github.com/ReactTraining/react-router/issues/4671
const EmailVerificationPage = compose(
  withRouter,
<<<<<<< HEAD
  connect(mapStateToProps, mapDispatchToProps),
  injectIntl
=======
  connect(
    mapStateToProps,
    mapDispatchToProps
  )
>>>>>>> f339c194
)(EmailVerificationPageComponent);

export default EmailVerificationPage;<|MERGE_RESOLUTION|>--- conflicted
+++ resolved
@@ -152,15 +152,7 @@
 // See: https://github.com/ReactTraining/react-router/issues/4671
 const EmailVerificationPage = compose(
   withRouter,
-<<<<<<< HEAD
-  connect(mapStateToProps, mapDispatchToProps),
-  injectIntl
-=======
-  connect(
-    mapStateToProps,
-    mapDispatchToProps
-  )
->>>>>>> f339c194
+  connect(mapStateToProps, mapDispatchToProps)
 )(EmailVerificationPageComponent);
 
 export default EmailVerificationPage;