import React from 'react';
import { bool, func, object, shape, string } from 'prop-types';
import { compose } from 'redux';
import { connect } from 'react-redux';

import { useConfiguration } from '../../context/configurationContext';
import { FormattedMessage, injectIntl, intlShape } from '../../util/reactIntl';
<<<<<<< HEAD
import { propTypes, USER_TYPES } from '../../util/types';
=======
import { propTypes } from '../../util/types';
import { PROFILE_PAGE_PENDING_APPROVAL_VARIANT } from '../../util/urlHelpers';
>>>>>>> 703c197a
import { ensureCurrentUser } from '../../util/data';
import {
  initialValuesForUserFields,
  isUserAuthorized,
  pickUserFieldsData,
} from '../../util/userHelpers';
import { isScrollingDisabled } from '../../ducks/ui.duck';

import { H3, Page, UserNav, NamedLink, LayoutSingleColumn } from '../../components';

import TopbarContainer from '../../containers/TopbarContainer/TopbarContainer';
import FooterContainer from '../../containers/FooterContainer/FooterContainer';

import ProfileSettingsForm from './ProfileSettingsForm/ProfileSettingsForm';

import { updateProfile, uploadImage } from './ProfileSettingsPage.duck';
import css from './ProfileSettingsPage.module.css';

const onImageUploadHandler = (values, fn) => {
  const { id, imageId, file } = values;
  if (file) {
    fn({ id, imageId, file });
  }
};

const ViewProfileLink = props => {
  const { userUUID, isUnauthorizedUser } = props;
  return userUUID && isUnauthorizedUser ? (
    <NamedLink
      className={css.profileLink}
      name="ProfilePageVariant"
      params={{ id: userUUID, variant: PROFILE_PAGE_PENDING_APPROVAL_VARIANT }}
    >
      <FormattedMessage id="ProfileSettingsPage.viewProfileLink" />
    </NamedLink>
  ) : userUUID ? (
    <NamedLink className={css.profileLink} name="ProfilePage" params={{ id: userUUID }}>
      <FormattedMessage id="ProfileSettingsPage.viewProfileLink" />
    </NamedLink>
  ) : null;
};

export const ProfileSettingsPageComponent = props => {
  const config = useConfiguration();
  const {
    currentUser,
    image,
    onImageUpload,
    onUpdateProfile,
    scrollingDisabled,
    updateInProgress,
    updateProfileError,
    uploadImageError,
    uploadInProgress,
    intl,
  } = props;

  const { userFields, userTypes = [] } = config.user;

  const handleSubmit = (values) => {
    const { firstName, lastName, displayName, bio: rawBio, userType: initialUserType, applyAsSeller, ...rest } = values;
    const displayNameMaybe = displayName
      ? { displayName: displayName.trim() }
      : { displayName: null };
    const userType = applyAsSeller ? USER_TYPES.SELLER : initialUserType.trim();
    // Ensure that the optional bio is a string
    const bio = rawBio || '';
    const profile = {
      firstName: firstName.trim(),
      lastName: lastName.trim(),
      ...displayNameMaybe,
      bio,
      publicData: {
        ...pickUserFieldsData(rest, 'public', userType, userFields),
        userType,
      },
      protectedData: {
        ...pickUserFieldsData(rest, 'protected', userType, userFields),
      },
      privateData: {
        ...pickUserFieldsData(rest, 'private', userType, userFields),
      },
    };
    const uploadedImage = props.image;
    // Update profileImage only if file system has been accessed
    const updatedValues =
      uploadedImage && uploadedImage.imageId && uploadedImage.file
        ? { ...profile, profileImageId: uploadedImage.imageId }
        : profile;

    onUpdateProfile(updatedValues);
  };

  const user = ensureCurrentUser(currentUser);
  const {
    firstName,
    lastName,
    displayName,
    bio,
    publicData,
    protectedData,
    privateData,
    metadata,
  } = user?.attributes.profile;
  // I.e. the status is active, not pending-approval or banned
  const isUnauthorizedUser = currentUser && !isUserAuthorized(currentUser);

  const { userType } = publicData || {};
  const profileImageId = user.profileImage ? user.profileImage.id : null;
  const profileImage = image || { imageId: profileImageId };
  const userTypeConfig = userTypes.find(config => config.userType === userType);
  const isDisplayNameIncluded = userTypeConfig?.defaultUserFields?.displayName !== false;
  // ProfileSettingsForm decides if it's allowed to show the input field.
  const displayNameMaybe = isDisplayNameIncluded && displayName ? { displayName } : {};

  const profileSettingsForm = user.id ? (
    <ProfileSettingsForm
      className={css.form}
      currentUser={currentUser}
      initialValues={{
        firstName,
        lastName,
        ...displayNameMaybe,
        bio,
        profileImage: user.profileImage,
        userType,
        applyAsSeller: false,
        ...initialValuesForUserFields(publicData, 'public', userType, userFields),
        ...initialValuesForUserFields(protectedData, 'protected', userType, userFields),
        ...initialValuesForUserFields(privateData, 'private', userType, userFields),
      }}
      profileImage={profileImage}
      onImageUpload={e => onImageUploadHandler(e, onImageUpload)}
      uploadInProgress={uploadInProgress}
      updateInProgress={updateInProgress}
      uploadImageError={uploadImageError}
      updateProfileError={updateProfileError}
      onSubmit={values => handleSubmit(values)}
      marketplaceName={config.marketplaceName}
      userFields={userFields}
      userTypes={userTypes}
      sellerStatus={metadata?.sellerStatus}
    />
  ) : null;

  const title = intl.formatMessage({ id: 'ProfileSettingsPage.title' });

  return (
    <Page className={css.root} title={title} scrollingDisabled={scrollingDisabled}>
      <LayoutSingleColumn
        topbar={
          <>
            <TopbarContainer />
            <UserNav currentPage="ProfileSettingsPage" />
          </>
        }
        footer={<FooterContainer />}
      >
        <div className={css.content}>
          <div className={css.headingContainer}>
            <H3 as="h1" className={css.heading}>
              <FormattedMessage id="ProfileSettingsPage.heading" />
            </H3>

            <ViewProfileLink userUUID={user?.id?.uuid} isUnauthorizedUser={isUnauthorizedUser} />
          </div>
          {profileSettingsForm}
        </div>
      </LayoutSingleColumn>
    </Page>
  );
};

ProfileSettingsPageComponent.defaultProps = {
  currentUser: null,
  uploadImageError: null,
  updateProfileError: null,
  image: null,
  config: null,
};

ProfileSettingsPageComponent.propTypes = {
  currentUser: propTypes.currentUser,
  image: shape({
    id: string,
    imageId: propTypes.uuid,
    file: object,
    uploadedImage: propTypes.image,
  }),
  onImageUpload: func.isRequired,
  onUpdateProfile: func.isRequired,
  scrollingDisabled: bool.isRequired,
  updateInProgress: bool.isRequired,
  updateProfileError: propTypes.error,
  uploadImageError: propTypes.error,
  uploadInProgress: bool.isRequired,

  // from useConfiguration()
  config: object,

  // from injectIntl
  intl: intlShape.isRequired,
};

const mapStateToProps = state => {
  const { currentUser } = state.user;
  const {
    image,
    uploadImageError,
    uploadInProgress,
    updateInProgress,
    updateProfileError,
  } = state.ProfileSettingsPage;
  return {
    currentUser,
    image,
    scrollingDisabled: isScrollingDisabled(state),
    updateInProgress,
    updateProfileError,
    uploadImageError,
    uploadInProgress,
  };
};

const mapDispatchToProps = dispatch => ({
  onImageUpload: data => dispatch(uploadImage(data)),
  onUpdateProfile: data => dispatch(updateProfile(data)),
});

const ProfileSettingsPage = compose(
  connect(
    mapStateToProps,
    mapDispatchToProps
  ),
  injectIntl
)(ProfileSettingsPageComponent);

export default ProfileSettingsPage;<|MERGE_RESOLUTION|>--- conflicted
+++ resolved
@@ -5,12 +5,8 @@
 
 import { useConfiguration } from '../../context/configurationContext';
 import { FormattedMessage, injectIntl, intlShape } from '../../util/reactIntl';
-<<<<<<< HEAD
 import { propTypes, USER_TYPES } from '../../util/types';
-=======
-import { propTypes } from '../../util/types';
 import { PROFILE_PAGE_PENDING_APPROVAL_VARIANT } from '../../util/urlHelpers';
->>>>>>> 703c197a
 import { ensureCurrentUser } from '../../util/data';
 import {
   initialValuesForUserFields,
