--- conflicted
+++ resolved
@@ -3,13 +3,8 @@
 import { connect } from 'react-redux';
 
 import { useConfiguration } from '../../context/configurationContext';
-<<<<<<< HEAD
-import { FormattedMessage, injectIntl, intlShape } from '../../util/reactIntl';
+import { FormattedMessage, useIntl } from '../../util/reactIntl';
 import { propTypes, USER_TYPES } from '../../util/types';
-=======
-import { FormattedMessage, useIntl } from '../../util/reactIntl';
-import { propTypes } from '../../util/types';
->>>>>>> f339c194
 import { PROFILE_PAGE_PENDING_APPROVAL_VARIANT } from '../../util/urlHelpers';
 import { ensureCurrentUser } from '../../util/data';
 import {
@@ -251,16 +246,8 @@
   onUpdateProfile: data => dispatch(updateProfile(data)),
 });
 
-const ProfileSettingsPage = compose(
-<<<<<<< HEAD
-  connect(mapStateToProps, mapDispatchToProps),
-  injectIntl
-=======
-  connect(
-    mapStateToProps,
-    mapDispatchToProps
-  )
->>>>>>> f339c194
-)(ProfileSettingsPageComponent);
+const ProfileSettingsPage = compose(connect(mapStateToProps, mapDispatchToProps))(
+  ProfileSettingsPageComponent
+);
 
 export default ProfileSettingsPage;