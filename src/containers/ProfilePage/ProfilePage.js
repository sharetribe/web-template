--- conflicted
+++ resolved
@@ -33,239 +33,8 @@
 import { handleToggleFavorites } from '../../containers/ListingPage/ListingPage.shared';
 import { updateProfile } from '../../containers/ProfileSettingsPage/ProfileSettingsPage.duck';
 
-<<<<<<< HEAD
 import BasicProfilePage from './BasicProfilePage';
 import SellerProfilePage from './SellerProfilePage/SellerProfilePage';
-=======
-import css from './ProfilePage.module.css';
-import SectionDetailsMaybe from './SectionDetailsMaybe';
-import SectionTextMaybe from './SectionTextMaybe';
-import SectionMultiEnumMaybe from './SectionMultiEnumMaybe';
-import SectionYoutubeVideoMaybe from './SectionYoutubeVideoMaybe';
-
-const MAX_MOBILE_SCREEN_WIDTH = 768;
-const MIN_LENGTH_FOR_LONG_WORDS = 20;
-
-export const AsideContent = props => {
-  const { user, displayName, showLinkToProfileSettingsPage } = props;
-  return (
-    <div className={css.asideContent}>
-      <AvatarLarge className={css.avatar} user={user} disableProfileLink />
-      <H2 as="h1" className={css.mobileHeading}>
-        {displayName ? (
-          <FormattedMessage id="ProfilePage.mobileHeading" values={{ name: displayName }} />
-        ) : null}
-      </H2>
-      {showLinkToProfileSettingsPage ? (
-        <>
-          <NamedLink className={css.editLinkMobile} name="ProfileSettingsPage">
-            <FormattedMessage id="ProfilePage.editProfileLinkMobile" />
-          </NamedLink>
-          <NamedLink className={css.editLinkDesktop} name="ProfileSettingsPage">
-            <FormattedMessage id="ProfilePage.editProfileLinkDesktop" />
-          </NamedLink>
-        </>
-      ) : null}
-    </div>
-  );
-};
-
-export const ReviewsErrorMaybe = props => {
-  const { queryReviewsError } = props;
-  return queryReviewsError ? (
-    <p className={css.error}>
-      <FormattedMessage id="ProfilePage.loadingReviewsFailed" />
-    </p>
-  ) : null;
-};
-
-export const MobileReviews = props => {
-  const { reviews, queryReviewsError } = props;
-  const reviewsOfProvider = reviews.filter(r => r.attributes.type === REVIEW_TYPE_OF_PROVIDER);
-  const reviewsOfCustomer = reviews.filter(r => r.attributes.type === REVIEW_TYPE_OF_CUSTOMER);
-  return (
-    <div className={css.mobileReviews}>
-      <H4 as="h2" className={css.mobileReviewsTitle}>
-        <FormattedMessage
-          id="ProfilePage.reviewsFromMyCustomersTitle"
-          values={{ count: reviewsOfProvider.length }}
-        />
-      </H4>
-      <ReviewsErrorMaybe queryReviewsError={queryReviewsError} />
-      <Reviews reviews={reviewsOfProvider} />
-      <H4 as="h2" className={css.mobileReviewsTitle}>
-        <FormattedMessage
-          id="ProfilePage.reviewsAsACustomerTitle"
-          values={{ count: reviewsOfCustomer.length }}
-        />
-      </H4>
-      <ReviewsErrorMaybe queryReviewsError={queryReviewsError} />
-      <Reviews reviews={reviewsOfCustomer} />
-    </div>
-  );
-};
-
-export const DesktopReviews = props => {
-  const [showReviewsType, setShowReviewsType] = useState(REVIEW_TYPE_OF_PROVIDER);
-  const { reviews, queryReviewsError } = props;
-  const reviewsOfProvider = reviews.filter(r => r.attributes.type === REVIEW_TYPE_OF_PROVIDER);
-  const reviewsOfCustomer = reviews.filter(r => r.attributes.type === REVIEW_TYPE_OF_CUSTOMER);
-  const isReviewTypeProviderSelected = showReviewsType === REVIEW_TYPE_OF_PROVIDER;
-  const isReviewTypeCustomerSelected = showReviewsType === REVIEW_TYPE_OF_CUSTOMER;
-  const desktopReviewTabs = [
-    {
-      text: (
-        <Heading as="h3" rootClassName={css.desktopReviewsTitle}>
-          <FormattedMessage
-            id="ProfilePage.reviewsFromMyCustomersTitle"
-            values={{ count: reviewsOfProvider.length }}
-          />
-        </Heading>
-      ),
-      selected: isReviewTypeProviderSelected,
-      onClick: () => setShowReviewsType(REVIEW_TYPE_OF_PROVIDER),
-    },
-    {
-      text: (
-        <Heading as="h3" rootClassName={css.desktopReviewsTitle}>
-          <FormattedMessage
-            id="ProfilePage.reviewsAsACustomerTitle"
-            values={{ count: reviewsOfCustomer.length }}
-          />
-        </Heading>
-      ),
-      selected: isReviewTypeCustomerSelected,
-      onClick: () => setShowReviewsType(REVIEW_TYPE_OF_CUSTOMER),
-    },
-  ];
-
-  return (
-    <div className={css.desktopReviews}>
-      <div className={css.desktopReviewsWrapper}>
-        <ButtonTabNavHorizontal className={css.desktopReviewsTabNav} tabs={desktopReviewTabs} />
-
-        <ReviewsErrorMaybe queryReviewsError={queryReviewsError} />
-
-        {isReviewTypeProviderSelected ? (
-          <Reviews reviews={reviewsOfProvider} />
-        ) : (
-          <Reviews reviews={reviewsOfCustomer} />
-        )}
-      </div>
-    </div>
-  );
-};
-
-export const CustomUserFields = props => {
-  const { publicData, metadata, userFieldConfig } = props;
-
-  const shouldPickUserField = fieldConfig => fieldConfig?.showConfig?.displayInProfile !== false;
-  const propsForCustomFields =
-    pickCustomFieldProps(publicData, metadata, userFieldConfig, 'userType', shouldPickUserField) ||
-    [];
-
-  return (
-    <>
-      <SectionDetailsMaybe {...props} />
-      {propsForCustomFields.map(customFieldProps => {
-        const { schemaType, key, ...fieldProps } = customFieldProps;
-        return schemaType === SCHEMA_TYPE_MULTI_ENUM ? (
-          <SectionMultiEnumMaybe key={key} {...fieldProps} />
-        ) : schemaType === SCHEMA_TYPE_TEXT ? (
-          <SectionTextMaybe key={key} {...fieldProps} />
-        ) : schemaType === SCHEMA_TYPE_YOUTUBE ? (
-          <SectionYoutubeVideoMaybe key={key} {...fieldProps} />
-        ) : null;
-      })}
-    </>
-  );
-};
-
-export const MainContent = props => {
-  const [mounted, setMounted] = useState(false);
-  useEffect(() => {
-    setMounted(true);
-  }, []);
-
-  const {
-    userShowError,
-    bio,
-    displayName,
-    listings,
-    queryListingsError,
-    reviews = [],
-    queryReviewsError,
-    publicData,
-    metadata,
-    userFieldConfig,
-    intl,
-    hideReviews,
-  } = props;
-
-  const hasListings = listings.length > 0;
-  const hasMatchMedia = typeof window !== 'undefined' && window?.matchMedia;
-  const isMobileLayout =
-    mounted && hasMatchMedia
-      ? window.matchMedia(`(max-width: ${MAX_MOBILE_SCREEN_WIDTH}px)`)?.matches
-      : true;
-
-  const hasBio = !!bio;
-  const bioWithLinks = richText(bio, {
-    linkify: true,
-    longWordMinLength: MIN_LENGTH_FOR_LONG_WORDS,
-    longWordClass: css.longWord,
-  });
-
-  const listingsContainerClasses = classNames(css.listingsContainer, {
-    [css.withBioMissingAbove]: !hasBio,
-  });
-
-  if (userShowError || queryListingsError) {
-    return (
-      <p className={css.error}>
-        <FormattedMessage id="ProfilePage.loadingDataFailed" />
-      </p>
-    );
-  }
-  return (
-    <div>
-      <H2 as="h1" className={css.desktopHeading}>
-        <FormattedMessage id="ProfilePage.desktopHeading" values={{ name: displayName }} />
-      </H2>
-      {hasBio ? <p className={css.bio}>{bioWithLinks}</p> : null}
-
-      {displayName ? (
-        <CustomUserFields
-          publicData={publicData}
-          metadata={metadata}
-          userFieldConfig={userFieldConfig}
-          intl={intl}
-        />
-      ) : null}
-
-      {hasListings ? (
-        <div className={listingsContainerClasses}>
-          <H4 as="h2" className={css.listingsTitle}>
-            <FormattedMessage id="ProfilePage.listingsTitle" values={{ count: listings.length }} />
-          </H4>
-          <ul className={css.listings}>
-            {listings.map(l => (
-              <li className={css.listing} key={l.id.uuid}>
-                <ListingCard listing={l} showAuthorInfo={false} />
-              </li>
-            ))}
-          </ul>
-        </div>
-      ) : null}
-      {hideReviews ? null : isMobileLayout ? (
-        <MobileReviews reviews={reviews} queryReviewsError={queryReviewsError} />
-      ) : (
-        <DesktopReviews reviews={reviews} queryReviewsError={queryReviewsError} />
-      )}
-    </div>
-  );
-};
->>>>>>> f339c194
 
 /**
  * ProfilePageComponent
@@ -455,15 +224,10 @@
     queryParams,
     queryInProgress,
     queryListingsError,
-<<<<<<< HEAD
     currentPageResultIds,
     queryReviewsInProgress,
-=======
-    userListingRefs,
+    queryReviewsError,
     reviews = [],
->>>>>>> f339c194
-    queryReviewsError,
-    reviews,
   } = state.ProfilePage;
   function getCreativeProfile(id, queryInProgress) {
     if (queryInProgress) return null;
