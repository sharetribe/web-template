import React from 'react';
import { bool, object } from 'prop-types';
import { compose } from 'redux';
import { connect } from 'react-redux';
<<<<<<< HEAD

import config from '../../config';
import { FormattedMessage, injectIntl, intlShape } from '../../util/reactIntl';
import { isScrollingDisabled } from '../../ducks/UI.duck';
import {
  Page,
  LayoutSideNavigation,
  LayoutWrapperMain,
  LayoutWrapperSideNav,
  LayoutWrapperTopbar,
  LayoutWrapperFooter,
  PrivacyPolicy,
  Footer,
} from '../../components';
import TopbarContainer from '../../containers/TopbarContainer/TopbarContainer';
=======
import { withRouter } from 'react-router-dom';
>>>>>>> 893a7dbd

import { injectIntl, intlShape } from '../../util/reactIntl';
import { camelize } from '../../util/string';

import { H1 } from '../PageBuilder/Primitives/Heading';
import PageBuilder, { SectionBuilder } from '../../containers/PageBuilder/PageBuilder';

import FallbackPage, { fallbackSections } from './FallbackPage';
import { ASSET_NAME } from './PrivacyPolicyPage.duck';

// This "content-only" component can be used in modals etc.
const PrivacyPolicyContent = props => {
  const { inProgress, error, data } = props;

  if (inProgress) {
    return null;
  }

  // We don't want to add h1 heading twice to the HTML (SEO issue).
  // Modal's header is mapped as h2
  const hasContent = data => typeof data?.content === 'string';
  const exposeContentAsChildren = data => {
    return hasContent(data) ? { children: data.content } : {};
  };
  const CustomHeading1 = props => <H1 as="h2" {...props} />;

  const hasData = error === null && data;
  const sectionsData = hasData ? data : fallbackSections;

  return (
    <SectionBuilder
      {...sectionsData}
      options={{
        fieldComponents: {
          heading1: { component: CustomHeading1, pickValidProps: exposeContentAsChildren },
        },
        isInsideContainer: true,
      }}
    />
  );
};

// Presentational component for PrivacyPolicyPage
const PrivacyPolicyPageComponent = props => {
  const { pageAssetsData, inProgress } = props;

  return (
    <PageBuilder
      pageAssetsData={pageAssetsData?.[camelize(ASSET_NAME)]?.data}
      inProgress={inProgress}
      fallbackPage={<FallbackPage />}
    />
  );
};

PrivacyPolicyPageComponent.propTypes = {
  // from injectIntl
  intl: intlShape.isRequired,
  pageAssetsData: object,
  inProgress: bool,
};

const mapStateToProps = state => {
  const { pageAssetsData, inProgress } = state.hostedAssets || {};
  return { pageAssetsData, inProgress };
};

// Note: it is important that the withRouter HOC is **outside** the
// connect HOC, otherwise React Router won't rerender any Route
// components since connect implements a shouldComponentUpdate
// lifecycle hook.
//
// See: https://github.com/ReactTraining/react-router/issues/4671
const PrivacyPolicyPage = compose(
  withRouter,
  connect(mapStateToProps),
  injectIntl
)(PrivacyPolicyPageComponent);

const PRIVACY_POLICY_ASSET_NAME = ASSET_NAME;
export { PRIVACY_POLICY_ASSET_NAME, PrivacyPolicyPageComponent, PrivacyPolicyContent };

export default PrivacyPolicyPage;<|MERGE_RESOLUTION|>--- conflicted
+++ resolved
@@ -2,25 +2,7 @@
 import { bool, object } from 'prop-types';
 import { compose } from 'redux';
 import { connect } from 'react-redux';
-<<<<<<< HEAD
-
-import config from '../../config';
-import { FormattedMessage, injectIntl, intlShape } from '../../util/reactIntl';
-import { isScrollingDisabled } from '../../ducks/UI.duck';
-import {
-  Page,
-  LayoutSideNavigation,
-  LayoutWrapperMain,
-  LayoutWrapperSideNav,
-  LayoutWrapperTopbar,
-  LayoutWrapperFooter,
-  PrivacyPolicy,
-  Footer,
-} from '../../components';
-import TopbarContainer from '../../containers/TopbarContainer/TopbarContainer';
-=======
 import { withRouter } from 'react-router-dom';
->>>>>>> 893a7dbd
 
 import { injectIntl, intlShape } from '../../util/reactIntl';
 import { camelize } from '../../util/string';
