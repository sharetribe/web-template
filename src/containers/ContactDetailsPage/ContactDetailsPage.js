--- conflicted
+++ resolved
@@ -34,9 +34,6 @@
  * @param {propTypes.error} [props.sendVerificationEmailError] - The verification email error
  * @param {Function} props.onResendVerificationEmail - The resend verification email function
  * @param {Function} props.onSubmitContactDetails - The submit contact details function
- * @param {Function} props.onResetPassword - The reset password function
- * @param {boolean} [props.resetPasswordInProgress] - Whether the reset password is in progress
- * @param {propTypes.error} [props.resetPasswordError] - The reset password error
  * @returns {JSX.Element}
  */
 export const ContactDetailsPageComponent = props => {
@@ -54,13 +51,6 @@
     sendVerificationEmailError,
     onResendVerificationEmail,
     onSubmitContactDetails,
-<<<<<<< HEAD
-    intl,
-=======
-    onResetPassword,
-    resetPasswordInProgress = false,
-    resetPasswordError,
->>>>>>> f339c194
   } = props;
   const { userTypes = [] } = config.user;
 
@@ -129,35 +119,6 @@
   );
 };
 
-<<<<<<< HEAD
-ContactDetailsPageComponent.defaultProps = {
-  saveEmailError: null,
-  savePhoneNumberError: null,
-  currentUser: null,
-  sendVerificationEmailError: null,
-};
-
-const { bool, func } = PropTypes;
-
-ContactDetailsPageComponent.propTypes = {
-  saveEmailError: propTypes.error,
-  savePhoneNumberError: propTypes.error,
-  saveContactDetailsInProgress: bool.isRequired,
-  currentUser: propTypes.currentUser,
-  contactDetailsChanged: bool.isRequired,
-  onChange: func.isRequired,
-  onSubmitContactDetails: func.isRequired,
-  scrollingDisabled: bool.isRequired,
-  sendVerificationEmailInProgress: bool.isRequired,
-  sendVerificationEmailError: propTypes.error,
-  onResendVerificationEmail: func.isRequired,
-
-  // from injectIntl
-  intl: intlShape.isRequired,
-};
-
-=======
->>>>>>> f339c194
 const mapStateToProps = state => {
   // Topbar needs user info.
   const { currentUser, sendVerificationEmailInProgress, sendVerificationEmailError } = state.user;
@@ -185,16 +146,8 @@
   onSubmitContactDetails: values => dispatch(saveContactDetails(values)),
 });
 
-const ContactDetailsPage = compose(
-<<<<<<< HEAD
-  connect(mapStateToProps, mapDispatchToProps),
-  injectIntl
-=======
-  connect(
-    mapStateToProps,
-    mapDispatchToProps
-  )
->>>>>>> f339c194
-)(ContactDetailsPageComponent);
+const ContactDetailsPage = compose(connect(mapStateToProps, mapDispatchToProps))(
+  ContactDetailsPageComponent
+);
 
 export default ContactDetailsPage;