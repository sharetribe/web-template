--- conflicted
+++ resolved
@@ -122,14 +122,10 @@
               desktopClassName={css.desktopTopbar}
               mobileClassName={css.mobileTopbar}
             />
-<<<<<<< HEAD
-            <UserNav currentPage="ContactDetailsPage" currentUser={currentUser} />{/* [SKYFARER] */}
-=======
             <UserNav
               currentPage="ContactDetailsPage"
               showManageListingsLink={showManageListingsLink}
             />
->>>>>>> efafe1bb
           </>
         }
         sideNav={null}
