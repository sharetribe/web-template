--- conflicted
+++ resolved
@@ -399,18 +399,12 @@
   width: 100%;
   margin-top: 0;
   margin-bottom: 0;
-<<<<<<< HEAD
-
-  @media (--viewportLarge) {
-    font-size: 38px;
-    line-height: 42px;
-=======
+
   &.titleMarginForOwnListingNoImage {
     margin-top: 100px;
     @media (--viewportMedium) {
       margin-top: 0;
     }
->>>>>>> 6ba4cb92
   }
 }
 
