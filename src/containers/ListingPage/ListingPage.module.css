@import '../../styles/customMediaQueries.css';

.root {
}

.pageRoot {
  padding-bottom: 90px;

  @media (--viewportLarge) {
    padding-bottom: 0;
  }
}

.loadingText {
  margin: 24px;
}

.errorText {
  color: var(--colorFail);
  margin: 24px;
}

.sectionHero {
  position: relative;
  margin: 0 0 36px 0;

  @media (--viewportMedium) {
    margin: 0;
  }
}

.heroHeight {
  @media (--viewportMedium) {
    height: calc(0.41 * 100vw);
    max-height: 50vh;
    overflow-y: hidden;
  }
}

.imageWrapperForSectionHero {
  composes: heroHeight;
  background-color: var(--colorGrey100); /* Loading BG color */

  /* Image carousel can be opened from the image, therefore we should show a pointer */
  cursor: pointer;
}

.actionBarWithCTAEnabled {
  display: inline-flex;
  flex-wrap: wrap;
  padding: 0 8px;
}

.actionBar {
  display: flex;
  justify-content: space-between;
  flex-direction: column;
  width: 100%;
  color: var(--colorGrey100);
  background-color: var(--colorGrey700);
  z-index: 1; /* bring on top of mobile image */
  padding: 0 24px;

  /* Action bar prevents the image click events going to the parent and
   should not show a pointer */
  cursor: initial;

  @media (--viewportMedium) {
    flex-direction: row;
    border-radius: var(--borderRadiusMedium);
  }
}

.actionBarForProductLayout {
  margin: 0;
  width: 100%;

  &:nth-child(even) {
    margin-top: 24px;
  }

  @media (--viewportMedium) {
    margin: 24px 0 24px 0;
    width: 100%;
  }

  @media (--viewportLarge) {
    margin: 0 0 24px 0;
  }
}

.actionBarContainerForHeroLayout {
  position: absolute;
  top: 13px;
  left: 13px;
  width: calc(100% - 26px);
  display: flex;
  flex-direction: column;
  gap: 24px;
}

.actionBarForHeroLayout {
  /* Action bar prevents the image click events going to the parent and
   should not show a pointer */
  cursor: initial;
  border-radius: var(--borderRadiusMedium);
}

.actionBarCTA {
  composes: buttonSmall from global;
  display: inline-block;
  width: 100%;
  margin: 10px 0px 20px 0px;

  &:hover,
  &:focus {
    background-color: var(--marketplaceColor);
    border-color: var(--marketplaceColor);
    color: var(--colorWhite);
    text-decoration: none;
  }

  @media (--viewportMedium) {
    width: auto;
    margin: 20px 0 20px 15px;
  }
}

.linkContainer {
  display: inline-flex;
  justify-content: center;
  flex-direction: row;
  flex-wrap: wrap;
  gap: 0 8px;
}

.ownListingText {
  composes: h5 from global;
  margin: 14px 24px 0 0;

  @media (--viewportMedium) {
    margin: 24px 24px 24px 0;
  }

  &.CTAEnabled {
    margin-bottom: 0;

    @media (--viewportMedium) {
      margin: 24px 0 0px 0;
    }
  }
}

.noShrink {
  display: flex;
  flex-shrink: 0;
}

.ownListingTextPendingApproval {
  color: var(--colorAttention);
}

.closedListingText {
  composes: h4 from global;
  margin: 14px 12px 11px 24px;
  text-align: center;
  width: 100%;

  @media (--viewportMedium) {
    margin: 25px 12px 22px 24px;
  }
}

.addPayoutDetails,
.editListingLink {
  composes: h5 from global;
  margin: 23px 24px 11px 0px;
  color: var(--colorGrey100);

  transition: var(--transitionStyleButton);

  &:hover {
    color: var(--colorWhite);
    text-decoration: none;
  }

  @media (--viewportMedium) {
    margin: 24px 0 0 0;
  }

  &.CTAEnabled {
    margin: 24px 0 0 0;
  }
}

.missingPayoutDetailsText {
  color: var(--colorAttention);
}

.payoutDetailsWarning {
  display: flex;
  flex-direction: column;
  gap: 24px;
}

.editIcon {
  margin: -6px 7px 0 0;
}

.rootForImage {
  composes: heroHeight;
  width: 100%;
  transition: var(--transitionStyleButton);

  @media (--viewportMedium) {
    object-fit: cover;
    border-radius: var(--borderRadius);

    &:hover {
      transform: scale(1.005);
      box-shadow: var(--boxShadowListingCard);
    }
  }
}

.viewPhotos {
  composes: buttonSmall from global;

  /* Position and dimensions */
  position: absolute;
  bottom: 19px;
  right: 24px;
}

.carouselModalScrollLayer {
  width: 100vw;
  height: 100vh;
  background-color: rgba(1, 1, 1, 0.92);
}

.carouselModalContainer {
  width: 100%;
  height: 100%;
}

.contentWrapperForHeroLayout {
  @media (--viewportMedium) {
    width: 100%;
    max-width: var(--contentMaxWidth);
    margin: 0 auto;
    padding: 0 24px;
    display: flex;
    position: relative;
  }

  @media (--viewportLarge) {
    max-width: calc(var(--contentMaxWidth) + 72px);
    padding: 0 36px;
    margin: 0 auto 117px;
  }

  @media (--viewportXLarge) {
    max-width: var(--contentMaxWidth);
    padding: 0;
  }
}

.mainColumnForProductLayout {
  @media (--viewportMedium) {
  }
  @media (--viewportLarge) {
    /* contentContainer's full width - (orderColumn + paddings + margin) */
    max-width: calc(100% - 360px);
    flex-basis: calc(100% - 360px);
    flex-shrink: 0;
    flex-grow: 1;
  }
}

.orderColumnForProductLayout {
  @media (--viewportMedium) {
  }
  @media (--viewportLarge) {
    display: block;
    margin-left: 48px;
    flex-basis: 312px;
    flex-shrink: 0;
  }
}

.contentWrapperForProductLayout {
  margin: 0 0 56px 0;

  @media (--viewportMedium) {
    width: 100%;
    max-width: var(--contentMaxWidth);
    padding: 0 24px 0 24px;
    margin: 0 auto 56px auto;
  }

  @media (--viewportLarge) {
    display: flex;
    flex-direction: row;
    max-width: unset;
    width: min(calc(var(--contentMaxWidth) + 72px), 100vw);
    padding: 64px 36px 0 36px;
    margin: 0 auto 117px auto;
  }
}

.mainColumnForHeroLayout {
  flex-basis: 100%;
  margin-bottom: 23px;

  @media (--viewportMedium) {
    margin-top: 50px;
    margin-bottom: 51px;
    flex-shrink: 0;
  }

  @media (--viewportLarge) {
    margin-top: 80px;
    margin-bottom: 0px;
    /* contentContainer's full width - (orderColumn + two paddings + margin + border) */
    max-width: calc(100% - 433px);
    flex-basis: calc(100% - 433px);
    flex-shrink: 0;
    flex-grow: 1;
  }
}

.orderColumnForHeroLayout {
  @media (--viewportMedium) {
  }
  @media (--viewportLarge) {
    display: block;
    margin-top: 80px;
    margin-left: 60px;
    border-left: 1px solid var(--colorGrey100);
    padding-left: 60px;
    flex-basis: 312px;
    flex-shrink: 0;
  }
}

.orderPanel {
  /* Note: panel height might be too much on small viewport - hence min-height */
  @media (--viewportLarge) and (min-height: 950px) {
    position: sticky;
    top: 108px;
  }
}

.productOrderPanel {
  @media (--viewportLarge) {
    display: block;
    margin-top: 24px;
  }
  /* Note: panel height might be too much on small viewport - hence min-height */
  @media (--viewportLarge) and (min-height: 950px) {
    position: sticky;
    top: 108px;
  }
}

.orderPanelTitle {
  /* Font */
  font-weight: var(--fontWeightBold);

  /* Layout */
  width: 100%;
  margin-top: 0;
  margin-bottom: 0;
}

.sectionAvatar {
  /* Position (over the listing image)*/
  margin-left: 24px;
  margin-top: -31px;

  /* Rendering context to the same lavel as listing image */
  position: relative;

  /* Flexbox would give too much width by default. */
  width: 60px;

  @media (--viewportMedium) {
    position: absolute;
    top: -49px;
    margin-left: 0;
    margin-top: 0;
  }
}

.avatarMobile {
  display: flex;

  @media (--viewportMedium) {
    display: none; /* Hide the medium avatar from the bigger screens */
  }
}

.avatarDesktop {
  display: none; /* Hide the large avatar from the smaller screens */

  @media (--viewportMedium) {
    display: flex;
  }
}

.desktopPriceContainer {
  display: none;

  @media (--viewportLarge) {
    /* Layout */
    display: flex;
    flex-direction: column;
    align-items: flex-start;
    flex-shrink: 0;
    margin: 0 48px 0 0;
    padding: 0;
  }
}

.desktopPriceValue {
  /* Font */
  composes: marketplaceModalTitleStyles from global;
  color: var(--marketplaceColor);

  @media (--viewportMedium) {
    margin-top: 0;
    margin-bottom: 1px;
  }
}

.desktopPerUnit {
  /* Font */
  composes: h5 from global;
  color: var(--colorGrey700);

  @media (--viewportMedium) {
    margin-top: 0;
    margin-bottom: 0;
  }
}

.heading {
  margin-bottom: 33px;
  padding: 0 24px;

  @media (--viewportMedium) {
    margin-bottom: 0;
    padding: 0;
  }
}

.title {
  /* Font */
  composes: marketplaceModalTitleStyles from global;
  color: var(--colorGrey700);

  /* Layout */
  width: 100%;
  margin-top: 0;
  margin-bottom: 0;
  @media (--viewportMedium) {
    margin-top: 0;
    margin-bottom: 2px;
  }
}

.author {
  width: 100%;
  composes: h5 from global;

  margin-top: 7px;
  margin-bottom: 0;

  @media (--viewportMedium) {
    margin-top: 0;
    margin-bottom: 0;
    color: var(--colorGrey700);
  }
}

.authorNameLink {
  composes: textSmall from global;
  color: var(--colorGrey700);
}

.contactWrapper {
  display: none;

  @media (--viewportMedium) {
    display: inline;
  }
}

.separator {
  margin: 0 6px;
}

.contactLink {
  /* Position and dimensions */
  display: inline;
  padding: 0;

  /* Borders */
  border: none;

  /* Colors */
  color: var(--marketplaceColor);

  /* Text size should be inherited */
  text-decoration: none;

  font-weight: var(--fontWeightMedium);
  font-size: 14px;
  line-height: 18px;
  letter-spacing: 0;
  margin: 0;

  &:hover {
    text-decoration: underline;
    cursor: pointer;
  }

  @media (--viewportMedium) {
    line-height: 16px;
  }
}

.sectionText {
  padding: 0 24px;
  margin-bottom: 36px;

  @media (--viewportMedium) {
    padding: 0;
    margin-bottom: 40px;
  }
}

.sectionHeading,
.sectionHeadingWithExtraMargin {
  /* Font for sections titles */
  composes: p from global;
  padding: 0;
  font-weight: var(--fontWeightBold);

  margin-top: 0;
  margin-bottom: 12px;

  @media (--viewportMedium) {
    margin-top: 0;
    margin-bottom: 8px;
  }
}

.sectionHeadingWithExtraMargin {
  @media (--viewportMedium) {
    margin-bottom: 16px;
  }
}

.text {
  font-weight: var(--fontWeightRegular);
  padding: 1px 0 5px 0;
  margin: 0;

  /* Preserve newlines, but collapse other whitespace */
  white-space: pre-line;

  @media (--viewportMedium) {
    padding: 3px 0 5px 0;
    margin: 0;
  }
}

.ingress {
  composes: p from global;
  margin: 0;

  /* Preserve newlines, but collapse other whitespace */
  white-space: pre-line;

  @media (--viewportMedium) {
    margin: 0;
  }
}

.sectionDetails,
.sectionMultiEnum,
.sectionEmbeddedYoutubeVideo {
  padding: 0 24px;
  margin-bottom: 32px;

  @media (--viewportMedium) {
    padding: 0;
    margin-bottom: 40px;
  }
}

.sectionMap {
  padding: 0 24px;
  margin-bottom: 35px;

  @media (--viewportMedium) {
    padding: 0;
    margin-bottom: 0;
  }
}

.sectionReviews,
.sectionAuthor {
  padding: 0 24px;
  margin-top: 42px;
  scroll-margin-top: calc(var(--topbarHeight) + 24px);

  @media (--viewportMedium) {
    padding: 0;
    margin-top: 40px;
    scroll-margin-top: calc(var(--topbarHeightDesktop) + 24px);
  }
  @media (--viewportLarge) {
    padding: 8px 0;
  }
}

.details {
  padding-bottom: 1px;
  margin: 0;
}

.detailsRow {
  display: inline-flex;
  justify-content: space-between;
  width: 100%;
  padding: 1px 0 4px 0;
  line-height: 36px;
  list-style: none;
  font-weight: var(--fontWeightRegular);

  &:not(:last-child) {
    border-bottom: 1px solid var(--colorGrey100);
  }

  @media (--viewportMedium) {
    padding: 5px 0 2px 0;
    line-height: 32px;
  }
}

.detailLabel {
  font-weight: var(--fontWeightSemiBold);
  letter-spacing: -0.09px;
}

.inquiryModalContent {
  flex-grow: 1;
  display: flex;
}

.inquiryForm {
  flex-grow: 1;
  margin: 70px 0 100px 0;

  @media (--viewportMedium) {
    display: flex;
    flex-direction: column;
    min-height: 400px;
    margin: 0;
  }
}

.inquirySubmitButtonWrapper {
  position: fixed;
  bottom: 0;
  left: 0;
  right: 0;
  padding: 24px;
  background-color: var(--colorWhite);

  @media (--viewportMedium) {
    position: static;
    padding: 0;
    margin-top: auto;
  }
}

.map {
  /* Dimensions: Map takes all available space from viewport (excludes action button and section title) */
  height: calc(100vh - 193px);
  width: 100%;

  /* Static map: dimensions are 640px */
  max-width: 640px;
  max-height: 640px;
  background-color: #eee;
  padding: 0;
  border: 0;
  cursor: pointer;

  @media (--viewportMedium) {
    height: 75vh;
  }

  @media (--viewportLarge) {
    height: 417px;
    margin-bottom: 7px;
  }
}

.longWord {
  word-break: break-word;
  hyphens: auto;
}

.productGallery {
  margin: 0 0 36px 0;

  @media (--viewportMedium) {
    margin: 24px 0 48px 0;
  }
  @media (--viewportLarge) {
    margin: 0 0 40px 0;
    padding-bottom: 4px;
  }
}

.mobileHeading {
  margin: 0 24px 24px 24px;

  @media (--viewportMedium) {
    margin: 0 0 24px 0;
  }

  @media (--viewportLarge) {
    display: none;
  }
}

.productDesktopHeading {
  display: none;
  @media (--viewportLarge) {
    display: block;
  }
}

.productSideContent {
}

.productBookingPanel {
  @media (--viewportLarge) {
    display: block;
    margin-top: 24px;

    /* The calendar needs 312px */
    flex-basis: 312px;
    flex-shrink: 0;
  }
}

<<<<<<< HEAD
.GetDirectionsLink {
  font-size: 14px;
}
=======
.video {
  position: relative;
  overflow: hidden;
  border-radius: 8px;
}
.iframe {
  position: absolute;
  top: 0;
  left: 0;
  bottom: 0;
  right: 0;
  width: 100%;
  height: 100%;
}
>>>>>>> 46e1e213
<|MERGE_RESOLUTION|>--- conflicted
+++ resolved
@@ -760,11 +760,6 @@
   }
 }
 
-<<<<<<< HEAD
-.GetDirectionsLink {
-  font-size: 14px;
-}
-=======
 .video {
   position: relative;
   overflow: hidden;
@@ -779,4 +774,7 @@
   width: 100%;
   height: 100%;
 }
->>>>>>> 46e1e213
+
+.GetDirectionsLink {
+  font-size: 14px;
+}
