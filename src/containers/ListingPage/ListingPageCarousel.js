--- conflicted
+++ resolved
@@ -20,17 +20,12 @@
   NO_ACCESS_PAGE_USER_PENDING_APPROVAL,
   NO_ACCESS_PAGE_VIEW_LISTINGS,
 } from '../../util/urlHelpers';
-<<<<<<< HEAD
-import { isErrorUserPendingApproval, isForbiddenError } from '../../util/errors.js';
-import { isUserAuthorized } from '../../util/userHelpers.js';
-=======
 import {
   isErrorNoViewingPermission,
   isErrorUserPendingApproval,
   isForbiddenError,
 } from '../../util/errors.js';
 import { hasPermissionToViewData, isUserAuthorized } from '../../util/userHelpers.js';
->>>>>>> 94a4fa47
 import {
   ensureListing,
   ensureOwnListing,
@@ -128,12 +123,9 @@
     onInitializeCardPaymentData,
     config,
     routeConfiguration,
-<<<<<<< HEAD
     convertListingPrice,
     uiCurrency,
-=======
     showOwnListingsOnly,
->>>>>>> 94a4fa47
   } = props;
 
   const listingConfig = config.listing;
@@ -142,15 +134,9 @@
   const isPendingApprovalVariant = rawParams.variant === LISTING_PAGE_PENDING_APPROVAL_VARIANT;
   const isDraftVariant = rawParams.variant === LISTING_PAGE_DRAFT_VARIANT;
   const currentListing =
-<<<<<<< HEAD
-    isPendingApprovalVariant || isDraftVariant
+    isPendingApprovalVariant || isDraftVariant || showOwnListingsOnly
       ? ensureOwnListing(convertListingPrice(getOwnListing(listingId)))
       : ensureListing(convertListingPrice(getListing(listingId)));
-=======
-    isPendingApprovalVariant || isDraftVariant || showOwnListingsOnly
-      ? ensureOwnListing(getOwnListing(listingId))
-      : ensureListing(getListing(listingId));
->>>>>>> 94a4fa47
 
   const listingSlug = rawParams.slug || createSlug(currentListing.attributes.title || '');
   const params = { slug: listingSlug, ...rawParams };
