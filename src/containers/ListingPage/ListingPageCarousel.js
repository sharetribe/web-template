<<<<<<< HEAD
import React from 'react';
import { array, arrayOf, bool, func, shape, string, oneOf, object } from 'prop-types';
=======
import React, { useState, useEffect } from 'react';
>>>>>>> f339c194
import { compose } from 'redux';
import { connect } from 'react-redux';
import { useHistory, useLocation } from 'react-router-dom';

// Contexts
import { useConfiguration } from '../../context/configurationContext';
import { useRouteConfiguration } from '../../context/routeConfigurationContext';
// Utils
<<<<<<< HEAD
import { FormattedMessage, intlShape, useIntl } from '../../util/reactIntl';
import {
  LISTING_STATE_PENDING_APPROVAL,
  LISTING_STATE_CLOSED,
  LISTING_TYPES,
  propTypes,
} from '../../util/types';
=======
import { FormattedMessage, useIntl } from '../../util/reactIntl';
import { LISTING_STATE_PENDING_APPROVAL, LISTING_STATE_CLOSED, propTypes } from '../../util/types';
>>>>>>> f339c194
import { types as sdkTypes } from '../../util/sdkLoader';
import {
  LISTING_PAGE_DRAFT_VARIANT,
  LISTING_PAGE_PENDING_APPROVAL_VARIANT,
  LISTING_PAGE_PARAM_TYPE_DRAFT,
  LISTING_PAGE_PARAM_TYPE_EDIT,
  createSlug,
  NO_ACCESS_PAGE_USER_PENDING_APPROVAL,
  NO_ACCESS_PAGE_VIEW_LISTINGS,
  NO_ACCESS_PAGE_FORBIDDEN_LISTING_TYPE,
} from '../../util/urlHelpers';
import {
  isErrorNoViewingPermission,
  isErrorUserPendingApproval,
  isForbiddenError,
} from '../../util/errors.js';
import { hasPermissionToViewData, isUserAuthorized } from '../../util/userHelpers.js';
import {
  ensureListing,
  ensureOwnListing,
  ensureUser,
  userDisplayNameAsString,
} from '../../util/data';
import { richText } from '../../util/richText';
import {
  isBookingProcess,
  isPurchaseProcess,
  resolveLatestProcessName,
} from '../../transactions/transaction';

// Global ducks (for Redux actions and thunks)
import { getMarketplaceEntities } from '../../ducks/marketplaceData.duck';
import { manageDisableScrolling, isScrollingDisabled } from '../../ducks/ui.duck';
import { fetchCurrentUser } from '../../ducks/user.duck';
import { initializeCardPaymentData } from '../../ducks/stripe.duck.js';
import { updateProfile } from '../ProfileSettingsPage/ProfileSettingsPage.duck';

// Shared components
import {
  H4,
  Page,
  NamedLink,
  NamedRedirect,
  OrderPanel,
  LayoutSingleColumn,
} from '../../components';

// Related components and modules
import TopbarContainer from '../TopbarContainer/TopbarContainer';
import FooterContainer from '../FooterContainer/FooterContainer';
import NotFoundPage from '../NotFoundPage/NotFoundPage';

import { setInitialValues, fetchTimeSlots, fetchTransactionLineItems } from './ListingPage.duck';

import {
  LoadingPage,
  ErrorPage,
  priceData,
  listingImages,
  handleContactUser,
  handleSubmit,
  handleToggleFavorites,
  priceForSchemaMaybe,
} from './ListingPage.shared';
import ActionBarMaybe from './ActionBarMaybe';
import SectionTextMaybe from './SectionTextMaybe';
import SectionReviews from './SectionReviews';
import SectionAuthorMaybe from './SectionAuthorMaybe';
import SectionMapMaybe from './SectionMapMaybe';
import SectionGallery from './SectionGallery';
import CustomListingFields from './CustomListingFields';

import css from './ListingPage.module.css';

const MIN_LENGTH_FOR_LONG_WORDS_IN_TITLE = 16;

const { UUID } = sdkTypes;

export const ListingPageComponent = props => {
<<<<<<< HEAD
=======
  const [inquiryModalOpen, setInquiryModalOpen] = useState(
    props.inquiryModalOpenForListingId === props.params.id
  );
  const [mounted, setMounted] = useState(false);

  useEffect(() => {
    setMounted(true);
  }, []);

>>>>>>> f339c194
  const {
    currentUser,
    getListing,
    getOwnListing,
    intl,
    onManageDisableScrolling,
    params: rawParams,
    location,
    scrollingDisabled,
    showListingError,
    reviews = [],
    fetchReviewsError,
    monthlyTimeSlots,
    onFetchTimeSlots,
    onFetchTransactionLineItems,
    lineItems,
    fetchLineItemsInProgress,
    fetchLineItemsError,
    history,
    callSetInitialValues,
    onInitializeCardPaymentData,
    config,
    routeConfiguration,
    showOwnListingsOnly,
    onUpdateFavorites,
    onFetchCurrentUser,
  } = props;

  const listingConfig = config.listing;
  const listingId = new UUID(rawParams.id);
  const isVariant = rawParams.variant != null;
  const isPendingApprovalVariant = rawParams.variant === LISTING_PAGE_PENDING_APPROVAL_VARIANT;
  const isDraftVariant = rawParams.variant === LISTING_PAGE_DRAFT_VARIANT;
  const currentListing =
    isPendingApprovalVariant || isDraftVariant || showOwnListingsOnly
      ? ensureOwnListing(getOwnListing(listingId))
      : ensureListing(getListing(listingId));

  const listingSlug = rawParams.slug || createSlug(currentListing.attributes.title || '');
  const params = { slug: listingSlug, ...rawParams };

  const listingPathParamType = isDraftVariant
    ? LISTING_PAGE_PARAM_TYPE_DRAFT
    : LISTING_PAGE_PARAM_TYPE_EDIT;
  const listingTab = isDraftVariant ? 'photos' : 'details';

  const isApproved =
    currentListing.id && currentListing.attributes.state !== LISTING_STATE_PENDING_APPROVAL;

  const pendingIsApproved = isPendingApprovalVariant && isApproved;

  // If a /pending-approval URL is shared, the UI requires
  // authentication and attempts to fetch the listing from own
  // listings. This will fail with 403 Forbidden if the author is
  // another user. We use this information to try to fetch the
  // public listing.
  const pendingOtherUsersListing =
    (isPendingApprovalVariant || isDraftVariant) &&
    showListingError &&
    showListingError.status === 403;
  const shouldShowPublicListingPage = pendingIsApproved || pendingOtherUsersListing;

  if (shouldShowPublicListingPage) {
    return <NamedRedirect name="ListingPage" params={params} search={location.search} />;
  }

  const topbar = <TopbarContainer />;

  const {
    description = '',
    geolocation = null,
    price = null,
    title = '',
    publicData = {},
    metadata = {},
  } = currentListing.attributes;
  const { listingType } = publicData;
  const isPortfolioListing = listingType === LISTING_TYPES.PORTFOLIO;
  const isProfileListing = listingType === LISTING_TYPES.PROFILE;

  const authorId = currentListing?.author?.id?.uuid;
  if (isPortfolioListing) {
    return (
      <NamedRedirect
        name="NoAccessPage"
        params={{ missingAccessRight: NO_ACCESS_PAGE_FORBIDDEN_LISTING_TYPE }}
      />
    );
  }
  if (isProfileListing) {
    return <NamedRedirect name="ProfilePage" params={{ id: authorId }} />;
  }

  if (showListingError && showListingError.status === 404) {
    // 404 listing not found
    return <NotFoundPage staticContext={props.staticContext} />;
  } else if (showListingError) {
    // Other error in fetching listing
    return <ErrorPage topbar={topbar} scrollingDisabled={scrollingDisabled} intl={intl} />;
  } else if (!currentListing.id) {
    // Still loading the listing
    return <LoadingPage topbar={topbar} scrollingDisabled={scrollingDisabled} intl={intl} />;
  }

  const richTitle = (
    <span>
      {richText(title, {
        longWordMinLength: MIN_LENGTH_FOR_LONG_WORDS_IN_TITLE,
        longWordClass: css.longWord,
      })}
    </span>
  );

  const authorAvailable = currentListing && currentListing.author;
  const userAndListingAuthorAvailable = !!(currentUser && authorAvailable);
  const isOwnListing =
    userAndListingAuthorAvailable && currentListing.author.id.uuid === currentUser.id.uuid;

  const { transactionProcessAlias, unitType } = publicData;
  if (!(listingType && transactionProcessAlias && unitType)) {
    // Listing should always contain listingType, transactionProcessAlias and unitType)
    return (
      <ErrorPage topbar={topbar} scrollingDisabled={scrollingDisabled} intl={intl} invalidListing />
    );
  }
  const processName = resolveLatestProcessName(transactionProcessAlias.split('/')[0]);
  const isBooking = isBookingProcess(processName);
  const isPurchase = isPurchaseProcess(processName);
  const processType = isBooking ? 'booking' : isPurchase ? 'purchase' : 'inquiry';

  const currentAuthor = authorAvailable ? currentListing.author : null;
  const ensuredAuthor = ensureUser(currentAuthor);
  const noPayoutDetailsSetWithOwnListing =
    isOwnListing && processType !== 'inquiry' && !currentUser?.attributes?.stripeConnected;
  const payoutDetailsWarning = noPayoutDetailsSetWithOwnListing ? (
    <span className={css.payoutDetailsWarning}>
      <FormattedMessage id="ListingPage.payoutDetailsWarning" values={{ processType }} />
      <NamedLink name="StripePayoutPage">
        <FormattedMessage id="ListingPage.payoutDetailsWarningLink" />
      </NamedLink>
    </span>
  ) : null;

  // When user is banned or deleted the listing is also deleted.
  // Because listing can be never showed with banned or deleted user we don't have to provide
  // banned or deleted display names for the function
  const authorDisplayName = userDisplayNameAsString(ensuredAuthor, '');

  const { formattedPrice } = priceData(price, config.currency, intl);

  function onRequestToBook() {
    const parsedBookingFormURL = `https://theluupe.typeform.com/booking#creatorname=${authorDisplayName}&creatorid=${authorId}`;
    window.location.href = parsedBookingFormURL;
  }
  const commonParams = { params, history, routes: routeConfiguration };
  const onContactUser = handleContactUser({
    ...commonParams,
    currentUser,
    callSetInitialValues,
    location,
    setInitialValues,
    onRequestToBook,
  });
  const onSubmit = handleSubmit({
    ...commonParams,
    currentUser,
    callSetInitialValues,
    getListing,
    onInitializeCardPaymentData,
  });

  const handleOrderSubmit = values => {
    const isCurrentlyClosed = currentListing.attributes.state === LISTING_STATE_CLOSED;
    if (isOwnListing || isCurrentlyClosed) {
      window.scrollTo(0, 0);
    } else {
      onSubmit(values);
    }
  };

  const facebookImages = listingImages(currentListing, 'facebook');
  const twitterImages = listingImages(currentListing, 'twitter');
  const schemaImages = listingImages(
    currentListing,
    `${config.layout.listingImage.variantPrefix}-2x`
  ).map(img => img.url);
  const marketplaceName = config.marketplaceName;
  const schemaTitle = intl.formatMessage(
    { id: 'ListingPage.schemaTitle' },
    { title, price: formattedPrice, marketplaceName }
  );
  // You could add reviews, sku, etc. into page schema
  // Read more about product schema
  // https://developers.google.com/search/docs/advanced/structured-data/product
  const productURL = `${config.marketplaceRootURL}${location.pathname}${location.search}${location.hash}`;
  const currentStock = currentListing.currentStock?.attributes?.quantity || 0;
  const schemaAvailability = !currentListing.currentStock
    ? null
    : currentStock > 0
    ? 'https://schema.org/InStock'
    : 'https://schema.org/OutOfStock';

  const availabilityMaybe = schemaAvailability ? { availability: schemaAvailability } : {};

  const onToggleFavorites = handleToggleFavorites({
    ...commonParams,
    listingType,
    onUpdateFavorites,
    onFetchCurrentUser,
    location,
  });

  return (
    <Page
      title={schemaTitle}
      scrollingDisabled={scrollingDisabled}
      author={authorDisplayName}
      description={description}
      facebookImages={facebookImages}
      twitterImages={twitterImages}
      schema={{
        '@context': 'http://schema.org',
        '@type': 'Product',
        description: description,
        name: schemaTitle,
        image: schemaImages,
        offers: {
          '@type': 'Offer',
          url: productURL,
          ...priceForSchemaMaybe(price),
          ...availabilityMaybe,
        },
      }}
    >
      <LayoutSingleColumn className={css.pageRoot} topbar={topbar} footer={<FooterContainer />}>
        <div className={css.contentWrapperForProductLayout}>
          <div className={css.mainColumnForProductLayout}>
<<<<<<< HEAD
            {/* [TODO:] REMOVE ONCE THE NEW FLOW IS IMPLEMENTED */}
            <H4 as="h1">
              Under Construction — we’re in pre-launch mode, so if something looks off, that’s why.
              Thanks for your patience — exciting things are coming!
            </H4>

            {currentListing.id && noPayoutDetailsSetWithOwnListing ? (
=======
            {mounted && currentListing.id && noPayoutDetailsSetWithOwnListing ? (
>>>>>>> f339c194
              <ActionBarMaybe
                className={css.actionBarForProductLayout}
                isOwnListing={isOwnListing}
                listing={currentListing}
                showNoPayoutDetailsSet={noPayoutDetailsSetWithOwnListing}
                currentUser={currentUser}
              />
            ) : null}
            {mounted && currentListing.id ? (
              <ActionBarMaybe
                className={css.actionBarForProductLayout}
                isOwnListing={isOwnListing}
                listing={currentListing}
                currentUser={currentUser}
                editParams={{
                  id: listingId.uuid,
                  slug: listingSlug,
                  type: listingPathParamType,
                  tab: listingTab,
                }}
              />
            ) : null}
            <SectionGallery
              listing={currentListing}
              variantPrefix={config.layout.listingImage.variantPrefix}
            />
            <div className={css.mobileHeading}>
              <H4 as="h1" className={css.orderPanelTitle}>
                <FormattedMessage id="ListingPage.orderTitle" values={{ title: richTitle }} />
              </H4>
            </div>
            <SectionTextMaybe text={description} showAsIngress />

            <CustomListingFields
              publicData={publicData}
              metadata={metadata}
              listingFieldConfigs={listingConfig.listingFields}
              categoryConfiguration={config.categoryConfiguration}
              intl={intl}
            />

            <SectionMapMaybe
              geolocation={geolocation}
              publicData={publicData}
              listingId={currentListing.id}
              mapsConfig={config.maps}
            />
            <SectionReviews reviews={reviews} fetchReviewsError={fetchReviewsError} />
            <SectionAuthorMaybe
              listing={currentListing}
              onContactUser={onContactUser}
              currentUser={currentUser}
            />
          </div>
          <div className={css.orderColumnForProductLayout}>
            <OrderPanel
              className={css.productOrderPanel}
              listing={currentListing}
              isOwnListing={isOwnListing}
              onSubmit={handleOrderSubmit}
              authorLink={
                <NamedLink
                  className={css.authorNameLink}
                  name={isVariant ? 'ListingPageVariant' : 'ListingPage'}
                  params={params}
                  to={{ hash: '#author' }}
                >
                  {authorDisplayName}
                </NamedLink>
              }
              title={<FormattedMessage id="ListingPage.orderTitle" values={{ title: richTitle }} />}
              titleDesktop={
                <H4 as="h1" className={css.orderPanelTitle}>
                  <FormattedMessage id="ListingPage.orderTitle" values={{ title: richTitle }} />
                </H4>
              }
              payoutDetailsWarning={payoutDetailsWarning}
              author={ensuredAuthor}
              onManageDisableScrolling={onManageDisableScrolling}
              onContactUser={onContactUser}
              monthlyTimeSlots={monthlyTimeSlots}
              onFetchTimeSlots={onFetchTimeSlots}
              onFetchTransactionLineItems={onFetchTransactionLineItems}
              lineItems={lineItems}
              fetchLineItemsInProgress={fetchLineItemsInProgress}
              fetchLineItemsError={fetchLineItemsError}
              validListingTypes={config.listing.listingTypes}
              marketplaceCurrency={config.currency}
              dayCountAvailableForBooking={config.stripe.dayCountAvailableForBooking}
              marketplaceName={config.marketplaceName}
              onToggleFavorites={onToggleFavorites}
              currentUser={currentUser}
            />
          </div>
        </div>
      </LayoutSingleColumn>
    </Page>
  );
};

<<<<<<< HEAD
ListingPageComponent.defaultProps = {
  currentUser: null,
  showListingError: null,
  reviews: [],
  fetchReviewsError: null,
  monthlyTimeSlots: null,
  lineItems: null,
  fetchLineItemsError: null,
};

ListingPageComponent.propTypes = {
  // from useHistory
  history: shape({
    push: func.isRequired,
  }).isRequired,
  // from useLocation
  location: shape({
    search: string,
  }).isRequired,

  // from useIntl
  intl: intlShape.isRequired,

  // from useConfiguration
  config: object.isRequired,
  // from useRouteConfiguration
  routeConfiguration: arrayOf(propTypes.route).isRequired,

  params: shape({
    id: string.isRequired,
    slug: string,
    variant: oneOf([LISTING_PAGE_DRAFT_VARIANT, LISTING_PAGE_PENDING_APPROVAL_VARIANT]),
  }).isRequired,

  currentUser: propTypes.currentUser,
  getListing: func.isRequired,
  getOwnListing: func.isRequired,
  onManageDisableScrolling: func.isRequired,
  scrollingDisabled: bool.isRequired,
  showListingError: propTypes.error,
  callSetInitialValues: func.isRequired,
  reviews: arrayOf(propTypes.review),
  fetchReviewsError: propTypes.error,
  monthlyTimeSlots: object,
  // monthlyTimeSlots could be something like:
  // monthlyTimeSlots: {
  //   '2019-11': {
  //     timeSlots: [],
  //     fetchTimeSlotsInProgress: false,
  //     fetchTimeSlotsError: null,
  //   }
  // }
  onInitializeCardPaymentData: func.isRequired,
  onFetchTransactionLineItems: func.isRequired,
  lineItems: array,
  fetchLineItemsInProgress: bool.isRequired,
  fetchLineItemsError: propTypes.error,
};

=======
/**
 * The ListingPage component with carousel layout.
 *
 * @component
 * @param {Object} props
 * @param {Object} props.params - The path params object
 * @param {string} props.params.id - The listing id
 * @param {string} props.params.slug - The listing slug
 * @param {LISTING_PAGE_DRAFT_VARIANT | LISTING_PAGE_PENDING_APPROVAL_VARIANT} props.params.variant - The listing variant
 * @param {Function} props.onManageDisableScrolling - The on manage disable scrolling function
 * @param {boolean} props.isAuthenticated - Whether the user is authenticated
 * @param {Function} props.getListing - The get listing function
 * @param {Function} props.getOwnListing - The get own listing function
 * @param {Object} props.currentUser - The current user
 * @param {boolean} props.scrollingDisabled - Whether scrolling is disabled
 * @param {string} props.inquiryModalOpenForListingId - The inquiry modal open for the specific listing id
 * @param {propTypes.error} props.showListingError - The show listing error
 * @param {Function} props.callSetInitialValues - The call setInitialValues function, which is given to this function as a parameter
 * @param {Array<propTypes.review>} props.reviews - The reviews
 * @param {propTypes.error} props.fetchReviewsError - The fetch reviews error
 * @param {Object<string, Object>} props.monthlyTimeSlots - The monthly time slots. E.g. { '2019-11': { timeSlots: [], fetchTimeSlotsInProgress: false, fetchTimeSlotsError: null } }
 * @param {boolean} props.sendInquiryInProgress - Whether the send inquiry is in progress
 * @param {propTypes.error} props.sendInquiryError - The send inquiry error
 * @param {Function} props.onSendInquiry - The on send inquiry function
 * @param {Function} props.onInitializeCardPaymentData - The on initialize card payment data function
 * @param {Function} props.onFetchTimeSlots - The on fetch time slots function
 * @param {Function} props.onFetchTransactionLineItems - The on fetch transaction line items function
 * @param {Array<propTypes.transactionLineItem>} props.lineItems - The line items
 * @param {boolean} props.fetchLineItemsInProgress - Whether the fetch line items is in progress
 * @param {propTypes.error} props.fetchLineItemsError - The fetch line items error
 * @returns {JSX.Element} listing page component
 */
>>>>>>> f339c194
const EnhancedListingPage = props => {
  const config = useConfiguration();
  const routeConfiguration = useRouteConfiguration();
  const intl = useIntl();
  const history = useHistory();
  const location = useLocation();

  const showListingError = props.showListingError;
  const isVariant = props.params?.variant != null;
  const currentUser = props.currentUser;
  if (isForbiddenError(showListingError) && !isVariant && !currentUser) {
    // This can happen if private marketplace mode is active
    return (
      <NamedRedirect
        name="SignupPage"
        state={{ from: `${location.pathname}${location.search}${location.hash}` }}
      />
    );
  }

  const isPrivateMarketplace = config.accessControl.marketplace.private === true;
  const isUnauthorizedUser = currentUser && !isUserAuthorized(currentUser);
  const hasNoViewingRights = currentUser && !hasPermissionToViewData(currentUser);
  const hasUserPendingApprovalError = isErrorUserPendingApproval(showListingError);

  if ((isPrivateMarketplace && isUnauthorizedUser) || hasUserPendingApprovalError) {
    return (
      <NamedRedirect
        name="NoAccessPage"
        params={{ missingAccessRight: NO_ACCESS_PAGE_USER_PENDING_APPROVAL }}
      />
    );
  } else if (
    (hasNoViewingRights && isForbiddenError(showListingError)) ||
    isErrorNoViewingPermission(showListingError)
  ) {
    // If the user has no viewing rights, fetching anything but their own listings
    // will return a 403 error. If that happens, redirect to NoAccessPage.
    return (
      <NamedRedirect
        name="NoAccessPage"
        params={{ missingAccessRight: NO_ACCESS_PAGE_VIEW_LISTINGS }}
      />
    );
  }

  return (
    <ListingPageComponent
      config={config}
      routeConfiguration={routeConfiguration}
      intl={intl}
      history={history}
      location={location}
      showOwnListingsOnly={hasNoViewingRights}
      {...props}
    />
  );
};

const mapStateToProps = state => {
  const {
    showListingError,
    reviews,
    fetchReviewsError,
    monthlyTimeSlots,
    lineItems,
    fetchLineItemsInProgress,
    fetchLineItemsError,
  } = state.ListingPage;
  const { currentUser } = state.user;

  const getListing = id => {
    const ref = { id, type: 'listing' };
    const listings = getMarketplaceEntities(state, [ref]);
    return listings.length === 1 ? listings[0] : null;
  };

  const getOwnListing = id => {
    const ref = { id, type: 'ownListing' };
    const listings = getMarketplaceEntities(state, [ref]);
    return listings.length === 1 ? listings[0] : null;
  };

  return {
    currentUser,
    getListing,
    getOwnListing,
    scrollingDisabled: isScrollingDisabled(state),
    showListingError,
    reviews,
    fetchReviewsError,
    monthlyTimeSlots,
    lineItems,
    fetchLineItemsInProgress,
    fetchLineItemsError,
  };
};

const mapDispatchToProps = dispatch => ({
  onManageDisableScrolling: (componentId, disableScrolling) =>
    dispatch(manageDisableScrolling(componentId, disableScrolling)),
  callSetInitialValues: (setInitialValues, values, saveToSessionStorage) =>
    dispatch(setInitialValues(values, saveToSessionStorage)),
  onFetchTransactionLineItems: params => dispatch(fetchTransactionLineItems(params)),
  onInitializeCardPaymentData: () => dispatch(initializeCardPaymentData()),
  onFetchTimeSlots: (listingId, start, end, timeZone) =>
    dispatch(fetchTimeSlots(listingId, start, end, timeZone)),
  onUpdateFavorites: payload => dispatch(updateProfile(payload)),
  onFetchCurrentUser: () => dispatch(fetchCurrentUser({})),
});

// Note: it is important that the withRouter HOC is **outside** the
// connect HOC, otherwise React Router won't rerender any Route
// components since connect implements a shouldComponentUpdate
// lifecycle hook.
//
// See: https://github.com/ReactTraining/react-router/issues/4671
const ListingPage = compose(connect(mapStateToProps, mapDispatchToProps))(EnhancedListingPage);

export default ListingPage;<|MERGE_RESOLUTION|>--- conflicted
+++ resolved
@@ -1,9 +1,4 @@
-<<<<<<< HEAD
-import React from 'react';
-import { array, arrayOf, bool, func, shape, string, oneOf, object } from 'prop-types';
-=======
 import React, { useState, useEffect } from 'react';
->>>>>>> f339c194
 import { compose } from 'redux';
 import { connect } from 'react-redux';
 import { useHistory, useLocation } from 'react-router-dom';
@@ -12,18 +7,13 @@
 import { useConfiguration } from '../../context/configurationContext';
 import { useRouteConfiguration } from '../../context/routeConfigurationContext';
 // Utils
-<<<<<<< HEAD
-import { FormattedMessage, intlShape, useIntl } from '../../util/reactIntl';
+import { FormattedMessage, useIntl } from '../../util/reactIntl';
 import {
   LISTING_STATE_PENDING_APPROVAL,
   LISTING_STATE_CLOSED,
   LISTING_TYPES,
   propTypes,
 } from '../../util/types';
-=======
-import { FormattedMessage, useIntl } from '../../util/reactIntl';
-import { LISTING_STATE_PENDING_APPROVAL, LISTING_STATE_CLOSED, propTypes } from '../../util/types';
->>>>>>> f339c194
 import { types as sdkTypes } from '../../util/sdkLoader';
 import {
   LISTING_PAGE_DRAFT_VARIANT,
@@ -103,18 +93,12 @@
 const { UUID } = sdkTypes;
 
 export const ListingPageComponent = props => {
-<<<<<<< HEAD
-=======
-  const [inquiryModalOpen, setInquiryModalOpen] = useState(
-    props.inquiryModalOpenForListingId === props.params.id
-  );
   const [mounted, setMounted] = useState(false);
 
   useEffect(() => {
     setMounted(true);
   }, []);
 
->>>>>>> f339c194
   const {
     currentUser,
     getListing,
@@ -352,17 +336,7 @@
       <LayoutSingleColumn className={css.pageRoot} topbar={topbar} footer={<FooterContainer />}>
         <div className={css.contentWrapperForProductLayout}>
           <div className={css.mainColumnForProductLayout}>
-<<<<<<< HEAD
-            {/* [TODO:] REMOVE ONCE THE NEW FLOW IS IMPLEMENTED */}
-            <H4 as="h1">
-              Under Construction — we’re in pre-launch mode, so if something looks off, that’s why.
-              Thanks for your patience — exciting things are coming!
-            </H4>
-
-            {currentListing.id && noPayoutDetailsSetWithOwnListing ? (
-=======
             {mounted && currentListing.id && noPayoutDetailsSetWithOwnListing ? (
->>>>>>> f339c194
               <ActionBarMaybe
                 className={css.actionBarForProductLayout}
                 isOwnListing={isOwnListing}
@@ -463,67 +437,6 @@
   );
 };
 
-<<<<<<< HEAD
-ListingPageComponent.defaultProps = {
-  currentUser: null,
-  showListingError: null,
-  reviews: [],
-  fetchReviewsError: null,
-  monthlyTimeSlots: null,
-  lineItems: null,
-  fetchLineItemsError: null,
-};
-
-ListingPageComponent.propTypes = {
-  // from useHistory
-  history: shape({
-    push: func.isRequired,
-  }).isRequired,
-  // from useLocation
-  location: shape({
-    search: string,
-  }).isRequired,
-
-  // from useIntl
-  intl: intlShape.isRequired,
-
-  // from useConfiguration
-  config: object.isRequired,
-  // from useRouteConfiguration
-  routeConfiguration: arrayOf(propTypes.route).isRequired,
-
-  params: shape({
-    id: string.isRequired,
-    slug: string,
-    variant: oneOf([LISTING_PAGE_DRAFT_VARIANT, LISTING_PAGE_PENDING_APPROVAL_VARIANT]),
-  }).isRequired,
-
-  currentUser: propTypes.currentUser,
-  getListing: func.isRequired,
-  getOwnListing: func.isRequired,
-  onManageDisableScrolling: func.isRequired,
-  scrollingDisabled: bool.isRequired,
-  showListingError: propTypes.error,
-  callSetInitialValues: func.isRequired,
-  reviews: arrayOf(propTypes.review),
-  fetchReviewsError: propTypes.error,
-  monthlyTimeSlots: object,
-  // monthlyTimeSlots could be something like:
-  // monthlyTimeSlots: {
-  //   '2019-11': {
-  //     timeSlots: [],
-  //     fetchTimeSlotsInProgress: false,
-  //     fetchTimeSlotsError: null,
-  //   }
-  // }
-  onInitializeCardPaymentData: func.isRequired,
-  onFetchTransactionLineItems: func.isRequired,
-  lineItems: array,
-  fetchLineItemsInProgress: bool.isRequired,
-  fetchLineItemsError: propTypes.error,
-};
-
-=======
 /**
  * The ListingPage component with carousel layout.
  *
@@ -539,7 +452,6 @@
  * @param {Function} props.getOwnListing - The get own listing function
  * @param {Object} props.currentUser - The current user
  * @param {boolean} props.scrollingDisabled - Whether scrolling is disabled
- * @param {string} props.inquiryModalOpenForListingId - The inquiry modal open for the specific listing id
  * @param {propTypes.error} props.showListingError - The show listing error
  * @param {Function} props.callSetInitialValues - The call setInitialValues function, which is given to this function as a parameter
  * @param {Array<propTypes.review>} props.reviews - The reviews
@@ -556,7 +468,6 @@
  * @param {propTypes.error} props.fetchLineItemsError - The fetch line items error
  * @returns {JSX.Element} listing page component
  */
->>>>>>> f339c194
 const EnhancedListingPage = props => {
   const config = useConfiguration();
   const routeConfiguration = useRouteConfiguration();
