import React, { useState } from 'react';
import { array, arrayOf, bool, func, shape, string, oneOf, object } from 'prop-types';
import { compose } from 'redux';
import { connect } from 'react-redux';
import { useHistory, useLocation } from 'react-router-dom';

// Contexts
import { useConfiguration } from '../../context/configurationContext';
import { useRouteConfiguration } from '../../context/routeConfigurationContext';
// Utils
import { FormattedMessage, intlShape, useIntl } from '../../util/reactIntl';
import { LISTING_STATE_PENDING_APPROVAL, LISTING_STATE_CLOSED, propTypes } from '../../util/types';
import { types as sdkTypes } from '../../util/sdkLoader';
import {
  LISTING_PAGE_DRAFT_VARIANT,
  LISTING_PAGE_PENDING_APPROVAL_VARIANT,
  LISTING_PAGE_PARAM_TYPE_DRAFT,
  LISTING_PAGE_PARAM_TYPE_EDIT,
  createSlug,
} from '../../util/urlHelpers';
import { convertMoneyToNumber } from '../../util/currency';
import {
  ensureListing,
  ensureOwnListing,
  ensureUser,
  userDisplayNameAsString,
} from '../../util/data';
import { richText } from '../../util/richText';
import {
  isBookingProcess,
  isPurchaseProcess,
  resolveLatestProcessName,
} from '../../transactions/transaction';

// Global ducks (for Redux actions and thunks)
import { getMarketplaceEntities } from '../../ducks/marketplaceData.duck';
import { manageDisableScrolling, isScrollingDisabled } from '../../ducks/ui.duck';
import { initializeCardPaymentData } from '../../ducks/stripe.duck.js';

// Shared components
import {
  H4,
  Page,
  NamedLink,
  NamedRedirect,
  OrderPanel,
  LayoutSingleColumn,
} from '../../components';

// Related components and modules
import TopbarContainer from '../TopbarContainer/TopbarContainer';
import FooterContainer from '../FooterContainer/FooterContainer';
import NotFoundPage from '../NotFoundPage/NotFoundPage';

import {
  sendInquiry,
  setInitialValues,
  fetchTimeSlots,
  fetchTransactionLineItems,
} from './ListingPage.duck';

import {
  LoadingPage,
  ErrorPage,
  priceData,
  listingImages,
  handleContactUser,
  handleSubmitInquiry,
  handleSubmit,
  handleToggleFavorites,
} from './ListingPage.shared';
import { updateProfile } from '../ProfileSettingsPage/ProfileSettingsPage.duck';

import ActionBarMaybe from './ActionBarMaybe';
import SectionTextMaybe from './SectionTextMaybe';
import SectionReviews from './SectionReviews';
import SectionAuthorMaybe from './SectionAuthorMaybe';
import SectionMapMaybe from './SectionMapMaybe';
import SectionGallery from './SectionGallery';
import CustomListingFields from './CustomListingFields';

import css from './ListingPage.module.css';

const MIN_LENGTH_FOR_LONG_WORDS_IN_TITLE = 16;

const { UUID } = sdkTypes;

export const ListingPageComponent = props => {
  const [inquiryModalOpen, setInquiryModalOpen] = useState(
    props.inquiryModalOpenForListingId === props.params.id
  );

  const {
    isAuthenticated,
    currentUser,
    getListing,
    getOwnListing,
    intl,
    onManageDisableScrolling,
    params: rawParams,
    location,
    scrollingDisabled,
    showListingError,
    reviews,
    fetchReviewsError,
    sendInquiryInProgress,
    sendInquiryError,
    monthlyTimeSlots,
    onFetchTimeSlots,
    onFetchTransactionLineItems,
    lineItems,
    fetchLineItemsInProgress,
    fetchLineItemsError,
    history,
    callSetInitialValues,
    onSendInquiry,
    onInitializeCardPaymentData,
    config,
    routeConfiguration,
    onUpdateFavorites,
  } = props;

  const listingConfig = config.listing;
  const listingId = new UUID(rawParams.id);
  const isPendingApprovalVariant = rawParams.variant === LISTING_PAGE_PENDING_APPROVAL_VARIANT;
  const isDraftVariant = rawParams.variant === LISTING_PAGE_DRAFT_VARIANT;
  const currentListing =
    isPendingApprovalVariant || isDraftVariant
      ? ensureOwnListing(getOwnListing(listingId))
      : ensureListing(getListing(listingId));

  const listingSlug = rawParams.slug || createSlug(currentListing.attributes.title || '');
  const params = { slug: listingSlug, ...rawParams };

  const listingPathParamType = isDraftVariant
    ? LISTING_PAGE_PARAM_TYPE_DRAFT
    : LISTING_PAGE_PARAM_TYPE_EDIT;
  const listingTab = isDraftVariant ? 'photos' : 'details';

  const isApproved =
    currentListing.id && currentListing.attributes.state !== LISTING_STATE_PENDING_APPROVAL;

  const pendingIsApproved = isPendingApprovalVariant && isApproved;

  // If a /pending-approval URL is shared, the UI requires
  // authentication and attempts to fetch the listing from own
  // listings. This will fail with 403 Forbidden if the author is
  // another user. We use this information to try to fetch the
  // public listing.
  const pendingOtherUsersListing =
    (isPendingApprovalVariant || isDraftVariant) &&
    showListingError &&
    showListingError.status === 403;
  const shouldShowPublicListingPage = pendingIsApproved || pendingOtherUsersListing;

  if (shouldShowPublicListingPage) {
    return <NamedRedirect name="ListingPage" params={params} search={location.search} />;
  }

  const topbar = <TopbarContainer />;

  if (showListingError && showListingError.status === 404) {
    // 404 listing not found
    return <NotFoundPage staticContext={props.staticContext} />;
  } else if (showListingError) {
    // Other error in fetching listing
    return <ErrorPage topbar={topbar} scrollingDisabled={scrollingDisabled} intl={intl} />;
  } else if (!currentListing.id) {
    // Still loading the listing
    return <LoadingPage topbar={topbar} scrollingDisabled={scrollingDisabled} intl={intl} />;
  }

  const {
    description = '',
    geolocation = null,
    price = null,
    title = '',
    publicData = {},
    metadata = {},
  } = currentListing.attributes;

  const richTitle = (
    <span>
      {richText(title, {
        longWordMinLength: MIN_LENGTH_FOR_LONG_WORDS_IN_TITLE,
        longWordClass: css.longWord,
      })}
    </span>
  );

  const authorAvailable = currentListing && currentListing.author;
  const userAndListingAuthorAvailable = !!(currentUser && authorAvailable);
  const isOwnListing =
    userAndListingAuthorAvailable && currentListing.author.id.uuid === currentUser.id.uuid;

  const { listingType, transactionProcessAlias, unitType } = publicData;
  if (!(listingType && transactionProcessAlias && unitType)) {
    // Listing should always contain listingType, transactionProcessAlias and unitType)
    return (
      <ErrorPage topbar={topbar} scrollingDisabled={scrollingDisabled} intl={intl} invalidListing />
    );
  }
  const processName = resolveLatestProcessName(transactionProcessAlias.split('/')[0]);
  const isBooking = isBookingProcess(processName);
  const isPurchase = isPurchaseProcess(processName);
  const processType = isBooking ? ('booking' ? isPurchase : 'purchase') : 'inquiry';

  const currentAuthor = authorAvailable ? currentListing.author : null;
  const ensuredAuthor = ensureUser(currentAuthor);
  const noPayoutDetailsSetWithOwnListing =
    isOwnListing && (processType !== 'inquiry' && !currentUser?.attributes?.stripeConnected);
  const payoutDetailsWarning = noPayoutDetailsSetWithOwnListing ? (
    <span className={css.payoutDetailsWarning}>
      <FormattedMessage id="ListingPage.payoutDetailsWarning" values={{ processType }} />
      <NamedLink name="StripePayoutPage">
        <FormattedMessage id="ListingPage.payoutDetailsWarningLink" />
      </NamedLink>
    </span>
  ) : null;

  // When user is banned or deleted the listing is also deleted.
  // Because listing can be never showed with banned or deleted user we don't have to provide
  // banned or deleted display names for the function
  const authorDisplayName = userDisplayNameAsString(ensuredAuthor, '');

  const { formattedPrice } = priceData(price, config.currency, intl);

  const commonParams = { params, history, routes: routeConfiguration };
  const onContactUser = handleContactUser({
    ...commonParams,
    currentUser,
    callSetInitialValues,
    location,
    setInitialValues,
    setInquiryModalOpen,
  });
  // Note: this is for inquiry state in booking and purchase processes. Inquiry process is handled through handleSubmit.
  const onSubmitInquiry = handleSubmitInquiry({
    ...commonParams,
    getListing,
    onSendInquiry,
    setInquiryModalOpen,
  });
  const onSubmit = handleSubmit({
    ...commonParams,
    currentUser,
    callSetInitialValues,
    getListing,
    onInitializeCardPaymentData,
  });

  const handleOrderSubmit = values => {
    const isCurrentlyClosed = currentListing.attributes.state === LISTING_STATE_CLOSED;
    if (isOwnListing || isCurrentlyClosed) {
      window.scrollTo(0, 0);
    } else {
      onSubmit(values);
    }
  };

  const facebookImages = listingImages(currentListing, 'facebook');
  const twitterImages = listingImages(currentListing, 'twitter');
  const schemaImages = listingImages(
    currentListing,
    `${config.layout.listingImage.variantPrefix}-2x`
  ).map(img => img.url);
  const marketplaceName = config.marketplaceName;
  const schemaTitle = intl.formatMessage(
    { id: 'ListingPage.schemaTitle' },
    { title, price: formattedPrice, marketplaceName }
  );
  // You could add reviews, sku, etc. into page schema
  // Read more about product schema
  // https://developers.google.com/search/docs/advanced/structured-data/product
  const productURL = `${config.marketplaceRootURL}${location.pathname}${location.search}${location.hash}`;
  const schemaPriceMaybe = price
    ? {
        price: intl.formatNumber(convertMoneyToNumber(price), {
          minimumFractionDigits: 2,
          maximumFractionDigits: 2,
        }),
        priceCurrency: price.currency,
      }
    : {};
  const currentStock = currentListing.currentStock?.attributes?.quantity || 0;
  const schemaAvailability =
    currentStock > 0 ? 'https://schema.org/InStock' : 'https://schema.org/OutOfStock';

<<<<<<< HEAD
  const createFilterOptions = options => options.map(o => ({ key: `${o.option}`, label: o.label }));
  
  const onToggleFavorites = handleToggleFavorites({
    ...commonParams,
    currentUser,
    onUpdateFavorites,
    location,
  });

=======
>>>>>>> 25837d15
  return (
    <Page
      title={schemaTitle}
      scrollingDisabled={scrollingDisabled}
      author={authorDisplayName}
      description={description}
      facebookImages={facebookImages}
      twitterImages={twitterImages}
      schema={{
        '@context': 'http://schema.org',
        '@type': 'Product',
        description: description,
        name: schemaTitle,
        image: schemaImages,
        offers: {
          '@type': 'Offer',
          url: productURL,
          ...schemaPriceMaybe,
          availability: schemaAvailability,
        },
      }}
    >
      <LayoutSingleColumn className={css.pageRoot} topbar={topbar} footer={<FooterContainer />}>
        <div className={css.contentWrapperForProductLayout}>
          <div className={css.mainColumnForProductLayout}>
            {currentListing.id && noPayoutDetailsSetWithOwnListing ? (
              <ActionBarMaybe
                className={css.actionBarForProductLayout}
                isOwnListing={isOwnListing}
                listing={currentListing}
                showNoPayoutDetailsSet={noPayoutDetailsSetWithOwnListing}
              />
            ) : null}
            {currentListing.id ? (
              <ActionBarMaybe
                className={css.actionBarForProductLayout}
                isOwnListing={isOwnListing}
                listing={currentListing}
                editParams={{
                  id: listingId.uuid,
                  slug: listingSlug,
                  type: listingPathParamType,
                  tab: listingTab,
                }}
              />
            ) : null}
            <SectionGallery
              listing={currentListing}
              variantPrefix={config.layout.listingImage.variantPrefix}
            />
            <div className={css.mobileHeading}>
              <H4 as="h1" className={css.orderPanelTitle}>
                <FormattedMessage id="ListingPage.orderTitle" values={{ title: richTitle }} />
              </H4>
            </div>
            <h4 className={css.mobileHeading2}>
                <FormattedMessage id="Descripción del artículo"/>
            </h4>
            <SectionTextMaybe text={description} showAsIngress />

            <CustomListingFields
              publicData={publicData}
              metadata={metadata}
              listingFieldConfigs={listingConfig.listingFields}
              categoryConfiguration={config.categoryConfiguration}
              intl={intl}
<<<<<<< HEAD
              />
            {listingConfig.listingFields.reduce((pickedElements, config) => {
              const { key, enumOptions, includeForListingTypes, scope = 'public' } = config;
              const listingType = publicData?.listingType;
              const isTargetListingType =
                includeForListingTypes == null || includeForListingTypes.includes(listingType);

              const value =
                scope === 'public' ? publicData[key] : scope === 'metadata' ? metadata[key] : null;
              const hasValue = value != null;
              return isTargetListingType && config.schemaType === SCHEMA_TYPE_MULTI_ENUM
                ? [
                    ...pickedElements,
                    <SectionMultiEnumMaybe
                      key={key}
                      heading={config?.showConfig?.label}
                      options={createFilterOptions(enumOptions)}
                      selectedOptions={value || []}
                    />,
                  ]
                : isTargetListingType && hasValue && config.schemaType === SCHEMA_TYPE_TEXT
                ? [
                    ...pickedElements,
                    <SectionTextMaybe key={key} heading={config?.showConfig?.label} text={value} />,
                  ]
                : pickedElements;
            }, [])}
            <SectionTextMaybe
              text={publicData.extraFeatures}
              heading={intl.formatMessage({ id: 'ListingPage.extraFeaturesTitle' })}
            />
=======
            />

>>>>>>> 25837d15
            <SectionMapMaybe
              geolocation={geolocation}
              publicData={publicData}
              listingId={currentListing.id}
              mapsConfig={config.maps}
            />
            <SectionReviews reviews={reviews} fetchReviewsError={fetchReviewsError} />
            <SectionAuthorMaybe
              title={title}
              listing={currentListing}
              authorDisplayName={authorDisplayName}
              onContactUser={onContactUser}
              isInquiryModalOpen={isAuthenticated && inquiryModalOpen}
              onCloseInquiryModal={() => setInquiryModalOpen(false)}
              sendInquiryError={sendInquiryError}
              sendInquiryInProgress={sendInquiryInProgress}
              onSubmitInquiry={onSubmitInquiry}
              currentUser={currentUser}
              onManageDisableScrolling={onManageDisableScrolling}
            />
          </div>
          <div className={css.orderColumnForProductLayout}>
            <OrderPanel
              className={css.productOrderPanel}
              listing={currentListing}
              isOwnListing={isOwnListing}
              onSubmit={handleOrderSubmit}
              authorLink={
                <NamedLink
                  className={css.authorNameLink}
                  name="ListingPage"
                  params={params}
                  to={{ hash: '#author' }}
                >
                  {authorDisplayName}
                </NamedLink>
              }
              title={<FormattedMessage id="ListingPage.orderTitle" values={{ title: richTitle }} />}
              titleDesktop={
                <H4 as="h1" className={css.orderPanelTitle}>
                  <FormattedMessage id="ListingPage.orderTitle" values={{ title: richTitle }} />
                </H4>
              }
              payoutDetailsWarning={payoutDetailsWarning}
              author={ensuredAuthor}
              onManageDisableScrolling={onManageDisableScrolling}
              onContactUser={onContactUser}
              monthlyTimeSlots={monthlyTimeSlots}
              onFetchTimeSlots={onFetchTimeSlots}
              onFetchTransactionLineItems={onFetchTransactionLineItems}
              lineItems={lineItems}
              fetchLineItemsInProgress={fetchLineItemsInProgress}
              fetchLineItemsError={fetchLineItemsError}
              validListingTypes={config.listing.listingTypes}
              marketplaceCurrency={config.currency}
              dayCountAvailableForBooking={config.stripe.dayCountAvailableForBooking}
              marketplaceName={config.marketplaceName}
              onToggleFavorites={onToggleFavorites}
              currentUser={currentUser}
            />
          </div>
        </div>
      </LayoutSingleColumn>
    </Page>
  );
};

ListingPageComponent.defaultProps = {
  currentUser: null,
  inquiryModalOpenForListingId: null,
  showListingError: null,
  reviews: [],
  fetchReviewsError: null,
  monthlyTimeSlots: null,
  sendInquiryError: null,
  lineItems: null,
  fetchLineItemsError: null,
};

ListingPageComponent.propTypes = {
  // from useHistory
  history: shape({
    push: func.isRequired,
  }).isRequired,
  // from useLocation
  location: shape({
    search: string,
  }).isRequired,

  // from useIntl
  intl: intlShape.isRequired,

  // from useConfiguration
  config: object.isRequired,
  // from useRouteConfiguration
  routeConfiguration: arrayOf(propTypes.route).isRequired,

  params: shape({
    id: string.isRequired,
    slug: string,
    variant: oneOf([LISTING_PAGE_DRAFT_VARIANT, LISTING_PAGE_PENDING_APPROVAL_VARIANT]),
  }).isRequired,

  isAuthenticated: bool.isRequired,
  currentUser: propTypes.currentUser,
  getListing: func.isRequired,
  getOwnListing: func.isRequired,
  onManageDisableScrolling: func.isRequired,
  scrollingDisabled: bool.isRequired,
  inquiryModalOpenForListingId: string,
  showListingError: propTypes.error,
  callSetInitialValues: func.isRequired,
  reviews: arrayOf(propTypes.review),
  fetchReviewsError: propTypes.error,
  monthlyTimeSlots: object,
  // monthlyTimeSlots could be something like:
  // monthlyTimeSlots: {
  //   '2019-11': {
  //     timeSlots: [],
  //     fetchTimeSlotsInProgress: false,
  //     fetchTimeSlotsError: null,
  //   }
  // }
  sendInquiryInProgress: bool.isRequired,
  sendInquiryError: propTypes.error,
  onSendInquiry: func.isRequired,
  onInitializeCardPaymentData: func.isRequired,
  onFetchTransactionLineItems: func.isRequired,
  lineItems: array,
  fetchLineItemsInProgress: bool.isRequired,
  fetchLineItemsError: propTypes.error,
};

const EnhancedListingPage = props => {
  const config = useConfiguration();
  const routeConfiguration = useRouteConfiguration();
  const intl = useIntl();
  const history = useHistory();
  const location = useLocation();

  return (
    <ListingPageComponent
      config={config}
      routeConfiguration={routeConfiguration}
      intl={intl}
      history={history}
      location={location}
      {...props}
    />
  );
};

const mapStateToProps = state => {
  const { isAuthenticated } = state.auth;
  const {
    showListingError,
    reviews,
    fetchReviewsError,
    monthlyTimeSlots,
    sendInquiryInProgress,
    sendInquiryError,
    lineItems,
    fetchLineItemsInProgress,
    fetchLineItemsError,
    inquiryModalOpenForListingId,
  } = state.ListingPage;
  const { currentUser } = state.user;

  const getListing = id => {
    const ref = { id, type: 'listing' };
    const listings = getMarketplaceEntities(state, [ref]);
    return listings.length === 1 ? listings[0] : null;
  };

  const getOwnListing = id => {
    const ref = { id, type: 'ownListing' };
    const listings = getMarketplaceEntities(state, [ref]);
    return listings.length === 1 ? listings[0] : null;
  };

  return {
    isAuthenticated,
    currentUser,
    getListing,
    getOwnListing,
    scrollingDisabled: isScrollingDisabled(state),
    inquiryModalOpenForListingId,
    showListingError,
    reviews,
    fetchReviewsError,
    monthlyTimeSlots,
    lineItems,
    fetchLineItemsInProgress,
    fetchLineItemsError,
    sendInquiryInProgress,
    sendInquiryError,
  };
};

const mapDispatchToProps = dispatch => ({
  onManageDisableScrolling: (componentId, disableScrolling) =>
    dispatch(manageDisableScrolling(componentId, disableScrolling)),
  callSetInitialValues: (setInitialValues, values, saveToSessionStorage) =>
    dispatch(setInitialValues(values, saveToSessionStorage)),
  onFetchTransactionLineItems: params => dispatch(fetchTransactionLineItems(params)),
  onSendInquiry: (listing, message) => dispatch(sendInquiry(listing, message)),
  onInitializeCardPaymentData: () => dispatch(initializeCardPaymentData()),
  onFetchTimeSlots: (listingId, start, end, timeZone) =>
    dispatch(fetchTimeSlots(listingId, start, end, timeZone)),
  onUpdateFavorites: (payload) => dispatch(updateProfile(payload)),
});

// Note: it is important that the withRouter HOC is **outside** the
// connect HOC, otherwise React Router won't rerender any Route
// components since connect implements a shouldComponentUpdate
// lifecycle hook.
//
// See: https://github.com/ReactTraining/react-router/issues/4671
const ListingPage = compose(
  connect(
    mapStateToProps,
    mapDispatchToProps
  )
)(EnhancedListingPage);

export default ListingPage;<|MERGE_RESOLUTION|>--- conflicted
+++ resolved
@@ -286,18 +286,8 @@
   const schemaAvailability =
     currentStock > 0 ? 'https://schema.org/InStock' : 'https://schema.org/OutOfStock';
 
-<<<<<<< HEAD
   const createFilterOptions = options => options.map(o => ({ key: `${o.option}`, label: o.label }));
-  
-  const onToggleFavorites = handleToggleFavorites({
-    ...commonParams,
-    currentUser,
-    onUpdateFavorites,
-    location,
-  });
-
-=======
->>>>>>> 25837d15
+
   return (
     <Page
       title={schemaTitle}
@@ -364,8 +354,7 @@
               listingFieldConfigs={listingConfig.listingFields}
               categoryConfiguration={config.categoryConfiguration}
               intl={intl}
-<<<<<<< HEAD
-              />
+            />
             {listingConfig.listingFields.reduce((pickedElements, config) => {
               const { key, enumOptions, includeForListingTypes, scope = 'public' } = config;
               const listingType = publicData?.listingType;
@@ -392,14 +381,7 @@
                   ]
                 : pickedElements;
             }, [])}
-            <SectionTextMaybe
-              text={publicData.extraFeatures}
-              heading={intl.formatMessage({ id: 'ListingPage.extraFeaturesTitle' })}
-            />
-=======
-            />
-
->>>>>>> 25837d15
+
             <SectionMapMaybe
               geolocation={geolocation}
               publicData={publicData}
