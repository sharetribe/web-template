import React, { useState } from 'react';
import { array, arrayOf, bool, func, shape, string, oneOf, object } from 'prop-types';
import { compose } from 'redux';
import { connect } from 'react-redux';
import { useHistory, useLocation } from 'react-router-dom';

// Contexts
import { useConfiguration } from '../../context/configurationContext';
import { useRouteConfiguration } from '../../context/routeConfigurationContext';
// Utils
import { FormattedMessage, intlShape, useIntl } from '../../util/reactIntl';
import { LISTING_STATE_PENDING_APPROVAL, LISTING_STATE_CLOSED, propTypes } from '../../util/types';
import { types as sdkTypes } from '../../util/sdkLoader';
import {
  LISTING_PAGE_DRAFT_VARIANT,
  LISTING_PAGE_PENDING_APPROVAL_VARIANT,
  LISTING_PAGE_PARAM_TYPE_DRAFT,
  LISTING_PAGE_PARAM_TYPE_EDIT,
  createSlug,
} from '../../util/urlHelpers';
import { convertMoneyToNumber } from '../../util/currency';
import {
  ensureListing,
  ensureOwnListing,
  ensureUser,
  userDisplayNameAsString,
} from '../../util/data';
import { richText } from '../../util/richText';
import {
  isBookingProcess,
  isPurchaseProcess,
  resolveLatestProcessName,
} from '../../transactions/transaction';

// Global ducks (for Redux actions and thunks)
import { getMarketplaceEntities } from '../../ducks/marketplaceData.duck';
import { manageDisableScrolling, isScrollingDisabled } from '../../ducks/ui.duck';
import { initializeCardPaymentData } from '../../ducks/stripe.duck.js';

// Shared components
import {
  H4,
  Page,
  NamedLink,
  NamedRedirect,
  OrderPanel,
  LayoutSingleColumn,
} from '../../components';

// Related components and modules
import TopbarContainer from '../TopbarContainer/TopbarContainer';
import FooterContainer from '../FooterContainer/FooterContainer';
import NotFoundPage from '../NotFoundPage/NotFoundPage';

import {
  sendInquiry,
  setInitialValues,
  fetchTimeSlots,
  fetchTransactionLineItems,
} from './ListingPage.duck';

import {
  LoadingPage,
  ErrorPage,
  priceData,
  listingImages,
  handleContactUser,
  handleSubmitInquiry,
  handleSubmit,
  handleToggleFavorites,
} from './ListingPage.shared';
import { updateProfile } from '../ProfileSettingsPage/ProfileSettingsPage.duck';

import ActionBarMaybe from './ActionBarMaybe';
import SectionTextMaybe from './SectionTextMaybe';
import SectionReviews from './SectionReviews';
import SectionAuthorMaybe from './SectionAuthorMaybe';
import SectionMapMaybe from './SectionMapMaybe';
import SectionGallery from './SectionGallery';
import CustomListingFields from './CustomListingFields';

import css from './ListingPage.module.css';

import FeedSection from '../TransactionPage/TransactionPanel/FeedSection.js';
import SendMessageForm from '../TransactionPage/SendMessageForm/SendMessageForm.js';
import TransactionPanelComponent from '../TransactionPage/TransactionPanel/TransactionPanel.js';


  const handleSubmitMessage = (values, form) => {
    // Aquí puedes manejar la lógica para enviar el mensaje
    console.log('Mensaje enviado:', values.message);
    form.reset();
  };

  const sendMessageFormProps = {
    sendMessageFormName : 'TransactionPanel.SendMessageForm',
    formId: 'TransactionPanel.SendMessageForm', // Valor para formId
    rootClassName: 'css.sendMessageForm', // Valor para rootClassName
    messagePlaceholder: 'Placeholder para el mensaje', // Valor para messagePlaceholder
    inProgress: false, // Valor para inProgress
    sendMessageError: null, // Valor para sendMessageError
    onFocus: () => console.log('SendMessageForm focused'), // Función para onFocus
    onBlur: () => console.log('SendMessageForm blurred'), // Función para onBlur
    onSubmit: (values, form) => console.log('Mensaje enviado:', values.message), // Función para onSubmit

    
  };

const MIN_LENGTH_FOR_LONG_WORDS_IN_TITLE = 16;

const { UUID } = sdkTypes;

export const ListingPageComponent = props => {
  const [inquiryModalOpen, setInquiryModalOpen] = useState(
    props.inquiryModalOpenForListingId === props.params.id
  );
  let otherUserDisplayNameString = '';
  const {
    isAuthenticated,
    currentUser,
    getListing,
    getOwnListing,
    intl,
    onManageDisableScrolling,
    params: rawParams,
    location,
    scrollingDisabled,
    showListingError,
    reviews,
    fetchReviewsError,
    sendInquiryInProgress,
    sendInquiryError,
    monthlyTimeSlots,
    onFetchTimeSlots,
    onFetchTransactionLineItems,
    lineItems,
    fetchLineItemsInProgress,
    fetchLineItemsError,
    history,
    callSetInitialValues,
    onSendInquiry,
    onInitializeCardPaymentData,
    config,
    routeConfiguration,
    onUpdateFavorites,
    sendMessageInProgress,
    sendMessageError ,
    onSendMessageFormFocus,
    onSendMessageFormBlur,
    onMessageSubmit,
    activityFeed,
    isInquiryProcess,
  } = props;

  const listingConfig = config.listing;
  const listingId = new UUID(rawParams.id);
  const isPendingApprovalVariant = rawParams.variant === LISTING_PAGE_PENDING_APPROVAL_VARIANT;
  const isDraftVariant = rawParams.variant === LISTING_PAGE_DRAFT_VARIANT;
  const currentListing =
    isPendingApprovalVariant || isDraftVariant
      ? ensureOwnListing(getOwnListing(listingId))
      : ensureListing(getListing(listingId));

  const listingSlug = rawParams.slug || createSlug(currentListing.attributes.title || '');
  const params = { slug: listingSlug, ...rawParams };

  const listingPathParamType = isDraftVariant
    ? LISTING_PAGE_PARAM_TYPE_DRAFT
    : LISTING_PAGE_PARAM_TYPE_EDIT;
  const listingTab = isDraftVariant ? 'photos' : 'details';

  const isApproved =
    currentListing.id && currentListing.attributes.state !== LISTING_STATE_PENDING_APPROVAL;

  const pendingIsApproved = isPendingApprovalVariant && isApproved;

  // If a /pending-approval URL is shared, the UI requires
  // authentication and attempts to fetch the listing from own
  // listings. This will fail with 403 Forbidden if the author is
  // another user. We use this information to try to fetch the
  // public listing.
  const pendingOtherUsersListing =
    (isPendingApprovalVariant || isDraftVariant) &&
    showListingError &&
    showListingError.status === 403;
  const shouldShowPublicListingPage = pendingIsApproved || pendingOtherUsersListing;

  if (shouldShowPublicListingPage) {
    return <NamedRedirect name="ListingPage" params={params} search={location.search} />;
  }

  const topbar = <TopbarContainer />;

  if (showListingError && showListingError.status === 404) {
    // 404 listing not found
    return <NotFoundPage staticContext={props.staticContext} />;
  } else if (showListingError) {
    // Other error in fetching listing
    return <ErrorPage topbar={topbar} scrollingDisabled={scrollingDisabled} intl={intl} />;
  } else if (!currentListing.id) {
    // Still loading the listing
    return <LoadingPage topbar={topbar} scrollingDisabled={scrollingDisabled} intl={intl} />;
  }

  const {
    description = '',
    geolocation = null,
    price = null,
    title = '',
    publicData = {},
    metadata = {},
  } = currentListing.attributes;

  const richTitle = (
    <span>
      {richText(title, {
        longWordMinLength: MIN_LENGTH_FOR_LONG_WORDS_IN_TITLE,
        longWordClass: css.longWord,
      })}
    </span>
  );

  const authorAvailable = currentListing && currentListing.author;
  const userAndListingAuthorAvailable = !!(currentUser && authorAvailable);
  const isOwnListing =
    userAndListingAuthorAvailable && currentListing.author.id.uuid === currentUser.id.uuid;

  const { listingType, transactionProcessAlias, unitType } = publicData;
  if (!(listingType && transactionProcessAlias && unitType)) {
    // Listing should always contain listingType, transactionProcessAlias and unitType)
    return (
      <ErrorPage topbar={topbar} scrollingDisabled={scrollingDisabled} intl={intl} invalidListing />
    );
  }
  const processName = resolveLatestProcessName(transactionProcessAlias.split('/')[0]);
  const isBooking = isBookingProcess(processName);
  const isPurchase = isPurchaseProcess(processName);
  const processType = isBooking ? ('booking' ? isPurchase : 'purchase') : 'inquiry';

  const currentAuthor = authorAvailable ? currentListing.author : null;
  const ensuredAuthor = ensureUser(currentAuthor);
  const noPayoutDetailsSetWithOwnListing =
    isOwnListing && (processType !== 'inquiry' && !currentUser?.attributes?.stripeConnected);
  const payoutDetailsWarning = noPayoutDetailsSetWithOwnListing ? (
    <span className={css.payoutDetailsWarning}>
      <FormattedMessage id="ListingPage.payoutDetailsWarning" values={{ processType }} />
      <NamedLink name="StripePayoutPage">
        <FormattedMessage id="ListingPage.payoutDetailsWarningLink" />
      </NamedLink>
    </span>
  ) : null;

  // When user is banned or deleted the listing is also deleted.
  // Because listing can be never showed with banned or deleted user we don't have to provide
  // banned or deleted display names for the function
  const authorDisplayName = userDisplayNameAsString(ensuredAuthor, '');

  const { formattedPrice } = priceData(price, config.currency, intl);

  const commonParams = { params, history, routes: routeConfiguration };
  const onContactUser = handleContactUser({
    ...commonParams,
    currentUser,
    callSetInitialValues,
    location,
    setInitialValues,
    setInquiryModalOpen,
  });
  // Note: this is for inquiry state in booking and purchase processes. Inquiry process is handled through handleSubmit.
  const onSubmitInquiry = handleSubmitInquiry({
    ...commonParams,
    getListing,
    onSendInquiry,
    setInquiryModalOpen,
  });
  const onSubmit = handleSubmit({
    ...commonParams,
    currentUser,
    callSetInitialValues,
    getListing,
    onInitializeCardPaymentData,
  });

  const handleOrderSubmit = values => {
    const isCurrentlyClosed = currentListing.attributes.state === LISTING_STATE_CLOSED;
    if (isOwnListing || isCurrentlyClosed) {
      window.scrollTo(0, 0);
    } else {
      onSubmit(values);
    }
  };

  const facebookImages = listingImages(currentListing, 'facebook');
  const twitterImages = listingImages(currentListing, 'twitter');
  const schemaImages = listingImages(
    currentListing,
    `${config.layout.listingImage.variantPrefix}-2x`
  ).map(img => img.url);
  const marketplaceName = config.marketplaceName;
  const schemaTitle = intl.formatMessage(
    { id: 'ListingPage.schemaTitle' },
    { title, price: formattedPrice, marketplaceName }
  );
  // You could add reviews, sku, etc. into page schema
  // Read more about product schema
  // https://developers.google.com/search/docs/advanced/structured-data/product
  const productURL = `${config.marketplaceRootURL}${location.pathname}${location.search}${location.hash}`;
  const schemaPriceMaybe = price
    ? {
        price: intl.formatNumber(convertMoneyToNumber(price), {
          minimumFractionDigits: 2,
          maximumFractionDigits: 2,
        }),
        priceCurrency: price.currency,
      }
    : {};
  const currentStock = currentListing.currentStock?.attributes?.quantity || 0;
  const schemaAvailability =
    currentStock > 0 ? 'https://schema.org/InStock' : 'https://schema.org/OutOfStock';

  const createFilterOptions = options => options.map(o => ({ key: `${o.option}`, label: o.label }));

  
  return (
    <Page
      title={schemaTitle}
      scrollingDisabled={scrollingDisabled}
      author={authorDisplayName}
      description={description}
      facebookImages={facebookImages}
      twitterImages={twitterImages}
      schema={{
        '@context': 'http://schema.org',
        '@type': 'Product',
        description: description,
        name: schemaTitle,
        image: schemaImages,
        offers: {
          '@type': 'Offer',
          url: productURL,
          ...schemaPriceMaybe,
          availability: schemaAvailability,
        },
      }}
    >
      <LayoutSingleColumn className={css.pageRoot} topbar={topbar} footer={<FooterContainer />}>
        <div className={css.contentWrapperForProductLayout}>
          <div className={css.mainColumnForProductLayout}>
            {currentListing.id && noPayoutDetailsSetWithOwnListing ? (
              <ActionBarMaybe
                className={css.actionBarForProductLayout}
                isOwnListing={isOwnListing}
                listing={currentListing}
                showNoPayoutDetailsSet={noPayoutDetailsSetWithOwnListing}
              />
            ) : null}
            {currentListing.id ? (
              <ActionBarMaybe
                className={css.actionBarForProductLayout}
                isOwnListing={isOwnListing}
                listing={currentListing}
                editParams={{
                  id: listingId.uuid,
                  slug: listingSlug,
                  type: listingPathParamType,
                  tab: listingTab,
                }}
              />
            ) : null}
            <SectionGallery
              listing={currentListing}
              variantPrefix={config.layout.listingImage.variantPrefix}
            />
            <div className={css.mobileHeading}>
              <H4 as="h1" className={css.orderPanelTitle}>
                <FormattedMessage id="ListingPage.orderTitle" values={{ title: richTitle }} />
              </H4>
            </div>
            <h4 className={css.mobileHeading2}>
                <FormattedMessage id="Descripción del artículo"/>
            </h4>
            <SectionTextMaybe text={description} showAsIngress />

            <CustomListingFields
              publicData={publicData}
              metadata={metadata}
              listingFieldConfigs={listingConfig.listingFields}
              categoryConfiguration={config.categoryConfiguration}
              intl={intl}
            />
            {listingConfig.listingFields.reduce((pickedElements, config) => {
              const { key, enumOptions, includeForListingTypes, scope = 'public' } = config;
              const listingType = publicData?.listingType;
              const isTargetListingType =
                includeForListingTypes == null || includeForListingTypes.includes(listingType);

              const value =
                scope === 'public' ? publicData[key] : scope === 'metadata' ? metadata[key] : null;
              const hasValue = value != null;
              return isTargetListingType && config.schemaType === SCHEMA_TYPE_MULTI_ENUM
                ? [
                    ...pickedElements,
                    <SectionMultiEnumMaybe
                      key={key}
                      heading={config?.showConfig?.label}
                      options={createFilterOptions(enumOptions)}
                      selectedOptions={value || []}
                    />,
                  ]
                : isTargetListingType && hasValue && config.schemaType === SCHEMA_TYPE_TEXT
                ? [
                    ...pickedElements,
                    <SectionTextMaybe key={key} heading={config?.showConfig?.label} text={value} />,
                  ]
                : pickedElements;
            }, [])}
<<<<<<< HEAD

=======
            <SectionTextMaybe
              text={publicData.extraFeatures}
              heading={intl.formatMessage({ id: 'ListingPage.extraFeaturesTitle' })}
            />

            <SectionTextMaybe             
              text={publicData.location.building}
              heading={intl.formatMessage({ id: 'ListingPage.buildingTitle' })}
            />
            
>>>>>>> 8493f5a2
            <SectionMapMaybe
              geolocation={geolocation}
              publicData={publicData}
              listingId={currentListing.id}
              mapsConfig={config.maps}
            />
             
              <H4>Preguntale al dueño del artículo</H4>
              <SendMessageForm
               formId={{ sendMessageFormName: 'TransactionPanel.sendMessagePlaceholder' }}
               rootClassName={css.sendMessageForm}
               messagePlaceholder={intl.formatMessage(
                 { id: 'TransactionPanel.sendMessagePlaceholder' },
                 { name: otherUserDisplayNameString }
               )}
               inProgress={sendMessageInProgress}
               sendMessageError={sendMessageError}
               onSubmit={handleSubmitMessage}/>
            
            
            <SectionReviews reviews={reviews} fetchReviewsError={fetchReviewsError} />
            <SectionAuthorMaybe
              title={title}
              listing={currentListing}
              authorDisplayName={authorDisplayName}
              onContactUser={onContactUser}
              isInquiryModalOpen={isAuthenticated && inquiryModalOpen}
              onCloseInquiryModal={() => setInquiryModalOpen(false)}
              sendInquiryError={sendInquiryError}
              sendInquiryInProgress={sendInquiryInProgress}
              onSubmitInquiry={onSubmitInquiry}
              currentUser={currentUser}
              onManageDisableScrolling={onManageDisableScrolling}
            />
          </div>
          <div className={css.orderColumnForProductLayout}>
            <OrderPanel
              className={css.productOrderPanel}
              listing={currentListing}
              isOwnListing={isOwnListing}
              onSubmit={handleOrderSubmit}
              authorLink={
                <NamedLink
                  className={css.authorNameLink}
                  name="ListingPage"
                  params={params}
                  to={{ hash: '#author' }}
                >
                  {authorDisplayName}
                </NamedLink>
              }
              title={<FormattedMessage id="ListingPage.orderTitle" values={{ title: richTitle }} />}
              titleDesktop={
                <H4 as="h1" className={css.orderPanelTitle}>
                  <FormattedMessage id="ListingPage.orderTitle" values={{ title: richTitle }} />
                </H4>
              }
              payoutDetailsWarning={payoutDetailsWarning}
              author={ensuredAuthor}
              onManageDisableScrolling={onManageDisableScrolling}
              onContactUser={onContactUser}
              monthlyTimeSlots={monthlyTimeSlots}
              onFetchTimeSlots={onFetchTimeSlots}
              onFetchTransactionLineItems={onFetchTransactionLineItems}
              lineItems={lineItems}
              fetchLineItemsInProgress={fetchLineItemsInProgress}
              fetchLineItemsError={fetchLineItemsError}
              validListingTypes={config.listing.listingTypes}
              marketplaceCurrency={config.currency}
              dayCountAvailableForBooking={config.stripe.dayCountAvailableForBooking}
              marketplaceName={config.marketplaceName}
              onToggleFavorites={onToggleFavorites}
              currentUser={currentUser}
            />
          </div>
        </div>
      </LayoutSingleColumn>
    </Page>
  );
};

ListingPageComponent.defaultProps = {
  currentUser: null,
  inquiryModalOpenForListingId: null,
  showListingError: null,
  reviews: [],
  fetchReviewsError: null,
  monthlyTimeSlots: null,
  sendInquiryError: null,
  lineItems: null,
  fetchLineItemsError: null,
};

ListingPageComponent.propTypes = {
  // from useHistory
  history: shape({
    push: func.isRequired,
  }).isRequired,
  // from useLocation
  location: shape({
    search: string,
  }).isRequired,

  // from useIntl
  intl: intlShape.isRequired,

  // from useConfiguration
  config: object.isRequired,
  // from useRouteConfiguration
  routeConfiguration: arrayOf(propTypes.route).isRequired,

  params: shape({
    id: string.isRequired,
    slug: string,
    variant: oneOf([LISTING_PAGE_DRAFT_VARIANT, LISTING_PAGE_PENDING_APPROVAL_VARIANT]),
  }).isRequired,

  isAuthenticated: bool.isRequired,
  currentUser: propTypes.currentUser,
  getListing: func.isRequired,
  getOwnListing: func.isRequired,
  onManageDisableScrolling: func.isRequired,
  scrollingDisabled: bool.isRequired,
  inquiryModalOpenForListingId: string,
  showListingError: propTypes.error,
  callSetInitialValues: func.isRequired,
  reviews: arrayOf(propTypes.review),
  fetchReviewsError: propTypes.error,
  monthlyTimeSlots: object,
  // monthlyTimeSlots could be something like:
  // monthlyTimeSlots: {
  //   '2019-11': {
  //     timeSlots: [],
  //     fetchTimeSlotsInProgress: false,
  //     fetchTimeSlotsError: null,
  //   }
  // }
  sendInquiryInProgress: bool.isRequired,
  sendInquiryError: propTypes.error,
  onSendInquiry: func.isRequired,
  onInitializeCardPaymentData: func.isRequired,
  onFetchTransactionLineItems: func.isRequired,
  lineItems: array,
  fetchLineItemsInProgress: bool.isRequired,
  fetchLineItemsError: propTypes.error,
};

const EnhancedListingPage = props => {
  const config = useConfiguration();
  const routeConfiguration = useRouteConfiguration();
  const intl = useIntl();
  const history = useHistory();
  const location = useLocation();

  return (
    <ListingPageComponent
      config={config}
      routeConfiguration={routeConfiguration}
      intl={intl}
      history={history}
      location={location}
      {...props}
    />
  );
};

const mapStateToProps = state => {
  const { isAuthenticated } = state.auth;
  const {
    showListingError,
    reviews,
    fetchReviewsError,
    monthlyTimeSlots,
    sendInquiryInProgress,
    sendInquiryError,
    lineItems,
    fetchLineItemsInProgress,
    fetchLineItemsError,
    inquiryModalOpenForListingId,
  } = state.ListingPage;
  const { currentUser } = state.user;

  const getListing = id => {
    const ref = { id, type: 'listing' };
    const listings = getMarketplaceEntities(state, [ref]);
    return listings.length === 1 ? listings[0] : null;
  };

  const getOwnListing = id => {
    const ref = { id, type: 'ownListing' };
    const listings = getMarketplaceEntities(state, [ref]);
    return listings.length === 1 ? listings[0] : null;
  };

  return {
    isAuthenticated,
    currentUser,
    getListing,
    getOwnListing,
    scrollingDisabled: isScrollingDisabled(state),
    inquiryModalOpenForListingId,
    showListingError,
    reviews,
    fetchReviewsError,
    monthlyTimeSlots,
    lineItems,
    fetchLineItemsInProgress,
    fetchLineItemsError,
    sendInquiryInProgress,
    sendInquiryError,
  };
};

const mapDispatchToProps = dispatch => ({
  onManageDisableScrolling: (componentId, disableScrolling) =>
    dispatch(manageDisableScrolling(componentId, disableScrolling)),
  callSetInitialValues: (setInitialValues, values, saveToSessionStorage) =>
    dispatch(setInitialValues(values, saveToSessionStorage)),
  onFetchTransactionLineItems: params => dispatch(fetchTransactionLineItems(params)),
  onSendInquiry: (listing, message) => dispatch(sendInquiry(listing, message)),
  onInitializeCardPaymentData: () => dispatch(initializeCardPaymentData()),
  onFetchTimeSlots: (listingId, start, end, timeZone) =>
    dispatch(fetchTimeSlots(listingId, start, end, timeZone)),
  onUpdateFavorites: (payload) => dispatch(updateProfile(payload)),
});

// Note: it is important that the withRouter HOC is **outside** the
// connect HOC, otherwise React Router won't rerender any Route
// components since connect implements a shouldComponentUpdate
// lifecycle hook.
//
// See: https://github.com/ReactTraining/react-router/issues/4671
const ListingPage = compose(
  connect(
    mapStateToProps,
    mapDispatchToProps
  )
)(EnhancedListingPage);

export default ListingPage;<|MERGE_RESOLUTION|>--- conflicted
+++ resolved
@@ -414,20 +414,10 @@
                   ]
                 : pickedElements;
             }, [])}
-<<<<<<< HEAD
-
-=======
             <SectionTextMaybe
               text={publicData.extraFeatures}
               heading={intl.formatMessage({ id: 'ListingPage.extraFeaturesTitle' })}
             />
-
-            <SectionTextMaybe             
-              text={publicData.location.building}
-              heading={intl.formatMessage({ id: 'ListingPage.buildingTitle' })}
-            />
-            
->>>>>>> 8493f5a2
             <SectionMapMaybe
               geolocation={geolocation}
               publicData={publicData}
