--- conflicted
+++ resolved
@@ -392,19 +392,10 @@
               text={publicData.extraFeatures}
               heading={intl.formatMessage({ id: 'ListingPage.extraFeaturesTitle' })}
             />
-<<<<<<< HEAD
-
             <SectionTextMaybe             
               text={publicData.location?.building}
               heading={intl.formatMessage({ id: 'ListingPage.buildingTitle' })}
-            /> 
-            
-=======
-                        <SectionTextMaybe             
-              text={publicData.location?.building}
-              heading={intl.formatMessage({ id: 'ListingPage.buildingTitle' })}
-            /> 
->>>>>>> 43352ef6
+            />             
             <SectionMapMaybe
               geolocation={geolocation}
               publicData={publicData}
@@ -423,10 +414,6 @@
                inProgress={sendMessageInProgress}
                sendMessageError={sendMessageError}
                onSubmit={handleSubmitMessage}/>
-<<<<<<< HEAD
-
-=======
->>>>>>> 43352ef6
              */}
             
             <SectionReviews reviews={reviews} fetchReviewsError={fetchReviewsError} />
