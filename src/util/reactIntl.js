--- conflicted
+++ resolved
@@ -1,18 +1,13 @@
 import { func, shape } from 'prop-types';
-<<<<<<< HEAD
 import {
   IntlProvider,
   FormattedMessage,
   FormattedDate,
-  FormattedHTMLMessage,
   createIntl,
   createIntlCache,
   injectIntl,
   useIntl,
-} from 'react-intl/dist/react-intl';
-=======
-import { IntlProvider, FormattedMessage, FormattedDate, injectIntl } from 'react-intl';
->>>>>>> 7534dd1b
+} from 'react-intl';
 // Note: we import React Intl directly from dist directory, because
 // by default the library assumes the usage of ES modules
 // and that don't work with server-side rendering.
@@ -26,18 +21,13 @@
   formatRelativeTime: func.isRequired,
   formatTime: func.isRequired,
 });
-<<<<<<< HEAD
 export {
   IntlProvider,
   FormattedMessage,
   FormattedDate,
-  FormattedHTMLMessage,
   createIntl,
   createIntlCache,
   injectIntl,
   useIntl,
   intlShape,
-};
-=======
-export { IntlProvider, FormattedMessage, FormattedDate, injectIntl, intlShape };
->>>>>>> 7534dd1b
+};