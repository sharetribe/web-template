import { EXTENDED_DATA_SCHEMA_TYPES } from './types';
import { getFieldValue } from './fieldHelpers';

/**
 * Get the namespaced attribute key based on the specified extended data scope and attribute key
 * @param {*} scope extended data scope
 * @param {*} key attribute key in extended data
 * @returns a string containing the namespace prefix and the attribute name
 */
export const addScopePrefix = (scope, key) => {
  const scopeFnMap = {
    private: k => `priv_${k}`,
    protected: k => `prot_${k}`,
    public: k => `pub_${k}`,
    meta: k => `meta_${k}`,
  };

  const validKey = key.replace(/\s/g, '_');
  const keyScoper = scopeFnMap[scope];

  return !!keyScoper ? keyScoper(validKey) : validKey;
};

/**
 * Pick extended data fields from given form data.
 * Picking is based on extended data configuration for the user and target scope and user type.
 *
 * This expects submit data to be namespaced (e.g. 'pub_') and it returns the field without that namespace.
 * This function is used when form submit values are restructured for the actual API endpoint.
 *
 * Note: This returns null for those fields that are managed by configuration, but don't match target user type.
 *       These might exists if user swaps between user types before saving the user.
 *
 * @param {Object} data values to look through against userConfig.js and util/configHelpers.js
 * @param {String} targetScope Check that the scope of extended data the config matches
 * @param {String} targetUserType Check that the extended data is relevant for this user type.
 * @param {Object} userFieldConfigs Extended data configurations for user fields.
 * @returns Array of picked extended data fields from submitted data.
 */
export const pickUserFieldsData = (data, targetScope, targetUserType, userFieldConfigs) => {
  return userFieldConfigs.reduce((fields, field) => {
    const { key, userTypeConfig, scope = 'public', schemaType } = field || {};
    const namespacedKey = addScopePrefix(scope, key);

    const isKnownSchemaType = EXTENDED_DATA_SCHEMA_TYPES.includes(schemaType);
    const isTargetScope = scope === targetScope;
    const isTargetUserType =
      !userTypeConfig.limitToUserTypeIds || userTypeConfig.userTypeIds.includes(targetUserType);

    if (isKnownSchemaType && isTargetScope && isTargetUserType) {
      const fieldValue = getFieldValue(data, namespacedKey);
      return { ...fields, [key]: fieldValue };
    } else if (isKnownSchemaType && isTargetScope && !isTargetUserType) {
      // Note: this clears extra custom fields
      // These might exists if user swaps between user types before saving the user.
      return { ...fields, [key]: null };
    }
    return fields;
  }, {});
};

/**
 * Pick extended data fields from given extended data of the user entity.
 * Picking is based on extended data configuration for the user and target scope and user type.
 *
 * This returns namespaced (e.g. 'pub_') initial values for the form.
 *
 * @param {Object} data extended data values to look through against userConfig.js and util/configHelpers.js
 * @param {String} targetScope Check that the scope of extended data the config matches
 * @param {String} targetUserType Check that the extended data is relevant for this user type.
 * @param {Object} userFieldConfigs Extended data configurations for user fields.
 * @returns Array of picked extended data fields
 */
export const initialValuesForUserFields = (data, targetScope, targetUserType, userFieldConfigs) => {
  return userFieldConfigs.reduce((fields, field) => {
    const { key, userTypeConfig, scope = 'public', schemaType } = field || {};
    const namespacedKey = addScopePrefix(scope, key);

    const isKnownSchemaType = EXTENDED_DATA_SCHEMA_TYPES.includes(schemaType);
    const isTargetScope = scope === targetScope;
    const isTargetUserType =
      !userTypeConfig?.limitToUserTypeIds || userTypeConfig?.userTypeIds?.includes(targetUserType);

    if (isKnownSchemaType && isTargetScope && isTargetUserType) {
      const fieldValue = getFieldValue(data, key);
      return { ...fields, [namespacedKey]: fieldValue };
    }
    return fields;
  }, {});
};

/**
 * Returns props for custom user fields
 * @param {*} userFieldsConfig Configuration for user fields
 * @param {*} intl
 * @param {*} userType User type to restrict fields to. If none is passed,
 * only user fields applying to all user types are returned.
 * @param {*} isSignup Optional flag to determine whether the target context
 * is a signup form. Defaults to true.
 * @returns an array of props for CustomExtendedDataField: key, name,
 * fieldConfig, defaultRequiredMessage
 */
export const getPropsForCustomUserFieldInputs = (
  userFieldsConfig,
  intl,
  userType = null,
  isSignup = true
) => {
  return (
    userFieldsConfig?.reduce((pickedFields, fieldConfig) => {
      const { key, userTypeConfig, schemaType, scope, saveConfig = {} } = fieldConfig || {};
      const namespacedKey = addScopePrefix(scope, key);
      const showField = isSignup ? saveConfig.displayInSignUp : true;

      const isKnownSchemaType = EXTENDED_DATA_SCHEMA_TYPES.includes(schemaType);
      const isTargetUserType =
        !userTypeConfig?.limitToUserTypeIds || userTypeConfig?.userTypeIds?.includes(userType);
      const isUserScope = ['public', 'private', 'protected'].includes(scope);

      return isKnownSchemaType && isTargetUserType && isUserScope && showField
        ? [
            ...pickedFields,
            {
              key: namespacedKey,
              name: namespacedKey,
              fieldConfig: fieldConfig,
              defaultRequiredMessage: intl.formatMessage({
                id: 'CustomExtendedDataField.required',
              }),
            },
          ]
        : pickedFields;
    }, []) || []
  );
};

/**
 * Check if currentUser has permission to post listings.
 * Defined in currentUser's effectivePermissionSet relationship:
 * https://www.sharetribe.com/api-reference/marketplace.html#currentuser-permissionset
 *
 * @param {Object} currentUser API entity
 * @returns {Boolean} true if currentUser has permission to post listings.
 */
export const hasPermissionToPostListings = currentUser => {
  if (currentUser?.id && !currentUser?.effectivePermissionSet?.id) {
    console.warn(
      '"effectivePermissionSet" relationship is not defined or included to the fetched currentUser entity.'
    );
  }
  return currentUser?.effectivePermissionSet?.attributes?.postListings === 'permission/allow';
};

/**
 * Check if currentUser has permission to initiate transactions.
 * Defined in currentUser's effectivePermissionSet relationship:
 * https://www.sharetribe.com/api-reference/marketplace.html#currentuser-permissionset
 *
 * @param {Object} currentUser API entity
 * @returns {Boolean} true if currentUser has permission to initiate transactions.
 */
export const hasPermissionToInitiateTransactions = currentUser => {
  if (currentUser?.id && !currentUser?.effectivePermissionSet?.id) {
    console.warn(
      '"effectivePermissionSet" relationship is not defined or included to the fetched currentUser entity.'
    );
  }
  return (
    currentUser?.effectivePermissionSet?.attributes?.initiateTransactions === 'permission/allow'
  );
};

/**
 * Check if currentUser has permission to view listing and user data on a private marketplace.
 * Defined in currentUser's effectivePermissionSet relationship:
 * https://www.sharetribe.com/api-reference/marketplace.html#currentuser-permissionset
 *
 * @param {Object} currentUser API entity
 * @returns {Boolean} true if currentUser has permission to view listing and user data on a private marketplace.
 */
export const hasPermissionToViewData = currentUser => {
  if (currentUser?.id && !currentUser?.effectivePermissionSet?.id) {
    console.warn(
      '"effectivePermissionSet" relationship is not defined or included to the fetched currentUser entity.'
    );
  }
  return currentUser?.effectivePermissionSet?.attributes?.read === 'permission/allow';
};

/**
 * Check if currentUser has been approved to gain access.
 * I.e. they are not in 'pending-approval' or 'banned' state.
 *
 * If the user is in 'pending-approval' state, they don't have right to post listings and initiate transactions.
 *
 * @param {Object} currentUser API entity.
 * @returns {Boolean} true if currentUser has been approved (state is 'active').
 */
export const isUserAuthorized = currentUser => currentUser?.attributes?.state === 'active';

<<<<<<< HEAD

/**
 * Check if currentUser is subscribed to the marketplac (relevant to instructor side only)
 * in this case they can post premium listings
 * Data is stored in user's profile metadata and is set by a webhook from Stripe
 * @param {Object} currentUser API entity.
 * @returns {Boolean} true if currentUser is subscribed to the marketplace.
 */
export const isUserSubscribed = currentUser => currentUser?.attributes?.profile?.metadata?.isSubscribed;
=======
/**
 * Get the user type configuration for the current user's user type
 * @param {*} config marketplace configuration
 * @param {*} currentUser API entity
 * @returns a single user type configuration, if found
 */
const getCurrentUserTypeConfig = (config, currentUser) => {
  const { userTypes } = config.user;
  return userTypes.find(
    ut => ut.userType === currentUser?.attributes?.profile?.publicData?.userType
  );
};

/**
 * Check if the links for creating a new listing should be shown to the
 * user currently browsing the marketplace.
 * @param {Object} config Marketplace configuration
 * @param {Object} currentUser API entity
 * @returns {Boolean} true if the currentUser's user type, or the anonymous user configuration, is set to see the link
 */
export const showCreateListingLinkForUser = (config, currentUser) => {
  const { topbar } = config;
  const currentUserTypeConfig = getCurrentUserTypeConfig(config, currentUser);

  const { accountLinksVisibility } = currentUserTypeConfig || {};

  return currentUser && accountLinksVisibility
    ? accountLinksVisibility.postListings
    : currentUser
    ? true
    : topbar?.postListingsLink
    ? topbar.postListingsLink.showToUnauthenticatedUsers
    : true;
};

/**
 * Check if payout details tab and payout methods tab should be shown for the user
 * @param {Object} config Marketplace configuration
 * @param {*} currentUser API entity
 * @returns {Object} { showPayoutDetails: Boolean, showPaymentMethods: boolean }
 */
export const showPaymentDetailsForUser = (config, currentUser) => {
  const currentUserTypeConfig = getCurrentUserTypeConfig(config, currentUser);
  const { paymentMethods = true, payoutDetails = true } =
    currentUserTypeConfig?.accountLinksVisibility || {};

  return (
    currentUser && {
      showPayoutDetails: payoutDetails,
      showPaymentMethods: paymentMethods,
    }
  );
};

/**
 * Check the roles defined for the current user
 * @param {*} config Marketplace configuration
 * @param {*} currentUser API entity
 * @returns Object with attributes 'customer' and 'provider' and boolean values for each
 */
export const getCurrentUserTypeRoles = (config, currentUser) => {
  const currentUserTypeConfig = getCurrentUserTypeConfig(config, currentUser);
  return (
    currentUserTypeConfig?.roles || {
      customer: true,
      provider: true,
    }
  );
};
>>>>>>> efafe1bb
<|MERGE_RESOLUTION|>--- conflicted
+++ resolved
@@ -198,7 +198,6 @@
  */
 export const isUserAuthorized = currentUser => currentUser?.attributes?.state === 'active';
 
-<<<<<<< HEAD
 
 /**
  * Check if currentUser is subscribed to the marketplac (relevant to instructor side only)
@@ -208,7 +207,7 @@
  * @returns {Boolean} true if currentUser is subscribed to the marketplace.
  */
 export const isUserSubscribed = currentUser => currentUser?.attributes?.profile?.metadata?.isSubscribed;
-=======
+
 /**
  * Get the user type configuration for the current user's user type
  * @param {*} config marketplace configuration
@@ -277,5 +276,4 @@
       provider: true,
     }
   );
-};
->>>>>>> efafe1bb
+};