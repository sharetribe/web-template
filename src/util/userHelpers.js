--- conflicted
+++ resolved
@@ -175,14 +175,7 @@
  * @param {Object} currentUser API entity.
  * @returns {Boolean} true if currentUser has been approved (state is 'active').
  */
-<<<<<<< HEAD
-export const isUserAuthorized = (currentUser, permissionsToCheck) => {
-  const { postListings } = permissionsToCheck || {};
-  const isActive = currentUser?.attributes?.state === 'active';
-  return permissionsToCheck && postListings
-    ? isActive && hasPermissionToPostListings(currentUser)
-    : isActive;
-};
+export const isUserAuthorized = currentUser => currentUser?.attributes?.state === 'active';
 
 export const isStudioBrand = userType => {
   return userType === USER_TYPES.BRAND;
@@ -210,7 +203,4 @@
     default:
       return true;
   }
-};
-=======
-export const isUserAuthorized = currentUser => currentUser?.attributes?.state === 'active';
->>>>>>> 66d5e508
+};