import { EXTENDED_DATA_SCHEMA_TYPES, USER_TYPES } from './types';
import { getFieldValue } from './fieldHelpers';

/**
 * Get the namespaced attribute key based on the specified extended data scope and attribute key
 * @param {*} scope extended data scope
 * @param {*} key attribute key in extended data
 * @returns a string containing the namespace prefix and the attribute name
 */
export const addScopePrefix = (scope, key) => {
  const scopeFnMap = {
    private: k => `priv_${k}`,
    protected: k => `prot_${k}`,
    public: k => `pub_${k}`,
    meta: k => `meta_${k}`,
  };

  const validKey = key.replace(/\s/g, '_');
  const keyScoper = scopeFnMap[scope];

  return !!keyScoper ? keyScoper(validKey) : validKey;
};

/**
 * Pick extended data fields from given form data.
 * Picking is based on extended data configuration for the user and target scope and user type.
 *
 * This expects submit data to be namespaced (e.g. 'pub_') and it returns the field without that namespace.
 * This function is used when form submit values are restructured for the actual API endpoint.
 *
 * Note: This returns null for those fields that are managed by configuration, but don't match target user type.
 *       These might exists if user swaps between user types before saving the user.
 *
 * @param {Object} data values to look through against userConfig.js and util/configHelpers.js
 * @param {String} targetScope Check that the scope of extended data the config matches
 * @param {String} targetUserType Check that the extended data is relevant for this user type.
 * @param {Object} userFieldConfigs Extended data configurations for user fields.
 * @returns Array of picked extended data fields from submitted data.
 */
export const pickUserFieldsData = (data, targetScope, targetUserType, userFieldConfigs) => {
  return userFieldConfigs.reduce((fields, field) => {
    const { key, userTypeConfig, scope = 'public', schemaType } = field || {};
    const namespacedKey = addScopePrefix(scope, key);

    const isKnownSchemaType = EXTENDED_DATA_SCHEMA_TYPES.includes(schemaType);
    const isTargetScope = scope === targetScope;
    const isTargetUserType =
      !userTypeConfig.limitToUserTypeIds || userTypeConfig.userTypeIds.includes(targetUserType);

    if (isKnownSchemaType && isTargetScope && isTargetUserType) {
      const fieldValue = getFieldValue(data, namespacedKey);
      return { ...fields, [key]: fieldValue };
    } else if (isKnownSchemaType && isTargetScope && !isTargetUserType) {
      // Note: this clears extra custom fields
      // These might exists if user swaps between user types before saving the user.
      return { ...fields, [key]: null };
    }
    return fields;
  }, {});
};

/**
 * Pick extended data fields from given extended data of the user entity.
 * Picking is based on extended data configuration for the user and target scope and user type.
 *
 * This returns namespaced (e.g. 'pub_') initial values for the form.
 *
 * @param {Object} data extended data values to look through against userConfig.js and util/configHelpers.js
 * @param {String} targetScope Check that the scope of extended data the config matches
 * @param {String} targetUserType Check that the extended data is relevant for this user type.
 * @param {Object} userFieldConfigs Extended data configurations for user fields.
 * @returns Array of picked extended data fields
 */
export const initialValuesForUserFields = (data, targetScope, targetUserType, userFieldConfigs) => {
  return userFieldConfigs.reduce((fields, field) => {
    const { key, userTypeConfig, scope = 'public', schemaType } = field || {};
    const namespacedKey = addScopePrefix(scope, key);

    const isKnownSchemaType = EXTENDED_DATA_SCHEMA_TYPES.includes(schemaType);
    const isTargetScope = scope === targetScope;
    const isTargetUserType =
      !userTypeConfig?.limitToUserTypeIds || userTypeConfig?.userTypeIds?.includes(targetUserType);

    if (isKnownSchemaType && isTargetScope && isTargetUserType) {
      const fieldValue = getFieldValue(data, key);
      return { ...fields, [namespacedKey]: fieldValue };
    }
    return fields;
  }, {});
};

/**
 * Returns props for custom user fields
 * @param {*} userFieldsConfig Configuration for user fields
 * @param {*} intl
 * @param {*} userType User type to restrict fields to. If none is passed,
 * only user fields applying to all user types are returned.
 * @param {*} isSignup Optional flag to determine whether the target context
 * is a signup form. Defaults to true.
 * @returns an array of props for CustomExtendedDataField: key, name,
 * fieldConfig, defaultRequiredMessage
 */
export const getPropsForCustomUserFieldInputs = (
  userFieldsConfig,
  intl,
  userType = null,
  isSignup = true
) => {
  return (
    userFieldsConfig?.reduce((pickedFields, fieldConfig) => {
      const { key, userTypeConfig, schemaType, scope, saveConfig = {} } = fieldConfig || {};
      const namespacedKey = addScopePrefix(scope, key);
      const showField = isSignup ? saveConfig.displayInSignUp : true;

      const isKnownSchemaType = EXTENDED_DATA_SCHEMA_TYPES.includes(schemaType);
      const isTargetUserType =
        !userTypeConfig?.limitToUserTypeIds || userTypeConfig?.userTypeIds?.includes(userType);
      const isUserScope = ['public', 'private', 'protected'].includes(scope);

      return isKnownSchemaType && isTargetUserType && isUserScope && showField
        ? [
            ...pickedFields,
            {
              key: namespacedKey,
              name: namespacedKey,
              fieldConfig: fieldConfig,
              defaultRequiredMessage: intl.formatMessage({
                id: 'CustomExtendedDataField.required',
              }),
            },
          ]
        : pickedFields;
    }, []) || []
  );
};

<<<<<<< HEAD
export const isStudioBrand = (userType) => {
  return userType === USER_TYPES.BRAND;
};

export const isBuyer = (userType) => {
  return userType === USER_TYPES.BUYER;
};

export const isCreativeSeller = (userType) => {
  return userType === USER_TYPES.SELLER;
};

export const getBrandUserFieldInputs = (userType, isBrandAdmin, fieldKey) => {
  const hideBrandFields = isStudioBrand(userType) && !isBrandAdmin;
  if (!hideBrandFields) { return true }
  switch (fieldKey) {
    case 'brandName':
    case 'brandWebsite':
    case 'aboutUs':
    case 'brandIndustry':
      return false;
    default:
      return true;
  }
=======
/**
 * Check if currentUser has permission to post listings.
 *
 * @param {Object} currentUser API entity
 * @returns {Boolean} true if currentUser has permission to post listings.
 */
export const hasPermissionToPostListings = currentUser => {
  if (currentUser?.id && !currentUser?.effectivePermissionSet?.id) {
    console.warn(
      '"effectivePermissionSet" relationship is not defined or included to the fetched currentUser entity.'
    );
  }
  return currentUser?.effectivePermissionSet?.attributes?.postListings === 'permission/allow';
};

/**
 * Check if currentUser has been approved to gain access.
 * I.e. they are not in 'pendig-approval' or 'banned' state.
 *
 * If the user is in 'pending-approval' state, they don't have right to post listings and initiate transactions.
 * User's in 'active' state, they might have right to post listings and initiate transactions. It can be verified by passing permissionsToCheck map.
 *
 * @param {Object} currentUser API entity. It must have effectivePermissionSet included.
 * @param {Object} [permissionsToCheck] E.g. { postListings: true }
 * @returns {Boolean} true if currentUser has been approved (state is 'active'). If the _permissionsToCheck_ map is given, those are also checked.
 */
export const isUserAuthorized = (currentUser, permissionsToCheck) => {
  const { postListings } = permissionsToCheck || {};
  const isActive = currentUser?.attributes?.state === 'active';
  return permissionsToCheck && postListings
    ? isActive && hasPermissionToPostListings(currentUser)
    : isActive;
>>>>>>> 703c197a
};<|MERGE_RESOLUTION|>--- conflicted
+++ resolved
@@ -134,32 +134,6 @@
   );
 };
 
-<<<<<<< HEAD
-export const isStudioBrand = (userType) => {
-  return userType === USER_TYPES.BRAND;
-};
-
-export const isBuyer = (userType) => {
-  return userType === USER_TYPES.BUYER;
-};
-
-export const isCreativeSeller = (userType) => {
-  return userType === USER_TYPES.SELLER;
-};
-
-export const getBrandUserFieldInputs = (userType, isBrandAdmin, fieldKey) => {
-  const hideBrandFields = isStudioBrand(userType) && !isBrandAdmin;
-  if (!hideBrandFields) { return true }
-  switch (fieldKey) {
-    case 'brandName':
-    case 'brandWebsite':
-    case 'aboutUs':
-    case 'brandIndustry':
-      return false;
-    default:
-      return true;
-  }
-=======
 /**
  * Check if currentUser has permission to post listings.
  *
@@ -192,5 +166,30 @@
   return permissionsToCheck && postListings
     ? isActive && hasPermissionToPostListings(currentUser)
     : isActive;
->>>>>>> 703c197a
+};
+
+export const isStudioBrand = (userType) => {
+  return userType === USER_TYPES.BRAND;
+};
+
+export const isBuyer = (userType) => {
+  return userType === USER_TYPES.BUYER;
+};
+
+export const isCreativeSeller = (userType) => {
+  return userType === USER_TYPES.SELLER;
+};
+
+export const getBrandUserFieldInputs = (userType, isBrandAdmin, fieldKey) => {
+  const hideBrandFields = isStudioBrand(userType) && !isBrandAdmin;
+  if (!hideBrandFields) { return true }
+  switch (fieldKey) {
+    case 'brandName':
+    case 'brandWebsite':
+    case 'aboutUs':
+    case 'brandIndustry':
+      return false;
+    default:
+      return true;
+  }
 };