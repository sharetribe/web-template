--- conflicted
+++ resolved
@@ -125,24 +125,6 @@
     });
 };
 
-<<<<<<< HEAD
-=======
-export const login = (username, password) => (dispatch, getState, sdk) => {
-  if (authenticationInProgress(getState())) {
-    return Promise.reject(new Error('Login or logout already in progress'));
-  }
-  dispatch(loginRequest());
-
-  // Note that the thunk does not reject when the login fails, it
-  // just dispatches the login error action.
-  return sdk
-    .login({ username, password })
-    .then(() => dispatch(fetchCurrentUser({ afterLogin: true })))
-    .then(() => dispatch(loginSuccess()))
-    .catch(e => dispatch(loginError(storableError(e))));
-};
-
->>>>>>> 703c197a
 export const logout = () => (dispatch, getState, sdk) => {
   if (authenticationInProgress(getState())) {
     return Promise.reject(new Error('Login or logout already in progress'));
