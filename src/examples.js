--- conflicted
+++ resolved
@@ -222,11 +222,6 @@
   SavedCardDetails,
   SelectMultipleFilter,
   SendMessageForm,
-<<<<<<< HEAD
-  StripeBankAccountTokenInputField,
-=======
-  SignupForm,
->>>>>>> d8248c74
   StripePaymentForm,
   TabNav,
   TabNavHorizontal,
