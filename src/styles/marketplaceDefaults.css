--- conflicted
+++ resolved
@@ -262,30 +262,17 @@
 
 select {
   @apply --marketplaceSelectStyles;
-  @apply --marketplaceInputFontStyles;
 }
 
 input {
   @apply --marketplaceInputStyles;
-  @apply --marketplaceInputFontStyles;
 }
 
 textarea {
   @apply --marketplaceInputStyles;
-<<<<<<< HEAD
+
   min-height: 84px; /* 3 rows  */
   max-height: 300px; /* 12 rows fullu visible, scroll after */
-=======
-  @apply --marketplaceInputFontStyles;
-
-  /* Todo: All textareas are using auto-sizing extension which currently calculates required space incorrectly when box-sixing is "border-box" */
-  box-sizing: content-box;
-  padding: 2px 0 8px 0;
-
-  &::placeholder {
-    padding: 0 0 0 0;
-  }
->>>>>>> 59a21836
 
   @media (--viewportMedium) {
     min-height: 112px; /* 3 rows fully visible */
