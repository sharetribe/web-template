/**
 * Menu is component that shows extra content when it is clicked.
 * Clicking it toggles visibility of MenuContent.
 *
 * Example:
 *  <Menu>
 *    <MenuLabel>
 *      <span>Open menu</span>
 *    </MenuLabel>
 *    <MenuContent>
 *      <MenuItem key="first item">
 *        <Button onClick={onClick}>Click this</Button>
 *      </MenuItem>
 *    </MenuContent>
 *  </Menu>
 *
 */

import React, { Component } from 'react';
import { bool, func, node, number, string } from 'prop-types';
import classNames from 'classnames';

import { MenuContent, MenuLabel } from '../../components';
import css from './Menu.module.css';

const KEY_CODE_ESCAPE = 27;
const CONTENT_PLACEMENT_OFFSET = 0;
const CONTENT_TO_LEFT = 'left';
const CONTENT_TO_RIGHT = 'right';
const MAX_MOBILE_SCREEN_WIDTH = 767;

const isControlledMenu = (isOpenProp, onToggleActiveProp) => {
  return isOpenProp !== null && onToggleActiveProp !== null;
};

class Menu extends Component {
  constructor(props) {
    super(props);

    this.state = { isOpen: false, ready: false };

    const { isOpen, onToggleActive } = props;
    const isIndependentMenu = isOpen === null && onToggleActive === null;
    if (!(isIndependentMenu || isControlledMenu(isOpen, onToggleActive))) {
      throw new Error(
        `Menu has invalid props:
          Both isOpen and onToggleActive need to be defined (controlled menu),
          or neither of them (menu uses its own state management).`
      );
    }

    this.onBlur = this.onBlur.bind(this);
    this.onKeyDown = this.onKeyDown.bind(this);
    this.toggleOpen = this.toggleOpen.bind(this);
    this.prepareChildren = this.prepareChildren.bind(this);
    this.positionStyleForMenuContent = this.positionStyleForMenuContent.bind(this);
    this.positionStyleForArrow = this.positionStyleForArrow.bind(this);

    this.menu = null;
    this.menuContent = null;
  }

  componentDidMount() {
    // Menu needs to know about DOM before it can calculate it's size proberly.
    this.setState({ ready: true });
  }

  onBlur(event) {
    // FocusEvent is fired faster than the link elements native click handler
    // gets its own event. Therefore, we need to check the origin of this FocusEvent.
    if (!this.menu.contains(event.relatedTarget)) {
      const { isOpen, onToggleActive } = this.props;

      if (isControlledMenu(isOpen, onToggleActive)) {
        onToggleActive(false);
      } else {
        this.setState({ isOpen: false });
      }
    }
  }

  onKeyDown(e) {
    // Gather all escape presses to close menu
    if (e.keyCode === KEY_CODE_ESCAPE) {
      this.toggleOpen(false);
    }
  }

  toggleOpen(enforcedState) {
    // If state is handled outside of Menu component, we call a passed in onToggleActive func
    const { isOpen, onToggleActive } = this.props;
    if (isControlledMenu(isOpen, onToggleActive)) {
      const isMenuOpen = enforcedState != null ? enforcedState : !isOpen;
      onToggleActive(isMenuOpen);
    } else {
      // If state is handled inside of Menu component, set state
      this.setState(prevState => {
        const isMenuOpen = enforcedState != null ? enforcedState : !prevState.isOpen;
        return { isOpen: isMenuOpen };
      });
    }
  }

  positionStyleForMenuContent(contentPosition) {
    if (this.menu && this.menuContent) {
      const windowWidth = window.innerWidth;
      const rect = this.menu.getBoundingClientRect();

      // Calculate wether we should show the menu to the left of the component or right
      const distanceToRight = windowWidth - rect.right;
      const menuWidth = this.menu.offsetWidth;
      const contentWidthBiggerThanLabel = this.menuContent.offsetWidth - menuWidth;
      const usePositionLeftFromLabel = contentPosition === CONTENT_TO_LEFT;
<<<<<<< HEAD
      const { isFullWidthMobile, contentPlacementOffset } = this.props;

      if (isFullWidthMobile && windowWidth <= MAX_MOBILE_SCREEN_WIDTH) {
=======
      const contentPlacementOffset = this.props.contentPlacementOffset;
      const mobileMaxWidth = this.props.mobileMaxWidth || MAX_MOBILE_SCREEN_WIDTH;

      if (this.props.preferScreenWidthOnMobile && windowWidth <= mobileMaxWidth) {
>>>>>>> 94a4fa47
        // Take full screen width on mobile
        return {
          left: -1 * (rect.left - 24),
          width: 'calc(100vw - 48px)',
        };
      }

      // Render menu content to the left according to the contentPosition
      // prop or if the content does not fit to the right. Otherwise render to
      // the right.
      return usePositionLeftFromLabel || distanceToRight < contentWidthBiggerThanLabel
        ? { right: contentPlacementOffset, minWidth: menuWidth }
        : { left: contentPlacementOffset, minWidth: menuWidth };
    }

    // When the MenuContent is rendered for the first time
    // (for the sake of width calculation),
    // move it outside of viewport to prevent possible overflow.
    return this.state.isOpen ? {} : { left: '-10000px' };
  }

  positionStyleForArrow(isPositionedRight) {
    if (this.menu) {
      const menuWidth = this.menu.offsetWidth;
      const contentPlacementOffset = this.props.contentPlacementOffset;
      return isPositionedRight
        ? Math.floor(menuWidth / 2) - contentPlacementOffset
        : Math.floor(menuWidth / 2);
    }
    return 0;
  }

  prepareChildren() {
    if (React.Children.count(this.props.children) !== 2) {
      throw new Error('Menu needs to have two children: MenuLabel and MenuContent.');
    }

    return React.Children.map(this.props.children, child => {
      const { isOpen: isOpenProp, onToggleActive } = this.props;
      const isOpen = isControlledMenu(isOpenProp, onToggleActive) ? isOpenProp : this.state.isOpen;

      if (child.type === MenuLabel) {
        // MenuLabel needs toggleOpen function
        // We pass that directly  so that component user doesn't need to worry about that
        return React.cloneElement(child, {
          isOpen,
          onToggleActive: this.toggleOpen,
        });
      } else if (child.type === MenuContent) {
        // MenuContent needs some styling data (width, arrowPosition, and isOpen info)
        // We pass those directly so that component user doesn't need to worry about those.
        const { contentPosition, useArrow } = this.props;
        const positionStyles = this.positionStyleForMenuContent(contentPosition);
        const arrowPosition = useArrow
          ? this.positionStyleForArrow(positionStyles.right != null)
          : null;
        return React.cloneElement(child, {
          arrowPosition,
          contentRef: node => {
            this.menuContent = node;
          },
          isOpen,
          style: { ...child.props.style, ...positionStyles },
        });
      } else {
        throw new Error('Menu has an unknown child. Only MenuLabel and MenuContent are allowed.');
      }
    });
  }

  render() {
    const { id, className, rootClassName } = this.props;
    const rootClass = rootClassName || css.root;
    const classes = classNames(rootClass, className);
    const menuChildren = this.state.ready ? this.prepareChildren() : null;

    return (
      <div
        id={id}
        className={classes}
        onBlur={this.onBlur}
        onKeyDown={this.onKeyDown}
        ref={c => {
          this.menu = c;
        }}
      >
        {menuChildren}
      </div>
    );
  }
}

Menu.defaultProps = {
  className: null,
  rootClassName: '',
  contentPlacementOffset: CONTENT_PLACEMENT_OFFSET,
  contentPosition: CONTENT_TO_RIGHT,
  isOpen: null,
  onToggleActive: null,
  useArrow: true,
<<<<<<< HEAD
  isFullWidthMobile: true,
=======
  preferScreenWidthOnMobile: false,
>>>>>>> 94a4fa47
};

Menu.propTypes = {
  children: node.isRequired,
  className: string,
  rootClassName: string,
  contentPosition: string,
  contentPlacementOffset: number,
  useArrow: bool,
  isOpen: bool,
  onToggleActive: func,
<<<<<<< HEAD
  isFullWidthMobile: bool,
=======
  preferScreenWidthOnMobile: bool,
>>>>>>> 94a4fa47
};

export default Menu;<|MERGE_RESOLUTION|>--- conflicted
+++ resolved
@@ -111,16 +111,10 @@
       const menuWidth = this.menu.offsetWidth;
       const contentWidthBiggerThanLabel = this.menuContent.offsetWidth - menuWidth;
       const usePositionLeftFromLabel = contentPosition === CONTENT_TO_LEFT;
-<<<<<<< HEAD
-      const { isFullWidthMobile, contentPlacementOffset } = this.props;
-
-      if (isFullWidthMobile && windowWidth <= MAX_MOBILE_SCREEN_WIDTH) {
-=======
       const contentPlacementOffset = this.props.contentPlacementOffset;
       const mobileMaxWidth = this.props.mobileMaxWidth || MAX_MOBILE_SCREEN_WIDTH;
 
       if (this.props.preferScreenWidthOnMobile && windowWidth <= mobileMaxWidth) {
->>>>>>> 94a4fa47
         // Take full screen width on mobile
         return {
           left: -1 * (rect.left - 24),
@@ -221,11 +215,7 @@
   isOpen: null,
   onToggleActive: null,
   useArrow: true,
-<<<<<<< HEAD
-  isFullWidthMobile: true,
-=======
   preferScreenWidthOnMobile: false,
->>>>>>> 94a4fa47
 };
 
 Menu.propTypes = {
@@ -237,11 +227,7 @@
   useArrow: bool,
   isOpen: bool,
   onToggleActive: func,
-<<<<<<< HEAD
-  isFullWidthMobile: bool,
-=======
   preferScreenWidthOnMobile: bool,
->>>>>>> 94a4fa47
 };
 
 export default Menu;