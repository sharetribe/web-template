--- conflicted
+++ resolved
@@ -56,21 +56,13 @@
               name: 'square-small',
               width: 240,
               height: 240,
-<<<<<<< HEAD
-              url: 'https://via.placeholder.com/240x240',
-=======
               url: 'https://picsum.photos/240/240/',
->>>>>>> 0b1d904e
             },
             'square-small2x': {
               name: 'square-small2x',
               width: 480,
               height: 480,
-<<<<<<< HEAD
-              url: 'https://via.placeholder.com/480x480',
-=======
               url: 'https://picsum.photos480/480/',
->>>>>>> 0b1d904e
             },
           },
         },
@@ -107,21 +99,13 @@
               name: 'square-small',
               width: 240,
               height: 240,
-<<<<<<< HEAD
-              url: 'https://via.placeholder.com/240x240',
-=======
               url: 'https://picsum.photos/240/240/',
->>>>>>> 0b1d904e
             },
             'square-small2x': {
               name: 'square-small2x',
               width: 480,
               height: 480,
-<<<<<<< HEAD
-              url: 'https://via.placeholder.com/480x480',
-=======
               url: 'https://picsum.photos/480/480/',
->>>>>>> 0b1d904e
             },
           },
         },
