@import '../../../styles/customMediaQueries.css';

.root {
  padding: 0px;
  flex-shrink: 0;
  display: flex;
  flex-direction: column;
  min-height: 100%;
  height: auto;
  font-size: x-large;
}

.content {
<<<<<<< HEAD
  
  margin: -11px;
  width: 100vh;
  height: 15vh;
=======
  width: 100vw;
>>>>>>> 8ca84c7d
  flex-grow: 1;
  flex-shrink: 0;
  display: flex;
  flex-direction: column;
  align-items: flex-start;
  background-color: var(--marketplaceColor);
}
.logo{
<<<<<<< HEAD
  margin-top: 15px;
  width: 23%;
}
.categories{
=======
  width: 42vw;
}
.categories{
  margin-top: 5%;
>>>>>>> 8ca84c7d
  display: flex;
}
.footer {
  position: fixed;
  bottom: 0;
  left: 0;
  width: 100vw;
  padding: 24px;
  background-color: var(--colorWhite);
  box-shadow: var(--boxShadowTop);
}

.avatar {
  /* Layout */
  flex-shrink: 0;
  margin: var(--TopbarMobileMenu_topMargin) 0 0 0;
}

.greeting {
  /* Font */
  font-weight: var(--fontWeightBlack);
  font-size: 24px;
  line-height: 24px;

  padding: 3px 0 3px 0;
  margin-bottom: 1px;
  margin-top: 16px;

  @media (--viewportMedium) {
    font-size: 40px;
    line-height: 56px;
    padding: 5px 0 3px 0;
    /* x * 8px */
    margin-top: 24px;
  }
}

.logoutButton {
  /* Position and dimensions */
  display: inline;

  /* Borders */
  border: none;

  /* Text size should be inherited */
  text-decoration: none;

  /* Logout font is smaller and gray since the action is not recommended. */
  font-weight: var(--fontWeightSemiBold);
  font-size: 18px;
  line-height: 24px;

  color: var(--colorGrey300);

  /* Position component */
  width: initial;
  margin: 4px 0 24px 0;
  padding: 0;

  &:hover {
    text-decoration: underline;
    cursor: pointer;
  }

  @media (--viewportMedium) {
    margin: 0 0 36px 0;
  }
}

.customLinkFont {
  /* Font */
  font-weight: var(--fontWeightBold);
  font-size: 21px;
  line-height: 24px;

  padding: 4px 0 2px 0;
  /* x * 6px */
  margin-top: 24px;
  margin-bottom: 18px;

  @media (--viewportMedium) {
    font-size: 30px;
    line-height: 40px;
    padding: 1px 0 7px 0;
  }
}

.inbox {
  /* Font */
  composes: customLinkFont;
  color: var(--marketplaceColor);
  position: relative;

  margin-top: auto;
  margin-bottom: 13px;
}

.navigationLink {
  /* Font */
  composes: customLinkFont;
  color: var(--marketplaceColor);

  /* Layout */
  margin-top: 0;
  margin-bottom: 11px;
}
.currentPageLink {
   color: var(--marketplaceColorDark); 
}

.notificationBadge {
  position: absolute;
  top: 4px;
  right: -26px;

  /* This is inside a link - remove underline */
  &:hover {
    text-decoration: none;
  }
}

.createNewListingLink {
  composes: buttonPrimary from global;
}
.LoginListingLink {
  composes: buttonPrimary from global;
  
}


.authenticationGreeting {
  margin-left: 5%;
  /* Font */

  width: 100%;
/*   margin-bottom: 24px;
  margin-top: var(--TopbarMobileMenu_topMargin); */
  /* background-color: var(--marketplaceColor); */
}
.authenticationLinks {
  white-space: nowrap;
  color: aliceblue
}

.menuLinks{
  display: flex;
  flex-direction: column;
  align-items: flex-start;
  color: black;
}

.signupLink {
  text-decoration: none;
  white-space: nowrap;
  color: var(--marketplaceColor);
}
.loginLink {
  text-decoration: none;
  white-space: nowrap;
  color: var(--marketplaceColor);
}

.currentPage {
  color: var(--colorBlack);

  /* black left border */
  border-left: 5px solid black;
  margin-left: -24px;
  padding-left: 19px;
}

.spacer {
  width: 100%;
  height: 124px;
}<|MERGE_RESOLUTION|>--- conflicted
+++ resolved
@@ -11,14 +11,10 @@
 }
 
 .content {
-<<<<<<< HEAD
   
   margin: -11px;
   width: 100vh;
   height: 15vh;
-=======
-  width: 100vw;
->>>>>>> 8ca84c7d
   flex-grow: 1;
   flex-shrink: 0;
   display: flex;
@@ -27,17 +23,10 @@
   background-color: var(--marketplaceColor);
 }
 .logo{
-<<<<<<< HEAD
   margin-top: 15px;
   width: 23%;
 }
 .categories{
-=======
-  width: 42vw;
-}
-.categories{
-  margin-top: 5%;
->>>>>>> 8ca84c7d
   display: flex;
 }
 .footer {
