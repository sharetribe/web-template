--- conflicted
+++ resolved
@@ -158,9 +158,7 @@
       label={label}
       placeholder={placeholder}
       validate={value => validate(value, minimum, maximum)}
-<<<<<<< HEAD
-      disabled={disabled}
-=======
+      disabled={disabled}
       onWheel={e => {
         // fix: number input should not change value on scroll
         if (e.target === document.activeElement) {
@@ -173,7 +171,6 @@
           }, 0);
         }
       }}
->>>>>>> f339c194
     />
   );
 };
