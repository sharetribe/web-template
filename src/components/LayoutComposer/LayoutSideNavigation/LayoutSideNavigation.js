import React from 'react';
import classNames from 'classnames';

import LayoutComposer from '../LayoutComposer';
import LayoutWrapperAccountSettingsSideNav from './LayoutWrapperAccountSettingsSideNav';
import LayoutWrapperProfileSettingsSideNav from './LayoutWrapperProfileSettingsSideNav';

import css from './LayoutSideNavigation.module.css';

/**
 * Commonly used layout
 *
 * @component
 * @param {Object} props
 * @param {string?} props.className add more style rules in addition to component's own css.root
 * @param {string?} props.rootClassName overwrite components own css.root
 * @param {string?} props.containerClassName overwrite components own css.container
 * @param {string?} props.mainColumnClassName add more style rules in addition to css.main
 * @param {string?} props.sideNavClassName add more style rules in addition to css.sideNav
 * @param {ReactNode} props.children
 * @param {ReactNode} props.topbar
 * @param {ReactNode?} props.sideNav
 * @param {ReactNode?} props.footer
 * @param {boolean?} props.useAccountSettingsNav
 * @param {string?} props.currentPage
 * @returns {JSX.Element} LayoutComposer that expects children to be a function.
 */
const LayoutSideNavigation = props => {
  const {
    className,
    rootClassName,
    containerClassName,
    mainColumnClassName,
    sideNavClassName,
    children,
    topbar: topbarContent,
    footer: footerContent,
    sideNav: sideNavContent,
    useAccountSettingsNav,
<<<<<<< HEAD
    useProfileSettingsNav,
    withCreativeProfile,
    currentPage,
=======
    accountSettingsNavProps,
>>>>>>> 9f10ccb4
    ...rest
  } = props;

  const classes = classNames(rootClassName || css.root, className);
  const containerClasses = containerClassName || css.container;

  // TODO: since responsiveAreas are still experimental,
  //       we don't separate "aside" through layoutComposer
  const layoutAreas = `
    topbar
    main
    footer
  `;

  return (
    <LayoutComposer areas={layoutAreas} className={classes} {...rest}>
      {layoutProps => {
        const { Topbar, Main, Footer } = layoutProps;
        return (
          <>
            <Topbar as="header" className={css.topbar}>
              {topbarContent}
            </Topbar>
            <Main as="div" className={containerClasses}>
              <aside className={classNames(css.sideNav, sideNavClassName)}>
                {useAccountSettingsNav ? (
                  <LayoutWrapperAccountSettingsSideNav
                    accountSettingsNavProps={accountSettingsNavProps}
                  />
                ) : null}
                {useProfileSettingsNav ? (
                  <LayoutWrapperProfileSettingsSideNav
                    currentPage={currentPage}
                    withCreativeProfile={withCreativeProfile}
                  />
                ) : null}
                {sideNavContent}
              </aside>
              <main className={classNames(css.main, mainColumnClassName)}>{children}</main>
            </Main>
            <Footer>{footerContent}</Footer>
          </>
        );
      }}
    </LayoutComposer>
  );
};

export default LayoutSideNavigation;<|MERGE_RESOLUTION|>--- conflicted
+++ resolved
@@ -22,7 +22,10 @@
  * @param {ReactNode?} props.sideNav
  * @param {ReactNode?} props.footer
  * @param {boolean?} props.useAccountSettingsNav
- * @param {string?} props.currentPage
+ * @param {Object} props.accountSettingsNavProps
+ * @param {string?} props.accountSettingsNavProps.currentPage
+ * @param {boolean?} props.accountSettingsNavProps.showPaymentMethods
+ * @param {boolean?} props.accountSettingsNavProps.showPayoutDetails
  * @returns {JSX.Element} LayoutComposer that expects children to be a function.
  */
 const LayoutSideNavigation = props => {
@@ -37,13 +40,9 @@
     footer: footerContent,
     sideNav: sideNavContent,
     useAccountSettingsNav,
-<<<<<<< HEAD
     useProfileSettingsNav,
     withCreativeProfile,
-    currentPage,
-=======
     accountSettingsNavProps,
->>>>>>> 9f10ccb4
     ...rest
   } = props;
 
@@ -76,7 +75,7 @@
                 ) : null}
                 {useProfileSettingsNav ? (
                   <LayoutWrapperProfileSettingsSideNav
-                    currentPage={currentPage}
+                    accountSettingsNavProps={accountSettingsNavProps}
                     withCreativeProfile={withCreativeProfile}
                   />
                 ) : null}
