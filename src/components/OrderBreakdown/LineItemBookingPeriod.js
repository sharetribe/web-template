--- conflicted
+++ resolved
@@ -13,9 +13,6 @@
 
 import css from './OrderBreakdown.module.css';
 
-<<<<<<< HEAD
-export const BookingPeriod = props => {
-=======
 const DSTMaybe = props => {
   const { startDate, endDate, isStart, dateType, timeZone } = props;
   const isDayTimeRange = dateType === DATE_TYPE_DATETIME;
@@ -36,8 +33,7 @@
   ) : null;
 };
 
-const BookingPeriod = props => {
->>>>>>> 496a9d83
+export const BookingPeriod = props => {
   const { startDate, endDate, dateType, timeZone } = props;
   const timeZoneMaybe = timeZone ? { timeZone } : null;
 
