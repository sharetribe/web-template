--- conflicted
+++ resolved
@@ -6,10 +6,7 @@
 import { FormattedMessage, useIntl } from '../../util/reactIntl';
 import { displayPrice } from '../../util/configHelpers';
 import { lazyLoadWithDimensions } from '../../util/uiHelpers';
-<<<<<<< HEAD
-import { propTypes, LISTING_TYPES } from '../../util/types';
-=======
->>>>>>> f339c194
+import { LISTING_TYPES } from '../../util/types';
 import { formatMoney } from '../../util/currency';
 import { ensureListing, ensureUser } from '../../util/data';
 import { richText } from '../../util/richText';
@@ -79,24 +76,12 @@
  * @param {Object} props.listing API entity: listing or ownListing
  * @param {string?} props.renderSizes for img/srcset
  * @param {Function?} props.setActiveListing
- * @param {boolean?} props.showAuthorInfo
  * @returns {JSX.Element} listing card to be used in search result panel etc.
  */
 export const ListingCard = props => {
   const config = useConfiguration();
   const intl = props.intl || useIntl();
-  const {
-    className,
-    rootClassName,
-    listing,
-    renderSizes,
-    setActiveListing,
-<<<<<<< HEAD
-    hidePrice,
-=======
-    showAuthorInfo = true,
->>>>>>> f339c194
-  } = props;
+  const { className, rootClassName, listing, renderSizes, setActiveListing, hidePrice } = props;
   const classes = classNames(rootClassName || css.root, className);
   const currentListing = ensureListing(listing);
   const id = currentListing.id.uuid;
@@ -172,29 +157,4 @@
   );
 };
 
-<<<<<<< HEAD
-ListingCardComponent.defaultProps = {
-  className: null,
-  rootClassName: null,
-  renderSizes: null,
-  setActiveListing: null,
-  hidePrice: false,
-};
-
-ListingCardComponent.propTypes = {
-  className: string,
-  rootClassName: string,
-  intl: intlShape.isRequired,
-  listing: oneOfType([propTypes.listing, propTypes.ownListing]).isRequired,
-  hidePrice: bool,
-
-  // Responsive image sizes hint
-  renderSizes: string,
-
-  setActiveListing: func,
-};
-
-export default injectIntl(ListingCardComponent);
-=======
-export default ListingCard;
->>>>>>> f339c194
+export default ListingCard;