import React from 'react';
import classNames from 'classnames';
import { Button as AButton } from 'antd';
import { HeartOutlined, HeartFilled } from '@ant-design/icons';

import { useConfiguration } from '../../context/configurationContext';

import { FormattedMessage, useIntl } from '../../util/reactIntl';
import { displayPrice } from '../../util/configHelpers';
import { createLazyLoader, lazyLoadWithDimensions } from '../../util/uiHelpers';
import { GRID_STYLE_SQUARE, LISTING_TYPES } from '../../util/types';
import { formatMoney } from '../../util/currency';
import { ensureListing, ensureUser } from '../../util/data';
import { richText } from '../../util/richText';
import { createSlug } from '../../util/urlHelpers';
import { isBookingProcessAlias } from '../../transactions/transaction';

import { NamedLink, ResponsiveImage } from '../../components';

import css from './ListingCard.module.css';
import AspectRatioWrapperMaybe from '../AspectRatioWrapper/AspectRatioWrapperMaybe';

const MIN_LENGTH_FOR_LONG_WORDS = 10;

const priceData = (price, currency, intl) => {
  if (price && price.currency === currency) {
    const formattedPrice = formatMoney(intl, price);
    return { formattedPrice, priceTitle: formattedPrice };
  } else if (price) {
    return {
      formattedPrice: intl.formatMessage(
        { id: 'ListingCard.unsupportedPrice' },
        { currency: price.currency }
      ),
      priceTitle: intl.formatMessage(
        { id: 'ListingCard.unsupportedPriceTitle' },
        { currency: price.currency }
      ),
    };
  }
  return {};
};

const LazyImage = lazyLoadWithDimensions(ResponsiveImage, { loadAfterInitialRendering: 3000 });

const PriceMaybe = props => {
  const { hidePrice, price, publicData, config, intl } = props;
  const { listingType } = publicData || {};
  const validListingTypes = config.listing.listingTypes;
  const foundListingTypeConfig = validListingTypes.find(conf => conf.listingType === listingType);
  const showPrice = !hidePrice && displayPrice(foundListingTypeConfig);
  if (!showPrice && price) {
    return null;
  }

  const isBookable = isBookingProcessAlias(publicData?.transactionProcessAlias);
  const { formattedPrice, priceTitle } = priceData(price, config.currency, intl);
  return (
    <div className={css.price}>
      <div className={css.priceValue} title={priceTitle}>
        {formattedPrice}
      </div>
      {isBookable ? (
        <div className={css.perUnit}>
          <FormattedMessage id="ListingCard.perUnit" values={{ unitType: publicData?.unitType }} />
        </div>
      ) : null}
    </div>
  );
};

/**
 * ListingCard
 *
 * @component
 * @param {Object} props
 * @param {string?} props.className add more style rules in addition to component's own css.root
 * @param {string?} props.rootClassName overwrite components own css.root
 * @param {Object} props.listing API entity: listing or ownListing
 * @param {string?} props.renderSizes for img/srcset
 * @param {string?} props.isFavorite is it a currentUser's favorite
 * @param {Function?} props.onToggleFavorites
 * @param {Function?} props.setActiveListing
 * @returns {JSX.Element} listing card to be used in search result panel etc.
 */
export const ListingCard = props => {
  const config = useConfiguration();
  const intl = props.intl || useIntl();
  const {
    className,
    rootClassName,
    listing,
    renderSizes,
    setActiveListing,
    hidePrice,
<<<<<<< HEAD
    gridLayout,
=======
    isFavorite,
    onToggleFavorites,
>>>>>>> 13f9139a
  } = props;
  const classes = classNames(rootClassName || css.root, className);
  const currentListing = ensureListing(listing);
  const id = currentListing.id.uuid;
  const { title: listingTitle = '', price, publicData } = currentListing.attributes;
  const isCreativeProfile = publicData.listingType === LISTING_TYPES.PROFILE;
  const author = ensureUser(listing.author);
  const authorDisplayName = author.attributes.profile.displayName;
  const title = isCreativeProfile ? authorDisplayName : listingTitle;
  const slug = createSlug(title);
  const authorName = 'Artist Profile';
  const authorProfileImage = author.profileImage;
  const firstImage = isCreativeProfile
    ? authorProfileImage
    : currentListing.images && currentListing.images.length > 0
    ? currentListing.images[0]
    : null;
  const {
    aspectWidth = 1,
    aspectHeight = 1,
    variantPrefix = 'listing-card',
  } = config.layout.listingImage;
  const isSquareLayout = gridLayout === GRID_STYLE_SQUARE;
  const variants = firstImage
    ? Object.keys(firstImage?.attributes?.variants).filter(k =>
        k.startsWith(isSquareLayout ? variantPrefix : 'scaled-medium')
      )
    : [];

  const setActivePropsMaybe = setActiveListing
    ? {
        onMouseEnter: () => setActiveListing(currentListing.id),
        onMouseLeave: () => setActiveListing(null),
      }
    : null;

<<<<<<< HEAD
  const lazyLoadWhenVisible = createLazyLoader({ withDimensions: false });

  const LazyMasonryImage = lazyLoadWhenVisible(ResponsiveImage, {
    loadAfterInitialRendering: 3000,
  });
=======
  const toggleFavorites = event => {
    event.preventDefault();
    event.stopPropagation();
    onToggleFavorites(isFavorite);
  };
  const favoriteButton = isFavorite ? (
    <AButton
      type="text"
      icon={<HeartFilled style={{ fontSize: '30px' }} />}
      onClick={toggleFavorites}
      className={css.favoriteButton}
    />
  ) : (
    <AButton
      type="text"
      icon={<HeartOutlined style={{ fontSize: '30px' }} />}
      onClick={toggleFavorites}
      className={css.favoriteButton}
    />
  );
>>>>>>> 13f9139a

  return (
    <NamedLink className={classes} name="ListingPage" params={{ id, slug }}>
      <AspectRatioWrapperMaybe
        className={css.aspectRatioWrapper}
        width={aspectWidth}
        height={aspectHeight}
        {...setActivePropsMaybe}
        isSquareLayout={isSquareLayout}
      >
<<<<<<< HEAD
        {isSquareLayout ? (
          <LazyImage
            rootClassName={css.rootForImage}
            alt={title}
            image={firstImage}
            variants={variants}
            sizes={renderSizes}
          />
        ) : (
          <div className={css.masonryImageWrapper}>
            <LazyMasonryImage
              alt={title}
              image={firstImage}
              variants={variants}
              sizes={renderSizes}
            />
          </div>
        )}
      </AspectRatioWrapperMaybe>
=======
        <LazyImage
          rootClassName={css.rootForImage}
          alt={title}
          image={firstImage}
          variants={variants}
          sizes={renderSizes}
        />
      </AspectRatioWrapper>
      <div className={css.menubarWrapper}>
        <div className={css.menubarGradient} />
        <div className={css.menubar}>{favoriteButton}</div>
      </div>

>>>>>>> 13f9139a
      <div className={css.info}>
        <PriceMaybe
          price={price}
          publicData={publicData}
          config={config}
          intl={intl}
          hidePrice={hidePrice}
        />
        {isCreativeProfile && (
          <div className={css.mainInfo}>
            <div className={css.title}>
              {richText(title, {
                longWordMinLength: MIN_LENGTH_FOR_LONG_WORDS,
                longWordClass: css.longWord,
              })}
            </div>
            <div className={css.authorInfo}>
              <FormattedMessage id="ListingCard.author" values={{ authorName }} />
            </div>
          </div>
        )}
      </div>
    </NamedLink>
  );
};

export default ListingCard;<|MERGE_RESOLUTION|>--- conflicted
+++ resolved
@@ -15,10 +15,9 @@
 import { createSlug } from '../../util/urlHelpers';
 import { isBookingProcessAlias } from '../../transactions/transaction';
 
-import { NamedLink, ResponsiveImage } from '../../components';
+import { AspectRatioWrapperMaybe, NamedLink, ResponsiveImage } from '../../components';
 
 import css from './ListingCard.module.css';
-import AspectRatioWrapperMaybe from '../AspectRatioWrapper/AspectRatioWrapperMaybe';
 
 const MIN_LENGTH_FOR_LONG_WORDS = 10;
 
@@ -41,6 +40,8 @@
   return {};
 };
 
+const lazyLoadWhenVisible = createLazyLoader({ withDimensions: false });
+const LazyMasonryImage = lazyLoadWhenVisible(ResponsiveImage, { loadAfterInitialRendering: 3000 });
 const LazyImage = lazyLoadWithDimensions(ResponsiveImage, { loadAfterInitialRendering: 3000 });
 
 const PriceMaybe = props => {
@@ -93,12 +94,9 @@
     renderSizes,
     setActiveListing,
     hidePrice,
-<<<<<<< HEAD
-    gridLayout,
-=======
     isFavorite,
     onToggleFavorites,
->>>>>>> 13f9139a
+    gridLayout,
   } = props;
   const classes = classNames(rootClassName || css.root, className);
   const currentListing = ensureListing(listing);
@@ -135,13 +133,6 @@
       }
     : null;
 
-<<<<<<< HEAD
-  const lazyLoadWhenVisible = createLazyLoader({ withDimensions: false });
-
-  const LazyMasonryImage = lazyLoadWhenVisible(ResponsiveImage, {
-    loadAfterInitialRendering: 3000,
-  });
-=======
   const toggleFavorites = event => {
     event.preventDefault();
     event.stopPropagation();
@@ -162,7 +153,6 @@
       className={css.favoriteButton}
     />
   );
->>>>>>> 13f9139a
 
   return (
     <NamedLink className={classes} name="ListingPage" params={{ id, slug }}>
@@ -173,7 +163,6 @@
         {...setActivePropsMaybe}
         isSquareLayout={isSquareLayout}
       >
-<<<<<<< HEAD
         {isSquareLayout ? (
           <LazyImage
             rootClassName={css.rootForImage}
@@ -193,21 +182,11 @@
           </div>
         )}
       </AspectRatioWrapperMaybe>
-=======
-        <LazyImage
-          rootClassName={css.rootForImage}
-          alt={title}
-          image={firstImage}
-          variants={variants}
-          sizes={renderSizes}
-        />
-      </AspectRatioWrapper>
       <div className={css.menubarWrapper}>
         <div className={css.menubarGradient} />
         <div className={css.menubar}>{favoriteButton}</div>
       </div>
 
->>>>>>> 13f9139a
       <div className={css.info}>
         <PriceMaybe
           price={price}
