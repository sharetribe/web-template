--- conflicted
+++ resolved
@@ -6,14 +6,9 @@
 import { useConfiguration } from '../../context/configurationContext';
 
 import { FormattedMessage, useIntl } from '../../util/reactIntl';
-<<<<<<< HEAD
-import { displayPrice } from '../../util/configHelpers';
+import { displayPrice, isPriceVariationsEnabled } from '../../util/configHelpers';
 import { createLazyLoader, lazyLoadWithDimensions } from '../../util/uiHelpers';
 import { GRID_STYLE_SQUARE, LISTING_TYPES } from '../../util/types';
-=======
-import { displayPrice, isPriceVariationsEnabled } from '../../util/configHelpers';
-import { lazyLoadWithDimensions } from '../../util/uiHelpers';
->>>>>>> 9f10ccb4
 import { formatMoney } from '../../util/currency';
 import { ensureListing, ensureUser } from '../../util/data';
 import { richText } from '../../util/richText';
@@ -61,7 +56,6 @@
 
   const isPriceVariationsInUse = isPriceVariationsEnabled(publicData, foundListingTypeConfig);
   const hasMultiplePriceVariants = isPriceVariationsInUse && publicData?.priceVariants?.length > 1;
-
   const isBookable = isBookingProcessAlias(publicData?.transactionProcessAlias);
   const { formattedPrice, priceTitle } = priceData(price, config.currency, intl);
 
