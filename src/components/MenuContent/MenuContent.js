--- conflicted
+++ resolved
@@ -50,14 +50,7 @@
   ) : null;
 
   React.Children.forEach(children, child => {
-<<<<<<< HEAD
-    if (child === null) {
-      return;
-    }
-    if (child.type !== MenuItem) {
-=======
     if (child && child.type !== MenuItem) {
->>>>>>> 9f10ccb4
       throw new Error('All children of MenuContent must be MenuItems.');
     }
     if (child && child.key == null) {
