@import '../../styles/customMediaQueries.css';

.inputRoot {
  /* Contain repainting to this component only */
  transform: translate3d(0, 0, 0);

  /* Override react-dates default styles to match input styles */

  & :global(.DateRangePicker) {
    display: block;
  }

  & :global(.DateRangePicker_picker__directionLeft) {
    /* !important is added to top because react-dates uses inline style for height */
    /* Similar problem as in issue: https://github.com/airbnb/react-dates/issues/947 */
    box-shadow: var(--boxShadowButton);
    top: 36px !important;
    left: unset !important;
    width: calc(100% - 48px);
    background-color: var(--marketplaceColor);

    @media (--viewportMedium) {
      /* !important is added to top because react-dates uses inline style for height */
      /* Similar problem as in issue: https://github.com/airbnb/react-dates/issues/947 */
      top: 48px !important;
      left: 0px !important;
      width: 100%;
      min-height: calc(100vh - 252px);
      min-height: auto;
      border-radius: 0 0 6px 6px;
    }
  }

  & :global(.DateInput_input) {
<<<<<<< HEAD
    @apply --marketplaceDefaultFontStyles;
    @apply --marketplaceInputStyles;
    font-size: 16px;

    &:focus {
      border-radius: 6px 6px 0 0;
      border-color: #80bdff;
      box-shadow: 0 0 0 0.2rem rgb(0 123 255 / 25%);
      transition: all ease-in-out 100ms;
=======
    font-weight: var(--fontWeightMedium);
    font-size: 16px;
    line-height: 24px;
    letter-spacing: 0;

    padding: 0;
    margin: 0;
    border: 0;
    background: none;

    @media (--viewportMedium) {
      font-weight: var(--fontWeightMedium);
>>>>>>> f257fb70
    }
  }

  & :global(.DateRangePickerInput) {
    width: 100%;
    display: flex;
    justify-content: space-between;
    border: none;
    background: none;
  }
  & :global(.DayPicker__horizontal) {
    margin: 0 auto;
    background-color: var(--marketplaceColor);
    box-shadow: none;
  }

  & :global(.DayPickerNavigation__horizontal) {
    position: relative;
    width: 100%;
  }

  & :global(.DayPickerNavigation_button__horizontal) {
    padding: 6px 9px;
    top: 16px;
    position: absolute;
    cursor: pointer;
    display: inline;

    &:first-of-type {
      left: 24px;
    }

    &:last-of-type {
      right: 24px;
    }
  }

  & :global(.DayPickerNavigation_button) {
    color: var(--matterColorLight);
    border: 0;
  }

  & :global(.CalendarMonth),
  & :global(.CalendarMonthGrid) {
    background-color: transparent;
  }
  & :global(.DateInput) {
    display: block;
    width: 100%;
  }
  & :global(.DayPicker_weekHeader) {
    color: var(--matterColorLight);
    top: 57px;
  }

  & :global(.DayPicker_weekHeader_li) {
    font-weight: 400;
  }

  & :global(.DayPicker__withBorder) {
    border-radius: 0;
  }

  & :global(.CalendarMonth_caption) {
    font-weight: 400;
    font-size: 21px;
    line-height: 24px;
    color: var(--matterColorLight);
    margin: 1px 0 14px;

    @media (--viewportMedium) {
      line-height: 32px;
      margin-top: 0;
      margin-bottom: 0;
    }
  }

  & :global(.CalendarDay__default) {
    background-color: var(--marketplaceColor);
    border: 0;
    padding: 0;
    width: 100%;
    height: 100%;
  }
  & :global(.CalendarDay) {
    font-weight: var(--fontWeightMedium);
    font-size: 15px;
    line-height: 24px;
    letter-spacing: 0;

    color: var(--matterColorLight);
    border: 0;
    margin-top: 0;
    margin-bottom: 0;

    @media (--viewportMedium) {
      font-weight: var(--fontWeightMedium);
      margin-top: 0;
      margin-bottom: 0;
    }
  }

  /* Add an underline for '.renderedDay' */
  & :global(.CalendarDay__today .renderedDay) {
    display: flex;
    justify-content: center;
    align-items: center;
    width: 100%;
    height: var(--DateRangeInput_selectionHeight);
    background-image: url("data:image/svg+xml;utf8,<svg width='14' height='2' viewBox='0 0 14 2' xmlns='http://www.w3.org/2000/svg'><path d='M0 0h14v2H0z' fill='%23FFF' fill-rule='evenodd'/></svg>");
    background-position: center 34px;
  }

  /* Remove default bg-color and use our extra span instead '.renderedDay' */
  & :global(.CalendarDay__hovered_span),
  & :global(.CalendarDay__selected_span) {
    background-image: transparent;
    background-color: transparent;
  }
  & :global(.CalendarDay__hovered_span .renderedDay) {
    display: flex;
    justify-content: center;
    align-items: center;
    width: 100%;
    height: var(--DateRangeInput_selectionHeight);
    background-color: var(--DateRangeInput_hoveredOverlayColor);
  }
  & :global(.CalendarDay__selected_span .renderedDay) {
    display: flex;
    justify-content: center;
    align-items: center;
    width: 100%;
    height: var(--DateRangeInput_selectionHeight);
    background-color: var(--successColor);
    transition: all 0.2s ease-out;
  }
  /* Remove default bg-color and use our extra span instead '.renderedDay' */
  & :global(.CalendarDay__selected_start) {
    background-color: transparent;
    background-image: none;
  }
  & :global(.CalendarDay__selected_start .renderedDay) {
    display: flex;
    justify-content: center;
    align-items: center;
    width: 100%;
    height: var(--DateRangeInput_selectionHeight);
    background-color: var(--successColor);
    border-top-left-radius: calc(var(--DateRangeInput_selectionHeight) / 2);
    border-bottom-left-radius: calc(var(--DateRangeInput_selectionHeight) / 2);
  }
  /* Remove default bg-color and use our extra span instead '.renderedDay' */
  & :global(.CalendarDay__after-hovered_start) {
    background-color: transparent;
  }
  & :global(.CalendarDay__after-hovered_start .renderedDay) {
    display: flex;
    justify-content: center;
    align-items: center;
    width: 100%;
    height: var(--DateRangeInput_selectionHeight);
    background-color: var(--DateRangeInput_hoveredOverlayColor);
  }
  /* Remove default bg-color and use our extra span instead '.renderedDay' */
  & :global(.CalendarDay__selected_end) {
    background-color: transparent;
  }
  & :global(.CalendarDay__selected_end .renderedDay) {
    display: flex;
    justify-content: center;
    align-items: center;
    width: 100%;
    height: var(--DateRangeInput_selectionHeight);
    background-color: var(--successColor);
    border-top-right-radius: calc(var(--DateRangeInput_selectionHeight) / 2);
    border-bottom-right-radius: calc(var(--DateRangeInput_selectionHeight) / 2);
    color: var(--matterColorLight);
  }
  & :global(.CalendarDay:hover .renderedDay) {
    display: flex;
    justify-content: center;
    align-items: center;
    width: 100%;
    height: var(--DateRangeInput_selectionHeight);
    background-color: var(--DateRangeInput_hoveredOverlayColor);
  }
  /* Remove default bg-color and use our extra span instead '.renderedDay' */
  & :global(.CalendarDay__blocked_out_of_range),
  & :global(.CalendarDay__blocked_out_of_range:active),
  & :global(.CalendarDay__blocked_out_of_range:hover) {
    background-color: transparent;
    color: var(--marketplaceColorDark);
    border: 0;
  }
  /* Remove default bg-color and use our extra span instead '.renderedDay' */
  & :global(.CalendarDay__blocked_calendar),
  & :global(.CalendarDay__blocked_calendar:active),
  & :global(.CalendarDay__blocked_calendar:hover) {
    background-color: transparent;
    color: var(--marketplaceColorDark);
    border: 0;
  }
  & :global(.CalendarDay__blocked_out_of_range .CalendarDay__blocked_calendar .renderedDay) {
    background-color: transparent;
  }
  & :global(.DateInput_fang) {
    display: none;
  }
  & :global(.CalendarMonth_caption) {
    text-transform: capitalize;
  }

  & :global(.DateInput_input__disabled) {
    font-style: normal;
  }
}

/**
 * Mobile margins mean that labels, inputs (incl separate borders) get margins,
 * but calendar popup doesn't.
 */
.withMobileMargins {
  & :global(.DateRangePickerInput) {
    width: calc(100vw - 48px);
    margin: 0 24px 3px 24px;

    @media (--viewportMedium) {
      width: 100%;
      margin: 0;
    }
  }

  /* Create gutter between inputs */
  & :global(.DateInput) {
    width: calc(50% - 6px);
    background: none;

    @media (--viewportMedium) {
      width: calc(50% - 6px);
    }
  }

  & :global(.DateInput:first-of-type) {
    margin-right: 12px;

    @media (--viewportMedium) {
      margin-right: 0;
    }
  }
}

.arrowIcon {
  stroke: var(--matterColorLight);
  fill: var(--matterColorLight);
}<|MERGE_RESOLUTION|>--- conflicted
+++ resolved
@@ -32,30 +32,25 @@
   }
 
   & :global(.DateInput_input) {
-<<<<<<< HEAD
-    @apply --marketplaceDefaultFontStyles;
-    @apply --marketplaceInputStyles;
+    font-weight: var(--fontWeightMedium);
     font-size: 16px;
+    line-height: 24px;
+    letter-spacing: 0;
+
+    padding: 0;
+    margin: 0;
+    border: 0;
+    background: none;
 
     &:focus {
       border-radius: 6px 6px 0 0;
       border-color: #80bdff;
       box-shadow: 0 0 0 0.2rem rgb(0 123 255 / 25%);
       transition: all ease-in-out 100ms;
-=======
-    font-weight: var(--fontWeightMedium);
-    font-size: 16px;
-    line-height: 24px;
-    letter-spacing: 0;
-
-    padding: 0;
-    margin: 0;
-    border: 0;
-    background: none;
+    }
 
     @media (--viewportMedium) {
       font-weight: var(--fontWeightMedium);
->>>>>>> f257fb70
     }
   }
 
