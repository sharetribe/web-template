--- conflicted
+++ resolved
@@ -84,37 +84,18 @@
             <div className={css.infoLinks}>
               <ul className={css.list}>
                 <li className={css.listItem}>
-<<<<<<< HEAD
-                  <NamedLink name="AboutPage" className={css.link}>
-=======
+                  <NamedLink name="CMSPage" params={{ pageId: 'about' }} className={css.link}>
+                    <FormattedMessage id="Footer.toAboutPage" />
+                  </NamedLink>
+                </li>
+                <li className={css.listItem}>
+                  <NamedLink name="SearchPage" className={css.link}>
+                    <FormattedMessage id="Footer.toSearchPage" />
+                  </NamedLink>
+                </li>
+                <li className={css.listItem}>
                   <NamedLink name="NewListingPage" className={css.link}>
                     <FormattedMessage id="Footer.toNewListingPage" />
-                  </NamedLink>
-                </li>
-                <li className={css.listItem}>
-                  <NamedLink name="CMSPage" params={{ pageId: 'about' }} className={css.link}>
->>>>>>> 205b7025
-                    <FormattedMessage id="Footer.toAboutPage" />
-                  </NamedLink>
-                </li>
-                <li className={css.listItem}>
-                  <NamedLink name="SearchPage" className={css.link}>
-                    <FormattedMessage id="Footer.toSearchPage" />
-                  </NamedLink>
-                </li>
-                <li className={css.listItem}>
-<<<<<<< HEAD
-                  <NamedLink name="NewListingPage" className={css.link}>
-                    <FormattedMessage id="Footer.toNewListingPage" />
-=======
-                  <NamedLink
-                    name="CMSPage"
-                    params={{ pageId: 'about' }}
-                    to={{ hash: '#contact' }}
-                    className={css.link}
-                  >
-                    <FormattedMessage id="Footer.toContactPage" />
->>>>>>> 205b7025
                   </NamedLink>
                 </li>
               </ul>
