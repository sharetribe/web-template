import React, { useState, useEffect } from 'react';
import { array, bool, func, number, object, string } from 'prop-types';
import { compose } from 'redux';
import { Form as FinalForm, FormSpy } from 'react-final-form';
import classNames from 'classnames';

import { FormattedMessage, intlShape, injectIntl } from '../../../util/reactIntl';
import { required, bookingDatesRequired, composeValidators } from '../../../util/validators';
import {
  START_DATE,
  END_DATE,
  getStartOf,
  addTime,
  isSameDay,
  isDateSameOrAfter,
  isInRange,
  timeOfDayFromLocalToTimeZone,
  timeOfDayFromTimeZoneToLocal,
  monthIdString,
  initialVisibleMonth,
} from '../../../util/dates';
import { LINE_ITEM_DAY, LINE_ITEM_NIGHT, TIME_SLOT_TIME, propTypes } from '../../../util/types';
 import { formatMoney } from '../../../util/currency';
 import { types as sdkTypes } from '../../../util/sdkLoader';
import { BOOKING_PROCESS_NAME } from '../../../transactions/transaction';

import { Form, IconArrowHead, PrimaryButton, FieldDateRangeInput, H6, FieldCheckbox } from '../../../components';

import EstimatedCustomerBreakdownMaybe from '../EstimatedCustomerBreakdownMaybe';

import css from './BookingDatesForm.module.css';

const TODAY = new Date();
const { Money } = sdkTypes;
const nextMonthFn = (currentMoment, timeZone, offset = 1) =>
  getStartOf(currentMoment, 'month', timeZone, offset, 'months');
const prevMonthFn = (currentMoment, timeZone, offset = 1) =>
  getStartOf(currentMoment, 'month', timeZone, -1 * offset, 'months');
const endOfRange = (date, dayCountAvailableForBooking, timeZone) =>
  getStartOf(date, 'day', timeZone, dayCountAvailableForBooking - 1, 'days');

/**
 * Return a boolean indicating if given date can be found in an array
 * of tile slots (start dates).
 */
const timeSlotsContain = (timeSlots, date, timeZone) => {
  const foundIndex = timeSlots.findIndex(slot =>
    isInRange(date, slot.attributes.start, slot.attributes.end, 'hour', timeZone)
  );
  return foundIndex > -1;
};

const pickMonthlyTimeSlots = (monthlyTimeSlots, date, timeZone) => {
  const monthId = monthIdString(date, timeZone);
  return monthlyTimeSlots?.[monthId]?.timeSlots || [];
};

/**
 * Find first blocked date between two dates.
 * If none is found, null is returned.
 *
 * @param {Object} monthlyTimeSlots propTypes.timeSlot objects
 * @param {Moment} startDate start date, exclusive
 * @param {Moment} endDate end date, exclusive
 * @param {String} timeZone time zone id
 */
const firstBlockedBetween = (monthlyTimeSlots, startDate, endDate, timeZone) => {
  const firstDate = getStartOf(startDate, 'day', timeZone, 1, 'days');
  if (isSameDay(firstDate, endDate, timeZone)) {
    return null;
  }

  const timeSlots = pickMonthlyTimeSlots(monthlyTimeSlots, firstDate, timeZone);
  const contains = timeSlotsContain(timeSlots, firstDate, timeZone);
  return contains ? firstBlockedBetween(monthlyTimeSlots, firstDate, endDate, timeZone) : firstDate;
};

/**
 * Find last blocked date between two dates.
 * If none is found, null is returned.
 *
 * @param {Array} timeSlots propTypes.timeSlot objects
 * @param {Moment} startDate start date, exclusive
 * @param {Moment} endDate end date, exclusive
 * @param {String} timeZone time zone id
 */
const lastBlockedBetween = (monthlyTimeSlots, startDate, endDate, timeZone) => {
  const previousDate = getStartOf(endDate, 'day', timeZone, -1, 'days');
  if (isSameDay(previousDate, startDate, timeZone)) {
    return null;
  }

  const timeSlots = pickMonthlyTimeSlots(monthlyTimeSlots, previousDate, timeZone);
  return timeSlotsContain(timeSlots, previousDate, timeZone)
    ? lastBlockedBetween(monthlyTimeSlots, startDate, previousDate, timeZone)
    : previousDate;
};

/**
 * Check if a blocked date can be found between two dates.
 *
 * @param {Object} timeSlots propTypes.timeSlot objects
 * @param {String} timeZone time zone id
 * @param {Moment} startDate start date, exclusive
 * @param {Moment} endDate end date, exclusive
 */
const isBlockedBetween = (monthlyTimeSlots, timeZone) => (startDate, endDate) => {
  const startInListingTZ = getStartOf(
    timeOfDayFromLocalToTimeZone(startDate, timeZone),
    'day',
    timeZone
  );
  const endInListingTZ = getStartOf(
    timeOfDayFromLocalToTimeZone(endDate, timeZone),
    'day',
    timeZone
  );
  return !!firstBlockedBetween(monthlyTimeSlots, startInListingTZ, endInListingTZ, timeZone);
};

const isStartDateSelected = (timeSlots, startDate, endDate, focusedInput) => {
  return (
    timeSlots && startDate && (!endDate || focusedInput === END_DATE) && focusedInput !== START_DATE
  );
};

const endDateToPickerDate = (unitType, endDate, timeZone) => {
  const isValid = endDate instanceof Date;
  const isDaily = unitType === LINE_ITEM_DAY;

  if (!isValid) {
    return null;
  } else if (isDaily) {
    // API end dates are exlusive, so we need to shift them with daily
    // booking.
    return getStartOf(endDate, 'day', timeZone, -1, 'days');
  } else {
    return endDate;
  }
};

/**
 * Returns an isOutsideRange function that can be passed to
 * a react-dates DateRangePicker component.
 */
const isOutsideRangeFn = (
  monthlyTimeSlots,
  startDate,
  endDate,
  lineItemUnitType,
  dayCountAvailableForBooking,
  timeZone
) => focusedInput => {
  const endOfAvailableRange = dayCountAvailableForBooking - 1;
  const endOfAvailableRangeDate = getStartOf(TODAY, 'day', timeZone, endOfAvailableRange, 'days');
  const outOfBookableDate = getStartOf(TODAY, 'day', timeZone, endOfAvailableRange + 1, 'days');
  const startOfStartDay = getStartOf(startDate, 'day', timeZone);

  // start date selected, end date missing
  const startDateSelected = isStartDateSelected(monthlyTimeSlots, startDate, endDate, focusedInput);
  const endOfBookableRange = startDateSelected
    ? firstBlockedBetween(monthlyTimeSlots, startDate, outOfBookableDate, timeZone)
    : null;

  if (endOfBookableRange) {
    // end the range so that the booking can end at latest on
    // nightly booking: the day the next booking starts
    // daily booking: the day before the next booking starts
    return day => {
      const timeOfDay = timeOfDayFromLocalToTimeZone(day, timeZone);
      const dayInListingTZ = getStartOf(timeOfDay, 'day', timeZone);
      const lastDayToEndBooking = endDateToPickerDate(
        lineItemUnitType,
        endOfBookableRange,
        timeZone
      );
      return (
        !isDateSameOrAfter(dayInListingTZ, startOfStartDay) ||
        !isDateSameOrAfter(lastDayToEndBooking, dayInListingTZ)
      );
    };
  }

  // end date selected, start date missing
  // -> limit the earliest start date for the booking so that it
  // needs to be after the previous booked date
  const endDateSelected = monthlyTimeSlots && endDate && !startDate && focusedInput !== END_DATE;
  const previousBookedDate = endDateSelected
    ? lastBlockedBetween(monthlyTimeSlots, TODAY, endDate, timeZone)
    : null;

  if (previousBookedDate) {
    return day => {
      const timeOfDay = timeOfDayFromLocalToTimeZone(day, timeZone);
      const dayInListingTZ = getStartOf(timeOfDay, 'day', timeZone);
      const firstDayToStartBooking = getStartOf(previousBookedDate, 'day', timeZone, 1, 'days');
      return (
        !isDateSameOrAfter(dayInListingTZ, firstDayToStartBooking) ||
        !isDateSameOrAfter(endOfAvailableRangeDate, dayInListingTZ)
      );
    };
  }

  // standard isOutsideRange function
  return day => {
    const timeOfDay = timeOfDayFromLocalToTimeZone(day, timeZone);
    const dayInListingTZ = getStartOf(timeOfDay, 'day', timeZone);
    return (
      !isDateSameOrAfter(dayInListingTZ, TODAY) ||
      !isDateSameOrAfter(endOfAvailableRangeDate, dayInListingTZ)
    );
  };
};

// Checks if time slot (propTypes.timeSlot) start time equals a day (moment)
const timeSlotEqualsDay = (timeSlot, day, timeZone) => {
  const isTimeBased = timeSlot?.attributes?.type === TIME_SLOT_TIME;
  return isTimeBased
    ? isInRange(day, timeSlot.attributes.start, timeSlot.attributes.end, undefined, timeZone)
    : false;
};

/**
 * Returns an isDayBlocked function that can be passed to
 * a react-dates DateRangePicker component.
 */
const isDayBlockedFn = (
  monthlyTimeSlots,
  startDate,
  endDate,
  unitType,
  dayCountAvailableForBooking,
  timeZone
) => focusedInput => {
  const endOfAvailableRange = dayCountAvailableForBooking - 1;
  const outOfBookableDate = getStartOf(TODAY, 'day', timeZone, endOfAvailableRange + 1, 'days');
  const timeSlotsOnSelectedMonth = pickMonthlyTimeSlots(monthlyTimeSlots, startDate, timeZone);

  // Start date selected/focused, end date missing
  const startDateSelected = isStartDateSelected(
    timeSlotsOnSelectedMonth,
    startDate,
    endDate,
    focusedInput
  );

  // Find the end of bookable range after a start date
  const endOfBookableRange = startDateSelected
    ? firstBlockedBetween(monthlyTimeSlots, startDate, outOfBookableDate, timeZone)
    : null;

  // end date is focused but no dates are selected
  const selectingEndDate =
    timeSlotsOnSelectedMonth &&
    !startDate &&
    !endDate &&
    focusedInput === END_DATE &&
    unitType === LINE_ITEM_NIGHT;

  if (selectingEndDate) {
    // if end date is being selected first, block the day after a booked date
    // (as a booking can end on the day the following booking starts)
    return day => {
      const timeOfDay = timeOfDayFromLocalToTimeZone(day, timeZone);
      const dayInListingTZ = getStartOf(timeOfDay, 'day', timeZone);
      const timeSlots = pickMonthlyTimeSlots(monthlyTimeSlots, dayInListingTZ, timeZone);
      return !timeSlots.find(timeSlot => timeSlotEqualsDay(timeSlot, dayInListingTZ));
    };
  } else if (endOfBookableRange || !timeSlotsOnSelectedMonth) {
    // a next bookable range is found or time slots are not provided
    // -> booking range handles blocking dates
    return () => false;
  } else {
    // otherwise return standard timeslots check
    return day => {
      const timeOfDay = timeOfDayFromLocalToTimeZone(day, timeZone);
      const dayInListingTZ = getStartOf(timeOfDay, 'day', timeZone);
      const timeSlots = pickMonthlyTimeSlots(monthlyTimeSlots, dayInListingTZ, timeZone);
      return !timeSlots.find(timeSlot => timeSlotEqualsDay(timeSlot, dayInListingTZ));
    };
  }
};

const fetchMonthData = (
  date,
  listingId,
  dayCountAvailableForBooking,
  timeZone,
  onFetchTimeSlots
) => {
  const endOfRangeDate = endOfRange(TODAY, dayCountAvailableForBooking, timeZone);

  // Don't fetch timeSlots for past months or too far in the future
  if (isInRange(date, TODAY, endOfRangeDate)) {
    // Use "today", if the first day of given month is in the past
    const start = isDateSameOrAfter(TODAY, date) ? TODAY : date;

    // Use endOfRangeDate, if the first day of the next month is too far in the future
    const nextMonthDate = nextMonthFn(date, timeZone);
    const end = isDateSameOrAfter(nextMonthDate, endOfRangeDate)
      ? getStartOf(endOfRangeDate, 'day', timeZone)
      : nextMonthDate;

    // Fetch time slots for given time range
    onFetchTimeSlots(listingId, start, end, timeZone);
  }
};

const handleMonthClick = (
  currentMonth,
  monthlyTimeSlots,
  fetchMonthData,
  dayCountAvailableForBooking,
  timeZone,
  listingId,
  onFetchTimeSlots
) => monthFn => {
  // Callback function after month has been updated.
  // react-dates component has next and previous months ready (but inivisible).
  // we try to populate those invisible months before user advances there.
  fetchMonthData(
    monthFn(currentMonth, timeZone, 2),
    listingId,
    dayCountAvailableForBooking,
    timeZone,
    onFetchTimeSlots
  );

  // If previous fetch for month data failed, try again.
  const monthId = monthIdString(currentMonth, timeZone);
  const currentMonthData = monthlyTimeSlots[monthId];
  if (currentMonthData && currentMonthData.fetchTimeSlotsError) {
    fetchMonthData(
      currentMonth,
      listingId,
      dayCountAvailableForBooking,
      timeZone,
      onFetchTimeSlots
    );
  }
};

// In case start or end date for the booking is missing
// focus on that input, otherwise continue with the
// default handleSubmit function.
const handleFormSubmit = (setFocusedInput, onSubmit) => e => {
  const { startDate, endDate } = e.bookingDates || {};
  if (!startDate) {
    e.preventDefault();
    setFocusedInput(START_DATE);
  } else if (!endDate) {
    e.preventDefault();
    setFocusedInput(END_DATE);
  } else {
    onSubmit(e);
  }
};

// Function that can be passed to nested components
// so that they can notify this component when the
// focused input changes.
const handleFocusedInputChange = setFocusedInput => focusedInput => {
  setFocusedInput(focusedInput);
};

// When the values of the form are updated we need to fetch
// lineItems from this Template's backend for the EstimatedTransactionMaybe
// In case you add more fields to the form, make sure you add
// the values here to the orderData object.
const handleFormSpyChange = (
  listingId,
  isOwnListing,
  fetchLineItemsInProgress,
  onFetchTransactionLineItems
) => formValues => {
  const { startDate, endDate } =
    formValues.values && formValues.values.bookingDates
      ? formValues.values.bookingDates
      : {};

  const hasHelmetFee = formValues.values?.helmetFee?.length > 0;

  if (startDate && endDate && !fetchLineItemsInProgress) {
    onFetchTransactionLineItems({
      orderData: {
        bookingStart: startDate,
        bookingEnd: endDate,
        hasHelmetFee,
      },
      listingId,
      isOwnListing,
    });
  }
};

// IconArrowHead component might not be defined if exposed directly to the file.
// This component is called before IconArrowHead component in components/index.js
const PrevIcon = props => (
  <IconArrowHead {...props} direction="left" rootClassName={css.arrowIcon} />
);
const NextIcon = props => (
  <IconArrowHead {...props} direction="right" rootClassName={css.arrowIcon} />
);

const Next = props => {
  const { currentMonth, dayCountAvailableForBooking, timeZone } = props;
  const nextMonthDate = nextMonthFn(currentMonth, timeZone);

  return isDateSameOrAfter(
    nextMonthDate,
    endOfRange(TODAY, dayCountAvailableForBooking, timeZone)
  ) ? null : (
    <NextIcon />
  );
};
const Prev = props => {
  const { currentMonth, timeZone } = props;
  const prevMonthDate = prevMonthFn(currentMonth, timeZone);
  const currentMonthDate = getStartOf(TODAY, 'month', timeZone);

  return isDateSameOrAfter(prevMonthDate, currentMonthDate) ? <PrevIcon /> : null;
};

export const BookingDatesFormComponent = props => {
  const [focusedInput, setFocusedInput] = useState(null);
  const [currentMonth, setCurrentMonth] = useState(getStartOf(TODAY, 'month', props.timeZone));
  

  useEffect(() => {
    // Call onMonthChanged function if it has been passed in among props.
    if (props.onMonthChanged) {
      props.onMonthChanged(monthId);
    }
  }, [currentMonth]);

  const {
    rootClassName,
    className,
    price: unitPrice,
    listingId,
    isOwnListing,
    fetchLineItemsInProgress,
    onFetchTransactionLineItems,
    onSubmit,
    timeZone,
    dayCountAvailableForBooking,
    marketplaceName,
    ...rest
  } = props;
  const classes = classNames(rootClassName || css.root, className);

  const onFormSubmit = handleFormSubmit(setFocusedInput, onSubmit);
  const onFocusedInputChange = handleFocusedInputChange(setFocusedInput);
  const onFormSpyChange = handleFormSpyChange(
    listingId,
    isOwnListing,
    fetchLineItemsInProgress,
    onFetchTransactionLineItems
  );

  return (
    <FinalForm
      {...rest}
      unitPrice={unitPrice}
      onSubmit={onFormSubmit}
      render={fieldRenderProps => {
        const {
          endDatePlaceholder,
          startDatePlaceholder,
          formId,
          handleSubmit,
          intl,
          lineItemUnitType,
          values,
          monthlyTimeSlots,
          lineItems,
          fetchLineItemsError,
          onFetchTimeSlots,
          helmetFee,
        } = fieldRenderProps;
        const { startDate, endDate } = values && values.bookingDates ? values.bookingDates : {};


        const differenceInDays = startDate && endDate 
          ? Math.ceil(endDate.getTime() - startDate.getTime()) / (1000 * 3600 * 24)
          : 0; 

        const formattedHelmetFee = helmetFee
        ? formatMoney(intl, new Money(helmetFee.amount, helmetFee.currency))
        : null;
      
      const helmetFeeLabel = intl.formatMessage(
        { id: 'BookingDatesForm.helmetFeeLabel' },
        { fee: formattedHelmetFee }
      );
      
      
       const helmetFeeMaybe = differenceInDays > 3 ? (
          <FieldCheckbox
          className={css.helmetFeeContainer}
          id={`${formId}.helmetFee`}
          name="helmetFee"
          label={helmetFeeLabel}
          value="helmetFee"
          />
        ) : null; 
        
      
        const startDateErrorMessage = intl.formatMessage({
          id: 'FieldDateRangeInput.invalidStartDate',
        });
        const endDateErrorMessage = intl.formatMessage({
          id: 'FieldDateRangeInput.invalidEndDate',
        });

        // This is the place to collect breakdown estimation data.
        // Note: lineItems are calculated and fetched from this Template's backend
        // so we need to pass only booking data that is needed otherwise
        // If you have added new fields to the form that will affect to pricing,
        // you need to add the values to handleOnChange function
        const breakdownData =
          startDate && endDate
            ? {
                startDate,
                endDate,
              }
            : null;
            const showEstimatedBreakdown =
            breakdownData && lineItems && !fetchLineItemsInProgress && !fetchLineItemsError;
            console.log("breakdownData",breakdownData);
            console.log("lineItems",lineItems);

        const dateFormatOptions = {
          weekday: 'short',
          month: 'short',
          day: 'numeric',
        };

        const startOfToday = getStartOf(TODAY, 'day', timeZone);
        const tomorrow = addTime(startOfToday, 1, 'days');
        const startDatePlaceholderText =
          startDatePlaceholder || intl.formatDate(startOfToday, dateFormatOptions);
        const endDatePlaceholderText =
          endDatePlaceholder || intl.formatDate(tomorrow, dateFormatOptions);


        const onMonthClick = handleMonthClick(
          currentMonth,
          monthlyTimeSlots,
          fetchMonthData,
          dayCountAvailableForBooking,
          timeZone,
          listingId,
          onFetchTimeSlots
        );
        const isDayBlocked = isDayBlockedFn(
          monthlyTimeSlots,
          startDate,
          endDate,
          lineItemUnitType,
          dayCountAvailableForBooking,
          timeZone
        );
        const isOutsideRange = isOutsideRangeFn(
          monthlyTimeSlots,
          startDate,
          endDate,
          lineItemUnitType,
          dayCountAvailableForBooking,
          timeZone
        );

        console.log("lineItemUnitType",lineItemUnitType);
        console.log("LINE_ITEM_DAY",LINE_ITEM_DAY);
        return (
          <Form onSubmit={handleSubmit} className={classes} enforcePagePreloadFor="CheckoutPage">
            <FormSpy subscription={{ values: true }} onChange={onFormSpyChange} />
            <FieldDateRangeInput
              className={css.bookingDates}
              name="bookingDates"
              isDaily={lineItemUnitType === LINE_ITEM_DAY}
              startDateId={`${formId}.bookingStartDate`}
              startDateLabel={intl.formatMessage({
                id: 'BookingDatesForm.bookingStartTitle',
              })}
              startDatePlaceholderText={startDatePlaceholderText}
              endDateId={`${formId}.bookingEndDate`}
              endDateLabel={intl.formatMessage({
                id: 'BookingDatesForm.bookingEndTitle',
              })}
              endDatePlaceholderText={endDatePlaceholderText}
              focusedInput={focusedInput}
              onFocusedInputChange={onFocusedInputChange}
              format={v => {
                const { startDate, endDate } = v || {};
                // Format the Final Form field's value for the DateRangeInput
                // DateRangeInput operates on local time zone, but the form uses listing's time zone
                const formattedStart = startDate
                  ? timeOfDayFromTimeZoneToLocal(startDate, timeZone)
                  : startDate;
                const formattedEnd = endDate
                  ? timeOfDayFromTimeZoneToLocal(endDate, timeZone)
                  : endDate;
                return v ? { startDate: formattedStart, endDate: formattedEnd } : v;
              }}
              parse={v => {
                const { startDate, endDate } = v || {};
                // Parse the DateRangeInput's value (local noon) for the Final Form
                // The form expects listing's time zone and start of day aka 00:00
                const parsedStart = startDate
                  ? getStartOf(timeOfDayFromLocalToTimeZone(startDate, timeZone), 'day', timeZone)
                  : startDate;
                const parsedEnd = endDate
                  ? getStartOf(timeOfDayFromLocalToTimeZone(endDate, timeZone), 'day', timeZone)
                  : endDate;
                return v ? { startDate: parsedStart, endDate: parsedEnd } : v;
              }}
              useMobileMargins
              validate={composeValidators(
                required(
                  intl.formatMessage({
                    id: 'BookingDatesForm.requiredDate',
                  })
                ),
                bookingDatesRequired(startDateErrorMessage, endDateErrorMessage)
              )}
              initialVisibleMonth={initialVisibleMonth(startDate || startOfToday, timeZone)}
              navNext={
                <Next
                  currentMonth={currentMonth}
                  timeZone={timeZone}
                  dayCountAvailableForBooking={dayCountAvailableForBooking}
                />
              }
              navPrev={<Prev currentMonth={currentMonth} timeZone={timeZone} />}
              onPrevMonthClick={() => {
                setCurrentMonth(prevMonth => prevMonthFn(prevMonth, timeZone));
                onMonthClick(prevMonthFn);
              }}
              onNextMonthClick={() => {
                setCurrentMonth(prevMonth => nextMonthFn(prevMonth, timeZone));
                onMonthClick(nextMonthFn);
              }}
              isDayBlocked={isDayBlocked}
              isOutsideRange={isOutsideRange}
              isBlockedBetween={isBlockedBetween(monthlyTimeSlots, timeZone)}
              disabled={fetchLineItemsInProgress}
              onClose={event =>
                setCurrentMonth(getStartOf(event?.startDate ?? startOfToday, 'month', timeZone))
              }
            />
<<<<<<< HEAD
           {helmetFeeMaybe} 
=======
          {helmetFeeMaybe}
>>>>>>> 6e395d39
            {showEstimatedBreakdown ? (
              <div className={css.priceBreakdownContainer}>
                <H6 as="h3" className={css.bookingBreakdownTitle}>
                  <FormattedMessage id="BookingDatesForm.priceBreakdownTitle" />
                </H6>
                <hr className={css.totalDivider} />
                <EstimatedCustomerBreakdownMaybe
                  breakdownData={breakdownData}
                  lineItems={lineItems}
                  timeZone={timeZone}
                  currency={unitPrice.currency}
                  marketplaceName={marketplaceName}
                  processName={BOOKING_PROCESS_NAME}
                />
              </div>
            ) : null}
            {fetchLineItemsError ? (
              <span className={css.sideBarError}>
                <FormattedMessage id="BookingDatesForm.fetchLineItemsError" />
              </span>
            ) : null}

            <div className={css.submitButton}>
              <PrimaryButton type="submit" inProgress={fetchLineItemsInProgress}>
                <FormattedMessage id="BookingDatesForm.requestToBook" />
              </PrimaryButton>
            </div>
            <p className={css.finePrint}>
              <FormattedMessage
                id={
                  isOwnListing
                    ? 'BookingDatesForm.ownListing'
                    : 'BookingDatesForm.youWontBeChargedInfo'
                }
              />
            </p>
          </Form>
        );
      }}
    />
  );
};

BookingDatesFormComponent.defaultProps = {
  rootClassName: null,
  className: null,
  price: null,
  isOwnListing: false,
  startDatePlaceholder: null,
  endDatePlaceholder: null,
  lineItems: null,
  fetchLineItemsError: null,
  monthlyTimeSlots: null,
};

BookingDatesFormComponent.propTypes = {
  rootClassName: string,
  className: string,

  marketplaceName: string.isRequired,
  lineItemUnitType: propTypes.lineItemUnitType.isRequired,
  price: propTypes.money,
  isOwnListing: bool,
  monthlyTimeSlots: object,
  onFetchTimeSlots: func.isRequired,

  onFetchTransactionLineItems: func.isRequired,
  lineItems: array,
  fetchLineItemsInProgress: bool.isRequired,
  fetchLineItemsError: propTypes.error,

  // from injectIntl
  intl: intlShape.isRequired,

  // for tests
  startDatePlaceholder: string,
  endDatePlaceholder: string,
  dayCountAvailableForBooking: number.isRequired,
};

const BookingDatesForm = compose(injectIntl)(BookingDatesFormComponent);
BookingDatesForm.displayName = 'BookingDatesForm';

export default BookingDatesForm;<|MERGE_RESOLUTION|>--- conflicted
+++ resolved
@@ -649,11 +649,7 @@
                 setCurrentMonth(getStartOf(event?.startDate ?? startOfToday, 'month', timeZone))
               }
             />
-<<<<<<< HEAD
-           {helmetFeeMaybe} 
-=======
           {helmetFeeMaybe}
->>>>>>> 6e395d39
             {showEstimatedBreakdown ? (
               <div className={css.priceBreakdownContainer}>
                 <H6 as="h3" className={css.bookingBreakdownTitle}>
