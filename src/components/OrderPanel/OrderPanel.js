--- conflicted
+++ resolved
@@ -505,12 +505,9 @@
             startDatePlaceholder={intl.formatDate(TODAY, dateFormattingOptions)}
             startTimeInterval={startTimeInterval}
             timeZone={timeZone}
-<<<<<<< HEAD
             onContactUser={onContactUser} // [SKYFARER]
             authorDisplayName={authorDisplayName} // [SKYFARER]
-=======
             {...priceVariantsMaybe}
->>>>>>> 03951f7c
             {...sharedProps}
           />
         ) : showBookingTimeForm ? (
@@ -529,12 +526,9 @@
             startDatePlaceholder={intl.formatDate(TODAY, dateFormattingOptions)}
             endDatePlaceholder={intl.formatDate(TODAY, dateFormattingOptions)}
             timeZone={timeZone}
-<<<<<<< HEAD
             onContactUser={onContactUser} // [SKYFARER]
             authorDisplayName={authorDisplayName} // [SKYFARER]
-=======
             {...priceVariantsMaybe}
->>>>>>> 03951f7c
             {...sharedProps}
           />
         ) : showBookingDatesForm ? (
@@ -546,7 +540,6 @@
             monthlyTimeSlots={monthlyTimeSlots}
             onFetchTimeSlots={onFetchTimeSlots}
             timeZone={timeZone}
-<<<<<<< HEAD
             marketplaceName={marketplaceName}
             onFetchTransactionLineItems={onFetchTransactionLineItems}
             lineItems={lineItems}
@@ -557,9 +550,7 @@
             currentUser={currentUser} // [SKYFARER]
             currentUserHasOrders={currentUserHasOrders} // [SKYFARER]
             reschedule={reschedule} // [SKYFARER]
-=======
             {...priceVariantsMaybe}
->>>>>>> 03951f7c
             {...sharedProps}
           />
         ) : showProductOrderForm ? (
