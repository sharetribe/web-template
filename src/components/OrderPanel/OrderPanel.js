import React from 'react';
import { compose } from 'redux';
import { withRouter } from 'react-router-dom';
import {
  array,
  arrayOf,
  bool,
  func,
  node,
  number,
  object,
  oneOfType,
  shape,
  string,
} from 'prop-types';
import loadable from '@loadable/component';
import classNames from 'classnames';
import omit from 'lodash/omit';

import { intlShape, injectIntl, FormattedMessage } from '../../util/reactIntl';
import {
  displayDeliveryPickup,
  displayDeliveryShipping,
  displayPrice,
} from '../../util/configHelpers';
import {
  propTypes,
  LISTING_STATE_CLOSED,
  LINE_ITEM_NIGHT,
  LINE_ITEM_DAY,
  LINE_ITEM_ITEM,
  LINE_ITEM_HOUR,
  STOCK_MULTIPLE_ITEMS,
  STOCK_INFINITE_MULTIPLE_ITEMS,
} from '../../util/types';
import { formatMoney } from '../../util/currency';
import { parse, stringify } from '../../util/urlHelpers';
import { userDisplayNameAsString } from '../../util/data';
import {
  INQUIRY_PROCESS_NAME,
  getSupportedProcessesInfo,
  isBookingProcess,
  isPurchaseProcess,
  resolveLatestProcessName,
} from '../../transactions/transaction';

import {
  ModalInMobile,
  PrimaryButton,
  AvatarSmall,
  H1,
  H2,
  InlineTextButton,
  Button,
  SecondaryButton,
} from '../../components';

import { Heart } from 'lucide-react';

import MoneyBackGuarantee from '../../extensions/common/components/moneyBackGuarantee/moneyBackGuarantee';

import css from './OrderPanel.module.css';

const BookingTimeForm = loadable(() =>
  import(/* webpackChunkName: "BookingTimeForm" */ './BookingTimeForm/BookingTimeForm')
);
const BookingDatesForm = loadable(() =>
  import(/* webpackChunkName: "BookingDatesForm" */ './BookingDatesForm/BookingDatesForm')
);
const InquiryWithoutPaymentForm = loadable(() =>
  import(
    /* webpackChunkName: "InquiryWithoutPaymentForm" */ './InquiryWithoutPaymentForm/InquiryWithoutPaymentForm'
  )
);
const ProductOrderForm = loadable(() =>
  import(/* webpackChunkName: "ProductOrderForm" */ './ProductOrderForm/ProductOrderForm')
);

// This defines when ModalInMobile shows content as Modal
const MODAL_BREAKPOINT = 1023;
const TODAY = new Date();

const priceData = (price, currency, intl) => {
  if (price && price.currency === currency) {
    const formattedPrice = formatMoney(intl, price);
    return { formattedPrice, priceTitle: formattedPrice };
  } else if (price) {
    return {
      formattedPrice: `(${price.currency})`,
      priceTitle: `Unsupported currency (${price.currency})`,
    };
  }
  return {};
};

const formatMoneyIfSupportedCurrency = (price, intl) => {
  try {
    return formatMoney(intl, price);
  } catch (e) {
    return `(${price.currency})`;
  }
};

const openOrderModal = (isOwnListing, isClosed, history, location) => {
  if (isOwnListing || isClosed) {
    window.scrollTo(0, 0);
  } else {
    const { pathname, search, state } = location;
    const searchString = `?${stringify({ ...parse(search), orderOpen: true })}`;
    history.push(`${pathname}${searchString}`, state);
  }
};

const closeOrderModal = (history, location) => {
  const { pathname, search, state } = location;
  const searchParams = omit(parse(search), 'orderOpen');
  const searchString = `?${stringify(searchParams)}`;
  history.push(`${pathname}${searchString}`, state);
};

const handleSubmit = (
  isOwnListing,
  isClosed,
  isInquiryWithoutPayment,
  onSubmit,
  history,
  location
) => {
  // TODO: currently, inquiry-process does not have any form to ask more order data.
  // We can submit without opening any inquiry/order modal.
  return isInquiryWithoutPayment
    ? () => onSubmit({})
    : () => openOrderModal(isOwnListing, isClosed, history, location);
};

const dateFormattingOptions = { month: 'short', day: 'numeric', weekday: 'short' };

const PriceMaybe = props => {
  const {
    price,
    publicData,
    validListingTypes,
    intl,
    marketplaceCurrency,
    showCurrencyMismatch = false,
  } = props;
  const { listingType, unitType } = publicData || {};

  const foundListingTypeConfig = validListingTypes.find(conf => conf.listingType === listingType);
  const showPrice = displayPrice(foundListingTypeConfig);
  if (!showPrice || !price) {
    return null;
  }

  // Get formatted price or currency code if the currency does not match with marketplace currency
  const { formattedPrice, priceTitle } = priceData(price, marketplaceCurrency, intl);
  // TODO: In CTA, we don't have space to show proper error message for a mismatch of marketplace currency
  //       Instead, we show the currency code in place of the price
  return showCurrencyMismatch ? (
    <div className={css.priceContainerInCTA}>
      <div className={css.priceValue} title={priceTitle}>
        {formattedPrice}
      </div>
      <div className={css.perUnitInCTA}>
        <FormattedMessage id="OrderPanel.perUnit" values={{ unitType }} />
      </div>
    </div>
  ) : (
    <div className={css.priceContainer}>
      <p className={css.price}>{formatMoneyIfSupportedCurrency(price, intl)}</p>
      <div className={css.perUnit}>
        <FormattedMessage id="OrderPanel.perUnit" values={{ unitType }} />
      </div>
    </div>
  );
};

const SendMessageIcon = () => (
  <svg
    width="14"
    height="14"
    viewBox="0 0 14 14"
    xmlns="http://www.w3.org/2000/svg"
    className={css.sendIcon}
  >
    <g fill="none" fillRule="evenodd" strokeLinejoin="round" className={css.strokeMatter}>
      <path d="M12.91 1L0 7.003l5.052 2.212z" />
      <path d="M10.75 11.686L5.042 9.222l7.928-8.198z" />
      <path d="M5.417 8.583v4.695l2.273-2.852" />
    </g>
  </svg>
);

const OrderPanel = props => {
  const {
    rootClassName,
    className,
    titleClassName,
    listing,
    validListingTypes,
    lineItemUnitType: lineItemUnitTypeMaybe,
    isOwnListing,
    onSubmit,
    title,
    titleDesktop,
    author,
    authorLink,
    onManageDisableScrolling,
    onFetchTimeSlots,
    monthlyTimeSlots,
    history,
    location,
    intl,
    onFetchTransactionLineItems,
    onContactUser,
    lineItems,
    marketplaceCurrency,
    dayCountAvailableForBooking,
    marketplaceName,
    fetchLineItemsInProgress,
    fetchLineItemsError,
    payoutDetailsWarning,
    showCurrencyNotify,
    existingMessageHistory,
    onToggleFavorites,
    currentUser,
    listingCategoryConfigs,
  } = props;

  const publicData = listing?.attributes?.publicData || {};
  const { listingType, unitType, transactionProcessAlias = '', categoryLevel1 } = publicData || {};
  const processName = resolveLatestProcessName(transactionProcessAlias.split('/')[0]);
  const lineItemUnitType = lineItemUnitTypeMaybe || `line-item/${unitType}`;

  const price = listing?.attributes?.price;
  const isPaymentProcess = processName !== INQUIRY_PROCESS_NAME;

  const showPriceMissing = isPaymentProcess && !price;
  const PriceMissing = () => {
    return (
      <p className={css.error}>
        <FormattedMessage id="OrderPanel.listingPriceMissing" />
      </p>
    );
  };
  const showInvalidCurrency = isPaymentProcess && price?.currency !== marketplaceCurrency;
  const InvalidCurrency = () => {
    return (
      <p className={css.error}>
        <FormattedMessage id="OrderPanel.listingCurrencyInvalid" />
      </p>
    );
  };

  const timeZone = listing?.attributes?.availabilityPlan?.timezone;
  const isClosed = listing?.attributes?.state === LISTING_STATE_CLOSED;

  const isBooking = isBookingProcess(processName);
  const shouldHaveBookingTime = isBooking && [LINE_ITEM_HOUR].includes(lineItemUnitType);
  const showBookingTimeForm = shouldHaveBookingTime && !isClosed && timeZone;

  const shouldHaveBookingDates =
    isBooking && [LINE_ITEM_DAY, LINE_ITEM_NIGHT].includes(lineItemUnitType);
  const showBookingDatesForm = shouldHaveBookingDates && !isClosed && timeZone;

  // The listing resource has a relationship: `currentStock`,
  // which you should include when making API calls.
  const isPurchase = isPurchaseProcess(processName);
  const currentStock = listing.currentStock?.attributes?.quantity;
  const isOutOfStock = isPurchase && lineItemUnitType === LINE_ITEM_ITEM && currentStock === 0;

  // Show form only when stock is fully loaded. This avoids "Out of stock" UI by
  // default before all data has been downloaded.
  const showProductOrderForm = isPurchase && typeof currentStock === 'number';

  const showInquiryForm = processName === INQUIRY_PROCESS_NAME;

  const supportedProcessesInfo = getSupportedProcessesInfo();
  const isKnownProcess = supportedProcessesInfo.map(info => info.name).includes(processName);

  const { pickupEnabled, shippingEnabled } = listing?.attributes?.publicData || {};

  const listingTypeConfig = validListingTypes.find(conf => conf.listingType === listingType);
  const displayShipping = displayDeliveryShipping(listingTypeConfig);
  const displayPickup = displayDeliveryPickup(listingTypeConfig);
  const listingCategory = listingCategoryConfigs.categories.find(
    conf => conf.id === categoryLevel1
  );
  const stockType = listingCategory?.stockType || listingTypeConfig?.stockType;
  const allowOrdersOfMultipleItems = [STOCK_MULTIPLE_ITEMS, STOCK_INFINITE_MULTIPLE_ITEMS].includes(
    stockType
  );

  const showClosedListingHelpText = listing.id && isClosed;
  const isOrderOpen = !!parse(location.search).orderOpen;

  const subTitleText = showClosedListingHelpText
    ? intl.formatMessage({ id: 'OrderPanel.subTitleClosedListing' })
    : null;

  const authorDisplayName = userDisplayNameAsString(author, '');

  const classes = classNames(rootClassName || css.root, className);
  const titleClasses = classNames(titleClassName || css.orderTitle);

  const isListingPage = location.pathname.startsWith('/l/');

  const ContactButton = () =>
    isListingPage ? (
      <InlineTextButton className={css.contactSellerButton} onClick={() => onContactUser(author)}>
        <SendMessageIcon />
        <span className={css.sendMessageText}>
          <FormattedMessage id="InquiryForm.submitButtonText" />
        </span>
      </InlineTextButton>
    ) : null;

  const isFavorite = currentUser?.attributes.profile.privateData.favorites?.includes(
    listing.id.uuid
  );

  const toggleFavorites = () => onToggleFavorites(isFavorite);

  const favoriteButton = isFavorite ? (
    <InlineTextButton className={`${css.favoriteButton} ${css.active}`} onClick={toggleFavorites}>
      <Heart />
    </InlineTextButton>
  ) : (
    <InlineTextButton className={css.favoriteButton} onClick={toggleFavorites}>
      <Heart />
    </InlineTextButton>
  );

  return (
    <div className={classes}>
      <ModalInMobile
        containerClassName={css.modalContainer}
        id="OrderFormInModal"
        isModalOpenOnMobile={isOrderOpen}
        onClose={() => closeOrderModal(history, location)}
        showAsModalMaxWidth={MODAL_BREAKPOINT}
        onManageDisableScrolling={onManageDisableScrolling}
        usePortal
      >
        <div className={css.modalHeading}>
          <H1 className={css.heading}>{title}</H1>
        </div>

        <div className={css.orderHeading}>
          {titleDesktop ? titleDesktop : <H2 className={titleClasses}>{title}</H2>}
          {subTitleText ? <div className={css.orderHelp}>{subTitleText}</div> : null}
        </div>

        <PriceMaybe
          price={price}
          publicData={publicData}
          validListingTypes={validListingTypes}
          intl={intl}
          marketplaceCurrency={marketplaceCurrency}
        />

        {isListingPage && (
          <>
            <div className={css.author}>
              <AvatarSmall user={author} className={css.providerAvatar} />
              <span className={css.providerNameLinked}>
                <FormattedMessage id="OrderPanel.author" values={{ name: authorLink }} />
              </span>
              <span className={css.providerNamePlain}>
                <FormattedMessage id="OrderPanel.author" values={{ name: authorDisplayName }} />
              </span>
            </div>
          </>
        )}

        {showPriceMissing ? (
          <PriceMissing />
        ) : showInvalidCurrency ? (
          <InvalidCurrency />
        ) : showBookingTimeForm ? (
          <BookingTimeForm
            className={css.bookingForm}
            formId="OrderPanelBookingTimeForm"
            lineItemUnitType={lineItemUnitType}
            onSubmit={onSubmit}
            price={price}
            marketplaceCurrency={marketplaceCurrency}
            dayCountAvailableForBooking={dayCountAvailableForBooking}
            listingId={listing.id}
            isOwnListing={isOwnListing}
            monthlyTimeSlots={monthlyTimeSlots}
            onFetchTimeSlots={onFetchTimeSlots}
            startDatePlaceholder={intl.formatDate(TODAY, dateFormattingOptions)}
            endDatePlaceholder={intl.formatDate(TODAY, dateFormattingOptions)}
            timeZone={timeZone}
            marketplaceName={marketplaceName}
            onFetchTransactionLineItems={onFetchTransactionLineItems}
            lineItems={lineItems}
            fetchLineItemsInProgress={fetchLineItemsInProgress}
            fetchLineItemsError={fetchLineItemsError}
            payoutDetailsWarning={payoutDetailsWarning}
          />
        ) : showBookingDatesForm ? (
          <BookingDatesForm
            className={css.bookingForm}
            formId="OrderPanelBookingDatesForm"
            lineItemUnitType={lineItemUnitType}
            onSubmit={onSubmit}
            price={price}
            marketplaceCurrency={marketplaceCurrency}
            dayCountAvailableForBooking={dayCountAvailableForBooking}
            listingId={listing.id}
            isOwnListing={isOwnListing}
            monthlyTimeSlots={monthlyTimeSlots}
            onFetchTimeSlots={onFetchTimeSlots}
            timeZone={timeZone}
            marketplaceName={marketplaceName}
            onFetchTransactionLineItems={onFetchTransactionLineItems}
            lineItems={lineItems}
            fetchLineItemsInProgress={fetchLineItemsInProgress}
            fetchLineItemsError={fetchLineItemsError}
            payoutDetailsWarning={payoutDetailsWarning}
          />
        ) : showProductOrderForm ? (
          <>
            <div className={css.hideOnMobile}>
              <div className={css.buttonGroup}>
                <ContactButton />
<<<<<<< HEAD
                {isListingPage && ( favoriteButton )}
=======
                {isListingPage && !isClosed && ( favoriteButton )}
>>>>>>> ae72ab07
              </div>
            </div>

            <ProductOrderForm
              formId="OrderPanelProductOrderForm"
              onSubmit={onSubmit}
              price={price}
              marketplaceCurrency={marketplaceCurrency}
              currentStock={currentStock}
              allowOrdersOfMultipleItems={allowOrdersOfMultipleItems}
              pickupEnabled={pickupEnabled && displayPickup}
              shippingEnabled={shippingEnabled && displayShipping}
              displayDeliveryMethod={displayPickup || displayShipping}
              listingId={listing.id}
              isOwnListing={isOwnListing}
              marketplaceName={marketplaceName}
              onFetchTransactionLineItems={onFetchTransactionLineItems}
              onContactUser={onContactUser}
              lineItems={lineItems}
              fetchLineItemsInProgress={fetchLineItemsInProgress}
              fetchLineItemsError={fetchLineItemsError}
              payoutDetailsWarning={payoutDetailsWarning}
              showCurrencyNotify={showCurrencyNotify}
              listing={listing}
              isClosed={isClosed}
            />
          </>
        ) : showInquiryForm ? (
          <InquiryWithoutPaymentForm formId="OrderPanelInquiryForm" onSubmit={onSubmit} />
        ) : !isKnownProcess ? (
          <p className={css.errorSidebar}>
            <FormattedMessage id="OrderPanel.unknownTransactionProcess" />
          </p>
        ) : null}
      </ModalInMobile>
      <div className={css.openOrderForm}>
        <PriceMaybe
          price={price}
          publicData={publicData}
          validListingTypes={validListingTypes}
          intl={intl}
          marketplaceCurrency={marketplaceCurrency}
          showCurrencyMismatch
        />

        <div className={css.buttonGroup}>
          <ContactButton />
          {!isClosed && (favoriteButton)}

          {isClosed && (
            <PrimaryButton
              onClick={handleSubmit(
                isOwnListing,
                isClosed,
                showInquiryForm,
                onSubmit,
                history,
                location
              )}
              disabled={isOutOfStock}
            >
              {isBooking ? (
                <FormattedMessage id="OrderPanel.ctaButtonMessageBooking" />
              ) : isOutOfStock ? (
                <FormattedMessage id="OrderPanel.ctaButtonMessageNoStock" />
              ) : isPurchase ? (
                <FormattedMessage id="OrderPanel.ctaButtonMessagePurchase" />
              ) : (
                <FormattedMessage id="OrderPanel.ctaButtonMessageInquiry" />
              )}
            </PrimaryButton>
            
          )}
        </div>
        
        {!isClosed && (
          <MoneyBackGuarantee />
        )}
        
      </div>
    </div>
  );
};

OrderPanel.defaultProps = {
  rootClassName: null,
  className: null,
  titleClassName: null,
  isOwnListing: false,
  authorLink: null,
  payoutDetailsWarning: null,
  titleDesktop: null,
  subTitle: null,
  monthlyTimeSlots: null,
  lineItems: null,
  fetchLineItemsError: null,
  showCurrencyNotify: true,
  existingMessageHistory: false,
};

OrderPanel.propTypes = {
  rootClassName: string,
  className: string,
  titleClassName: string,
  listing: oneOfType([propTypes.listing, propTypes.ownListing]),
  validListingTypes: arrayOf(
    shape({
      listingType: string.isRequired,
      transactionType: shape({
        process: string.isRequired,
        alias: string.isRequired,
        unitType: string.isRequired,
      }).isRequired,
    })
  ).isRequired,
  isOwnListing: bool,
  author: oneOfType([propTypes.user, propTypes.currentUser]).isRequired,
  authorLink: node,
  payoutDetailsWarning: node,
  onSubmit: func.isRequired,
  title: oneOfType([node, string]).isRequired,
  titleDesktop: node,
  subTitle: oneOfType([node, string]),
  onManageDisableScrolling: func.isRequired,

  onFetchTimeSlots: func.isRequired,
  monthlyTimeSlots: object,
  onFetchTransactionLineItems: func.isRequired,
  onContactUser: func,
  lineItems: array,
  fetchLineItemsInProgress: bool.isRequired,
  fetchLineItemsError: propTypes.error,
  marketplaceCurrency: string.isRequired,
  dayCountAvailableForBooking: number.isRequired,
  marketplaceName: string.isRequired,
  showCurrencyNotify: bool,
  existingMessageHistory: bool,

  // from withRouter
  history: shape({
    push: func.isRequired,
  }).isRequired,
  location: shape({
    search: string,
  }).isRequired,

  // from injectIntl
  intl: intlShape.isRequired,
};

export default compose(withRouter, injectIntl)(OrderPanel);<|MERGE_RESOLUTION|>--- conflicted
+++ resolved
@@ -426,11 +426,7 @@
             <div className={css.hideOnMobile}>
               <div className={css.buttonGroup}>
                 <ContactButton />
-<<<<<<< HEAD
-                {isListingPage && ( favoriteButton )}
-=======
                 {isListingPage && !isClosed && ( favoriteButton )}
->>>>>>> ae72ab07
               </div>
             </div>
 
