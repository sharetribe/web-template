import React from 'react';
import { compose } from 'redux';
import { withRouter } from 'react-router-dom';
import {
  array,
  arrayOf,
  bool,
  func,
  node,
  number,
  object,
  oneOfType,
  shape,
  string,
} from 'prop-types';
import loadable from '@loadable/component';
import classNames from 'classnames';
import omit from 'lodash/omit';

import { intlShape, injectIntl, FormattedMessage } from '../../util/reactIntl';
import {
  displayDeliveryPickup,
  displayDeliveryShipping,
  displayPrice,
} from '../../util/configHelpers';
import {
  propTypes,
  LISTING_STATE_CLOSED,
  LINE_ITEM_NIGHT,
  LINE_ITEM_DAY,
  LINE_ITEM_ITEM,
  LINE_ITEM_HOUR,
  STOCK_MULTIPLE_ITEMS,
  STOCK_INFINITE_MULTIPLE_ITEMS,
} from '../../util/types';
import { formatMoney } from '../../util/currency';
import { parse, stringify } from '../../util/urlHelpers';
import { userDisplayNameAsString } from '../../util/data';
import {
  INQUIRY_PROCESS_NAME,
  getSupportedProcessesInfo,
  isBookingProcess,
  isPurchaseProcess,
  resolveLatestProcessName,
} from '../../transactions/transaction';

import { ModalInMobile, PrimaryButton, AvatarSmall, H1, H2, Button, SecondaryButton, } from '../../components';

import css from './OrderPanel.module.css';
import WhatsAppButton from '../../components/Button/WhatsAppButton';
import '../../components/Button/Button.module.css';

const BookingTimeForm = loadable(() =>
  import(/* webpackChunkName: "BookingTimeForm" */ './BookingTimeForm/BookingTimeForm')
);
const BookingDatesForm = loadable(() =>
  import(/* webpackChunkName: "BookingDatesForm" */ './BookingDatesForm/BookingDatesForm')
);
const InquiryWithoutPaymentForm = loadable(() =>
  import(
    /* webpackChunkName: "InquiryWithoutPaymentForm" */ './InquiryWithoutPaymentForm/InquiryWithoutPaymentForm'
  )
);
const ProductOrderForm = loadable(() =>
  import(/* webpackChunkName: "ProductOrderForm" */ './ProductOrderForm/ProductOrderForm')
);

// This defines when ModalInMobile shows content as Modal
const MODAL_BREAKPOINT = 1023;
const TODAY = new Date();

const priceData = (price, currency, intl) => {
  if (price && price.currency === currency) {
    const formattedPrice = formatMoney(intl, price);
    return { formattedPrice, priceTitle: formattedPrice };
  } else if (price) {
    return {
      formattedPrice: `(${price.currency})`,
      priceTitle: `Unsupported currency (${price.currency})`,
    };
  }
  return {};
};

const openOrderModal = (isOwnListing, isClosed, history, location) => {
  if (isOwnListing || isClosed) {
    window.scrollTo(0, 0);
  } else {
    const { pathname, search, state } = location;
    const searchString = `?${stringify({ ...parse(search), orderOpen: true })}`;
    history.push(`${pathname}${searchString}`, state);
  }
};

const closeOrderModal = (history, location) => {
  const { pathname, search, state } = location;
  const searchParams = omit(parse(search), 'orderOpen');
  const searchString = `?${stringify(searchParams)}`;
  history.push(`${pathname}${searchString}`, state);
};

const handleSubmit = (
  isOwnListing,
  isClosed,
  isInquiryWithoutPayment,
  onSubmit,
  history,
  location
) => {
  // TODO: currently, inquiry-process does not have any form to ask more order data.
  // We can submit without opening any inquiry/order modal.
  return isInquiryWithoutPayment
    ? () => onSubmit({})
    : () => openOrderModal(isOwnListing, isClosed, history, location);
};

/* INE:
const handleSubmit = (
  isOwnListing,
  isClosed,
  isInquiryWithoutPayment,
  onSubmit,
  history,
  location
) => {
  // TODO: currently, inquiry-process does not have any form to ask more order data.
  // We can submit without opening any inquiry/order modal.

  // Nueva lógica para redirección si el artículo está disponible
  if (!isOutOfStock) {
    // Reemplaza 'https://wa.me/5492944232664?text=' con tu URL de WhatsApp
    const whatsappUrl = 'https://wa.me/5492944232664?text=' + encodeURIComponent(`Hola, estoy interesado en reservar: ${listing.attributes.title}`);
    // Realiza la redirección a la URL de WhatsApp
    window.location.href = whatsappUrl;
  } else {
    // Lógica actual para otros casos
    return isInquiryWithoutPayment
      ? () => onSubmit({})
      : () => openOrderModal(isOwnListing, isClosed, history, location);
  }
};
*/
const dateFormattingOptions = { month: 'short', day: 'numeric', weekday: 'short' };

const PriceMaybe = props => {
  const {
    price,
    publicData,
    validListingTypes,
    intl,
    marketplaceCurrency,
    showCurrencyMismatch = false,
  } = props;
  const { listingType, unitType } = publicData || {};

  const foundListingTypeConfig = validListingTypes.find(conf => conf.listingType === listingType);
  const showPrice = displayPrice(foundListingTypeConfig);
  if (!showPrice || !price) {
    return null;
  }

  // Get formatted price or currency code if the currency does not match with marketplace currency
  const { formattedPrice, priceTitle } = priceData(price, marketplaceCurrency, intl);
  // TODO: In CTA, we don't have space to show proper error message for a mismatch of marketplace currency
  //       Instead, we show the currency code in place of the price
  return showCurrencyMismatch ? (
    <div className={css.priceContainerInCTA}>
      <div className={css.priceValue} title={priceTitle}>
        {formattedPrice}
      </div>
      <div className={css.perUnitInCTA}>
        <FormattedMessage id="OrderPanel.perUnit" values={{ unitType }} />
      </div>
    </div>
  ) : (
    <div className={css.priceContainer}>
      <p className={css.price}>{formatMoney(intl, price)}</p>
      <div className={css.perUnit}>
        <FormattedMessage id="OrderPanel.perUnit" values={{ unitType }} />
      </div>
    </div>
  );
};

const OrderPanel = props => {
  const {
    rootClassName,
    className,
    titleClassName,
    listing,
    validListingTypes,
    lineItemUnitType: lineItemUnitTypeMaybe,
    isOwnListing,
    onSubmit,
    title,
    titleDesktop,
    author,
    authorLink,
    onManageDisableScrolling,
    onFetchTimeSlots,
    monthlyTimeSlots,
    history,
    location,
    intl,
    onFetchTransactionLineItems,
    onContactUser,
    lineItems,
    marketplaceCurrency,
    dayCountAvailableForBooking,
    marketplaceName,
    fetchLineItemsInProgress,
    fetchLineItemsError,
<<<<<<< HEAD
    onToggleFavorites,
    currentUser,
=======
    payoutDetailsWarning,
>>>>>>> 25837d15
  } = props;

  const publicData = listing?.attributes?.publicData || {};
  const { listingType, unitType, transactionProcessAlias = '' } = publicData || {};
  const processName = resolveLatestProcessName(transactionProcessAlias.split('/')[0]);
  const lineItemUnitType = lineItemUnitTypeMaybe || `line-item/${unitType}`;

  const price = listing?.attributes?.price;
  const isPaymentProcess = processName !== INQUIRY_PROCESS_NAME;

  const showPriceMissing = isPaymentProcess && !price;
  const PriceMissing = () => {
    return (
      <p className={css.error}>
        <FormattedMessage id="OrderPanel.listingPriceMissing" />
      </p>
    );
  };
  const showInvalidCurrency = isPaymentProcess && price?.currency !== marketplaceCurrency;
  const InvalidCurrency = () => {
    return (
      <p className={css.error}>
        <FormattedMessage id="OrderPanel.listingCurrencyInvalid" />
      </p>
    );
  };

  const timeZone = listing?.attributes?.availabilityPlan?.timezone;
  const isClosed = listing?.attributes?.state === LISTING_STATE_CLOSED;

  const isBooking = isBookingProcess(processName);
  const shouldHaveBookingTime = isBooking && [LINE_ITEM_HOUR].includes(lineItemUnitType);
  const showBookingTimeForm = shouldHaveBookingTime && !isClosed && timeZone;

  const shouldHaveBookingDates =
    isBooking && [LINE_ITEM_DAY, LINE_ITEM_NIGHT].includes(lineItemUnitType);
  const showBookingDatesForm = shouldHaveBookingDates && !isClosed && timeZone;

  // The listing resource has a relationship: `currentStock`,
  // which you should include when making API calls.
  const isPurchase = isPurchaseProcess(processName);
  const currentStock = listing.currentStock?.attributes?.quantity;
  const isOutOfStock = isPurchase && lineItemUnitType === LINE_ITEM_ITEM && currentStock === 0;

  // Show form only when stock is fully loaded. This avoids "Out of stock" UI by
  // default before all data has been downloaded.
  const showProductOrderForm = isPurchase && typeof currentStock === 'number';

  const showInquiryForm = processName === INQUIRY_PROCESS_NAME;

  const supportedProcessesInfo = getSupportedProcessesInfo();
  const isKnownProcess = supportedProcessesInfo.map(info => info.name).includes(processName);

  const { pickupEnabled, shippingEnabled } = listing?.attributes?.publicData || {};

  const listingTypeConfig = validListingTypes.find(conf => conf.listingType === listingType);
  const displayShipping = displayDeliveryShipping(listingTypeConfig);
  const displayPickup = displayDeliveryPickup(listingTypeConfig);
  const allowOrdersOfMultipleItems = [STOCK_MULTIPLE_ITEMS, STOCK_INFINITE_MULTIPLE_ITEMS].includes(
    listingTypeConfig?.stockType
  );

  const showClosedListingHelpText = listing.id && isClosed;
  const isOrderOpen = !!parse(location.search).orderOpen;

  const subTitleText = showClosedListingHelpText
    ? intl.formatMessage({ id: 'OrderPanel.subTitleClosedListing' })
    : null;

  const authorDisplayName = userDisplayNameAsString(author, '');

  const classes = classNames(rootClassName || css.root, className);
  const titleClasses = classNames(titleClassName || css.orderTitle);

  /*const isFavorite = currentUser?.attributes.profile.privateData.favorites?.includes(
    listing.id.uuid
  );

  const toggleFavorites = () => onToggleFavorites(isFavorite);

  const favoriteButton = isFavorite ? (
    <SecondaryButton
      className={css.favoriteButton}
      onClick={toggleFavorites}
    >
      <FormattedMessage id="OrderPanel.unfavoriteButton" />
    </SecondaryButton>
  ) : (
    <Button className={css.favoriteButton} onClick={toggleFavorites}>
      <FormattedMessage id="OrderPanel.addFavoriteButton" />
    </Button>
  );
  */
  return (
    <div className={classes}>
      <ModalInMobile
        containerClassName={css.modalContainer}
        id="OrderFormInModal"
        isModalOpenOnMobile={isOrderOpen}
        onClose={() => closeOrderModal(history, location)}
        showAsModalMaxWidth={MODAL_BREAKPOINT}
        onManageDisableScrolling={onManageDisableScrolling}
        usePortal
      >
        <div className={css.modalHeading}>
          <H1 className={css.heading}>{title}</H1>
        </div>

        <div className={css.orderHeading}>
          {titleDesktop ? titleDesktop : <H2 className={titleClasses}>{title}</H2>}
          {subTitleText ? <div className={css.orderHelp}>{subTitleText}</div> : null}
        </div>

        <PriceMaybe
          price={price}
          publicData={publicData}
          validListingTypes={validListingTypes}
          intl={intl}
          marketplaceCurrency={marketplaceCurrency}
        />

        <div className={css.author}>
          <AvatarSmall user={author} className={css.providerAvatar} />
          <span className={css.providerNameLinked}>
            <FormattedMessage id="OrderPanel.author" values={{ name: authorLink }} />
          </span>
          <span className={css.providerNamePlain}>
            <FormattedMessage id="OrderPanel.author" values={{ name: authorDisplayName }} />
          </span>
        </div>
        
        {showPriceMissing ? (
          <PriceMissing />
        ) : showInvalidCurrency ? (
          <InvalidCurrency />
        ) : showBookingTimeForm ? (
          <BookingTimeForm
            className={css.bookingForm}
            formId="OrderPanelBookingTimeForm"
            lineItemUnitType={lineItemUnitType}
            onSubmit={onSubmit}
            price={price}
            marketplaceCurrency={marketplaceCurrency}
            dayCountAvailableForBooking={dayCountAvailableForBooking}
            listingId={listing.id}
            isOwnListing={isOwnListing}
            monthlyTimeSlots={monthlyTimeSlots}
            onFetchTimeSlots={onFetchTimeSlots}
            startDatePlaceholder={intl.formatDate(TODAY, dateFormattingOptions)}
            endDatePlaceholder={intl.formatDate(TODAY, dateFormattingOptions)}
            timeZone={timeZone}
            marketplaceName={marketplaceName}
            onFetchTransactionLineItems={onFetchTransactionLineItems}
            lineItems={lineItems}
            fetchLineItemsInProgress={fetchLineItemsInProgress}
            fetchLineItemsError={fetchLineItemsError}
            payoutDetailsWarning={payoutDetailsWarning}
          />
        ) : showBookingDatesForm ? (
          <BookingDatesForm
            className={css.bookingForm}
            formId="OrderPanelBookingDatesForm"
            lineItemUnitType={lineItemUnitType}
            onSubmit={onSubmit}
            price={price}
            marketplaceCurrency={marketplaceCurrency}
            dayCountAvailableForBooking={dayCountAvailableForBooking}
            listingId={listing.id}
            isOwnListing={isOwnListing}
            monthlyTimeSlots={monthlyTimeSlots}
            onFetchTimeSlots={onFetchTimeSlots}
            timeZone={timeZone}
            marketplaceName={marketplaceName}
            onFetchTransactionLineItems={onFetchTransactionLineItems}
            lineItems={lineItems}
            fetchLineItemsInProgress={fetchLineItemsInProgress}
            fetchLineItemsError={fetchLineItemsError}
            payoutDetailsWarning={payoutDetailsWarning}
          />
        ) : showProductOrderForm ? (
          <ProductOrderForm
            formId="OrderPanelProductOrderForm"
            onSubmit={onSubmit}
            price={price}
            marketplaceCurrency={marketplaceCurrency}
            currentStock={currentStock}
            allowOrdersOfMultipleItems={allowOrdersOfMultipleItems}
            pickupEnabled={pickupEnabled && displayPickup}
            shippingEnabled={shippingEnabled && displayShipping}
            displayDeliveryMethod={displayPickup || displayShipping}
            listingId={listing.id}
            isOwnListing={isOwnListing}
            marketplaceName={marketplaceName}
            onFetchTransactionLineItems={onFetchTransactionLineItems}
            onContactUser={onContactUser}
            lineItems={lineItems}
            fetchLineItemsInProgress={fetchLineItemsInProgress}
            fetchLineItemsError={fetchLineItemsError}
            payoutDetailsWarning={payoutDetailsWarning}
          />
        ) : showInquiryForm ? (
          <InquiryWithoutPaymentForm formId="OrderPanelInquiryForm" onSubmit={onSubmit} />
        ) : !isKnownProcess ? (
          <p className={css.errorSidebar}>
            <FormattedMessage id="OrderPanel.unknownTransactionProcess" />
          </p>
        ) : null}
      </ModalInMobile>
      <div className={css.openOrderForm}>
        <PriceMaybe
          price={price}
          publicData={publicData}
          validListingTypes={validListingTypes}
          intl={intl}
          marketplaceCurrency={marketplaceCurrency}
          showCurrencyMismatch
        />

        {isClosed ? (
          <div className={css.closedListingButton}>
            <FormattedMessage id="OrderPanel.closedListingButtonText" />
          </div>
        ) : (
          <PrimaryButton
            onClick={handleSubmit(
              isOwnListing,
              isClosed,
              showInquiryForm,
              onSubmit,
              history,
              location
            )}
            disabled={isOutOfStock}
          >
            {isBooking ? (
              <FormattedMessage id="OrderPanel.ctaButtonMessageBooking" />
            ) : isOutOfStock ? (
              <FormattedMessage id="OrderPanel.ctaButtonMessageNoStock" />
            ) : isPurchase ? (
              <FormattedMessage id="OrderPanel.ctaButtonMessagePurchase" />
            ) : (
              <FormattedMessage id="OrderPanel.ctaButtonMessageInquiry" />
            )}
          </PrimaryButton>
        )}
      
      </div>

      <div>
        <p>Comunicate con Rundo</p>
        <a href="https://wa.me/5492944232664" target="_blank" className={css.A_css}>
	          <img src="/static/icons/whatsapp.png" alt="WhatsApp" className={css.whatsAppButton}/>
        </a>
      </div>
    </div>
  );
};

OrderPanel.defaultProps = {
  rootClassName: null,
  className: null,
  titleClassName: null,
  isOwnListing: false,
  authorLink: null,
  payoutDetailsWarning: null,
  titleDesktop: null,
  subTitle: null,
  monthlyTimeSlots: null,
  lineItems: null,
  fetchLineItemsError: null,
};

OrderPanel.propTypes = {
  rootClassName: string,
  className: string,
  titleClassName: string,
  listing: oneOfType([propTypes.listing, propTypes.ownListing]),
  validListingTypes: arrayOf(
    shape({
      listingType: string.isRequired,
      transactionType: shape({
        process: string.isRequired,
        alias: string.isRequired,
        unitType: string.isRequired,
      }).isRequired,
    })
  ).isRequired,
  isOwnListing: bool,
  author: oneOfType([propTypes.user, propTypes.currentUser]).isRequired,
  authorLink: node,
  payoutDetailsWarning: node,
  onSubmit: func.isRequired,
  title: oneOfType([node, string]).isRequired,
  titleDesktop: node,
  subTitle: oneOfType([node, string]),
  onManageDisableScrolling: func.isRequired,

  onFetchTimeSlots: func.isRequired,
  monthlyTimeSlots: object,
  onFetchTransactionLineItems: func.isRequired,
  onContactUser: func,
  lineItems: array,
  fetchLineItemsInProgress: bool.isRequired,
  fetchLineItemsError: propTypes.error,
  marketplaceCurrency: string.isRequired,
  dayCountAvailableForBooking: number.isRequired,
  marketplaceName: string.isRequired,

  // from withRouter
  history: shape({
    push: func.isRequired,
  }).isRequired,
  location: shape({
    search: string,
  }).isRequired,

  // from injectIntl
  intl: intlShape.isRequired,

  onToggleFavorites: func.isRequired,
  currentUser: propTypes.currentUser.isRequired,
};

export default compose(
  withRouter,
  injectIntl
)(OrderPanel);<|MERGE_RESOLUTION|>--- conflicted
+++ resolved
@@ -210,12 +210,6 @@
     marketplaceName,
     fetchLineItemsInProgress,
     fetchLineItemsError,
-<<<<<<< HEAD
-    onToggleFavorites,
-    currentUser,
-=======
-    payoutDetailsWarning,
->>>>>>> 25837d15
   } = props;
 
   const publicData = listing?.attributes?.publicData || {};
