--- conflicted
+++ resolved
@@ -1,12 +1,7 @@
 import React, { useEffect, useState } from 'react';
-<<<<<<< HEAD
 import { Button as AButton } from 'antd';
 import { HeartOutlined, HeartFilled } from '@ant-design/icons';
-import { compose } from 'redux';
-import { withRouter } from 'react-router-dom';
-=======
 import { useLocation, useHistory } from 'react-router-dom';
->>>>>>> 9f10ccb4
 import loadable from '@loadable/component';
 import classNames from 'classnames';
 
@@ -200,7 +195,6 @@
     </p>
   );
 };
-
 const InvalidPriceVariants = () => {
   return (
     <p className={css.error}>
@@ -215,7 +209,6 @@
   );
   return new Set(priceVariantsSlugs).size === priceVariants.length;
 };
-
 const hasValidPriceVariants = priceVariants => {
   const isArray = Array.isArray(priceVariants);
   const hasItems = isArray && priceVariants.length > 0;
@@ -306,30 +299,15 @@
   } = props;
 
   const publicData = listing?.attributes?.publicData || {};
-<<<<<<< HEAD
-  const { listingType, unitType, transactionProcessAlias = '' } = publicData || {};
-=======
   const { listingType, unitType, transactionProcessAlias = '', priceVariants, startTimeInterval } =
     publicData || {};
-
->>>>>>> 9f10ccb4
   const processName = resolveLatestProcessName(transactionProcessAlias.split('/')[0]);
   const lineItemUnitType = lineItemUnitTypeMaybe || `line-item/${unitType}`;
   const price = listing?.attributes?.price;
   const isPaymentProcess = processName !== INQUIRY_PROCESS_NAME;
   const showPriceMissing = isPaymentProcess && !price;
   const showInvalidCurrency = isPaymentProcess && price?.currency !== marketplaceCurrency;
-<<<<<<< HEAD
-  const InvalidCurrency = () => {
-    return (
-      <p className={css.error}>
-        <FormattedMessage id="OrderPanel.listingCurrencyInvalid" />
-      </p>
-    );
-  };
-=======
-
->>>>>>> 9f10ccb4
+
   const timeZone = listing?.attributes?.availabilityPlan?.timezone;
   const isClosed = listing?.attributes?.state === LISTING_STATE_CLOSED;
   const isBooking = isBookingProcess(processName);
@@ -345,15 +323,7 @@
   // The listing resource has a relationship: `currentStock`,
   // which you should include when making API calls.
   const isPurchase = isPurchaseProcess(processName);
-<<<<<<< HEAD
   const listingTypeConfig = validListingTypes.find(conf => conf.listingType === listingType);
-  const currentStock = listing.currentStock?.attributes?.quantity;
-  const isOutOfStock = isPurchase && lineItemUnitType === LINE_ITEM_ITEM && currentStock === 0;
-  // Show form only when stock is fully loaded. This avoids "Out of stock" UI by
-  // default before all data has been downloaded.
-  const showProductOrderForm = mounted && isPurchase && typeof currentStock === 'number';
-  const showInquiryForm = mounted && processName === INQUIRY_PROCESS_NAME;
-=======
   const shouldHavePurchase = isPurchase && lineItemUnitType === LINE_ITEM_ITEM;
   const currentStock = listing.currentStock?.attributes?.quantity;
   const isOutOfStock = shouldHavePurchase && !isClosed && currentStock === 0;
@@ -362,10 +332,7 @@
   // default before all data has been downloaded.
   const showProductOrderForm =
     mounted && shouldHavePurchase && !isClosed && typeof currentStock === 'number';
-
   const showInquiryForm = mounted && !isClosed && processName === INQUIRY_PROCESS_NAME;
-
->>>>>>> 9f10ccb4
   const supportedProcessesInfo = getSupportedProcessesInfo();
   const isKnownProcess = supportedProcessesInfo.map(info => info.name).includes(processName);
   const { pickupEnabled, shippingEnabled } = listing?.attributes?.publicData || {};
@@ -378,12 +345,7 @@
   const searchParams = parse(location.search);
   const isOrderOpen = !!searchParams.orderOpen;
   const preselectedPriceVariantSlug = searchParams.bookableOption;
-
   const seatsEnabled = [AVAILABILITY_MULTIPLE_SEATS].includes(listingTypeConfig?.availabilityType);
-<<<<<<< HEAD
-  const showClosedListingHelpText = listing.id && isClosed;
-  const isOrderOpen = !!parse(location.search).orderOpen;
-=======
 
   // Note: publicData contains priceVariationsEnabled if listing is created with priceVariations enabled.
   const isPriceVariationsInUse = !!publicData?.priceVariationsEnabled;
@@ -427,8 +389,6 @@
   };
 
   const showClosedListingHelpText = listing.id && isClosed;
-
->>>>>>> 9f10ccb4
   const subTitleText = showClosedListingHelpText
     ? intl.formatMessage({ id: 'OrderPanel.subTitleClosedListing' })
     : null;
