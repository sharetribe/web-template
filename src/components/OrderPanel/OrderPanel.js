--- conflicted
+++ resolved
@@ -1,10 +1,6 @@
-<<<<<<< HEAD
 import React, { useEffect, useState } from 'react';
-=======
-import React from 'react';
 import { Button as AButton } from 'antd';
 import { HeartOutlined, HeartFilled } from '@ant-design/icons';
->>>>>>> a17f1977
 import { compose } from 'redux';
 import { withRouter } from 'react-router-dom';
 import loadable from '@loadable/component';
@@ -27,7 +23,6 @@
   LINE_ITEM_HOUR,
   STOCK_MULTIPLE_ITEMS,
   STOCK_INFINITE_MULTIPLE_ITEMS,
-  STOCK_INFINITE_ITEMS,
 } from '../../util/types';
 import { formatMoney } from '../../util/currency';
 import { parse, stringify } from '../../util/urlHelpers';
@@ -62,7 +57,6 @@
 // This defines when ModalInMobile shows content as Modal
 const MODAL_BREAKPOINT = 1023;
 const TODAY = new Date();
-const BILLIARD = 1000000000000000;
 
 const priceData = (price, currency, intl) => {
   if (price && price.currency === currency) {
@@ -272,8 +266,7 @@
   // which you should include when making API calls.
   const isPurchase = isPurchaseProcess(processName);
   const listingTypeConfig = validListingTypes.find(conf => conf.listingType === listingType);
-  const hasInfiniteStock = STOCK_INFINITE_ITEMS.includes(listingTypeConfig?.stockType);
-  const currentStock = hasInfiniteStock ? BILLIARD : listing.currentStock?.attributes?.quantity;
+  const currentStock = listing.currentStock?.attributes?.quantity;
   const isOutOfStock = isPurchase && lineItemUnitType === LINE_ITEM_ITEM && currentStock === 0;
   // Show form only when stock is fully loaded. This avoids "Out of stock" UI by
   // default before all data has been downloaded.
