import React, { useEffect, useState } from 'react';
import { useLocation, useHistory } from 'react-router-dom';
import loadable from '@loadable/component';
import classNames from 'classnames';

import { FormattedMessage, useIntl } from '../../util/reactIntl';
import {
  displayDeliveryPickup,
  displayDeliveryShipping,
  displayPrice,
} from '../../util/configHelpers';
import {
  propTypes,
  AVAILABILITY_MULTIPLE_SEATS,
  LISTING_STATE_CLOSED,
  LINE_ITEM_NIGHT,
  LINE_ITEM_DAY,
  LINE_ITEM_HOUR,
  LINE_ITEM_FIXED,
  LINE_ITEM_ITEM,
  STOCK_MULTIPLE_ITEMS,
  STOCK_INFINITE_MULTIPLE_ITEMS,
} from '../../util/types';
import { formatMoney } from '../../util/currency';
import { parse, stringify } from '../../util/urlHelpers';
import { userDisplayNameAsString } from '../../util/data';
import {
  INQUIRY_PROCESS_NAME,
  getSupportedProcessesInfo,
  isBookingProcess,
  isPurchaseProcess,
  resolveLatestProcessName,
} from '../../transactions/transaction';

import { ModalInMobile, PrimaryButton, AvatarSmall, H1, H2 } from '../../components';

import css from './OrderPanel.module.css';
// [SKYFARER MERGE: +useConfiguration, +voucherifyBackend]
import { useConfiguration } from '../../context/configurationContext';
import { voucherifyBackend } from '../../util/api';

const BookingTimeForm = loadable(() =>
  import(/* webpackChunkName: "BookingTimeForm" */ './BookingTimeForm/BookingTimeForm')
);
const BookingDatesForm = loadable(() =>
  import(/* webpackChunkName: "BookingDatesForm" */ './BookingDatesForm/BookingDatesForm')
);
const BookingFixedDurationForm = loadable(() =>
  import(
    /* webpackChunkName: "BookingFixedDurationForm" */ './BookingFixedDurationForm/BookingFixedDurationForm'
  )
);
const InquiryWithoutPaymentForm = loadable(() =>
  import(
    /* webpackChunkName: "InquiryWithoutPaymentForm" */ './InquiryWithoutPaymentForm/InquiryWithoutPaymentForm'
  )
);
const ProductOrderForm = loadable(() =>
  import(/* webpackChunkName: "ProductOrderForm" */ './ProductOrderForm/ProductOrderForm')
);

// This defines when ModalInMobile shows content as Modal
const MODAL_BREAKPOINT = 1023;
const TODAY = new Date();

const priceData = (price, currency, intl) => {
  if (price && price.currency === currency) {
    const formattedPrice = formatMoney(intl, price);
    return { formattedPrice, priceTitle: formattedPrice };
  } else if (price) {
    return {
      formattedPrice: `(${price.currency})`,
      priceTitle: `Unsupported currency (${price.currency})`,
    };
  }
  return {};
};

const formatMoneyIfSupportedCurrency = (price, intl) => {
  try {
    return formatMoney(intl, price);
  } catch (e) {
    return `(${price.currency})`;
  }
};

const openOrderModal = (isOwnListing, isClosed, history, location) => {
  if (isOwnListing || isClosed) {
    window.scrollTo(0, 0);
  } else {
    const { pathname, search, state } = location;
    const searchString = `?${stringify({ ...parse(search), orderOpen: true })}`;
    history.push(`${pathname}${searchString}`, state);
  }
};

const closeOrderModal = (history, location) => {
  const { pathname, search, state } = location;
  const { orderOpen, ...searchParams } = parse(search);
  const searchString = `?${stringify(searchParams)}`;
  history.push(`${pathname}${searchString}`, state);
};

const handleSubmit = (
  isOwnListing,
  isClosed,
  isInquiryWithoutPayment,
  onSubmit,
  history,
  location
) => {
  // TODO: currently, inquiry-process does not have any form to ask more order data.
  // We can submit without opening any inquiry/order modal.
  return isInquiryWithoutPayment
    ? () => onSubmit({})
    : () => openOrderModal(isOwnListing, isClosed, history, location);
};

const dateFormattingOptions = { month: 'short', day: 'numeric', weekday: 'short' };

const PriceMaybe = props => {
  const {
    price,
    publicData,
    validListingTypes,
    intl,
    marketplaceCurrency,
    showCurrencyMismatch = false,
  } = props;
  const { listingType, unitType } = publicData || {};

  const foundListingTypeConfig = validListingTypes.find(conf => conf.listingType === listingType);
  const showPrice = displayPrice(foundListingTypeConfig);
  if (!showPrice || !price) {
    return null;
  }

  // Get formatted price or currency code if the currency does not match with marketplace currency
  const { formattedPrice, priceTitle } = priceData(price, marketplaceCurrency, intl);
  // TODO: In CTA, we don't have space to show proper error message for a mismatch of marketplace currency
  //       Instead, we show the currency code in place of the price
  return showCurrencyMismatch ? (
    <div className={css.priceContainerInCTA}>
      <div className={css.priceValue} title={priceTitle}>
        {formattedPrice}
      </div>
      <div className={css.perUnitInCTA}>
        <FormattedMessage id="OrderPanel.perUnit" values={{ unitType }} />
      </div>
    </div>
  ) : (
    <div className={css.priceContainer}>
      <p className={css.price}>{formatMoneyIfSupportedCurrency(price, intl)}</p>
      <div className={css.perUnit}>
        <FormattedMessage id="OrderPanel.perUnit" values={{ unitType }} />
      </div>
    </div>
  );
};

/**
 * @typedef {Object} ListingTypeConfig
 * @property {string} listingType - The type of the listing
 * @property {string} transactionType - The type of the transaction
 * @property {string} transactionType.process - The process descriptionof the transaction
 * @property {string} transactionType.alias - The alias of the transaction process
 * @property {string} transactionType.unitType - The unit type of the transaction
 */

/**
 * OrderPanel is a component that renders a panel for making bookings, purchases, or inquiries for a listing.
 * It handles different transaction processes and displays appropriate forms based on the listing type.
 *
 * @param {Object} props
 * @param {string} [props.rootClassName] - Custom class that overwrites the default class for the root element
 * @param {string} [props.className] - Custom class that extends
 * @param {string} [props.titleClassName] - Custom class name for the title
 * @param {propTypes.listing} props.listing - The listing data (either regular or own listing)
 * @param {Array<ListingTypeConfig>} props.validListingTypes - Array of valid listing type configurations
 * @param {boolean} [props.isOwnListing=false] - Whether the listing belongs to the current user
 * @param {listingType.user|listingType.currentUser} props.author - The listing author's user data
 * @param {ReactNode} [props.authorLink] - Custom component for rendering the author link
 * @param {ReactNode} [props.payoutDetailsWarning] - Warning message about payout details
 * @param {Function} props.onSubmit - Handler for form submission
 * @param {ReactNode|string} props.title - Title of the panel
 * @param {ReactNode} [props.titleDesktop] - Alternative title for desktop view
 * @param {ReactNode|string} [props.subTitle] - Subtitle text
 * @param {Function} props.onManageDisableScrolling - Handler for managing scroll behavior
 * @param {Function} props.onFetchTimeSlots - Handler for fetching available time slots
 * @param {Object} [props.monthlyTimeSlots] - Available time slots by month
 * @param {Function} props.onFetchTransactionLineItems - Handler for fetching transaction line items
 * @param {Function} [props.onContactUser] - Handler for contacting the listing author
 * @param {Array} [props.lineItems] - Array of line items for the transaction
 * @param {boolean} props.fetchLineItemsInProgress - Whether line items are being fetched
 * @param {Object} [props.fetchLineItemsError] - Error object if line items fetch failed
 * @param {string} props.marketplaceCurrency - The currency used in the marketplace
 * @param {number} props.dayCountAvailableForBooking - Number of days available for booking
 * @param {string} props.marketplaceName - Name of the marketplace
 *
 * @returns {JSX.Element} Component that displays the order panel with appropriate form
 */
const OrderPanel = props => {
  const [mounted, setMounted] = useState(false);
  const intl = useIntl();
  const location = useLocation();
  const history = useHistory();

  useEffect(() => {
    setMounted(true);
  }, []);
  const {
    currentUser, // [SKYFARER]
    currentUserHasOrders, // [SKYFARER]
    rootClassName,
    className,
    titleClassName,
    listing,
    validListingTypes,
    lineItemUnitType: lineItemUnitTypeMaybe,
    isOwnListing,
    onSubmit,
    title,
    titleDesktop,
    author,
    authorLink,
    onManageDisableScrolling,
    onFetchTimeSlots,
    monthlyTimeSlots,
    timeSlotsForDate,
    onFetchTransactionLineItems,
    onContactUser,
    lineItems,
    marketplaceCurrency,
    dayCountAvailableForBooking,
    marketplaceName,
    fetchLineItemsInProgress,
    fetchLineItemsError,
    payoutDetailsWarning,
    reschedule, // [SKYFARER]
  } = props;

  const config = useConfiguration(); // [SKYFARER]

  const publicData = listing?.attributes?.publicData || {};
<<<<<<< HEAD
  const { listingType, unitType, transactionProcessAlias = '' } = publicData || {};
=======
  const { listingType, unitType, transactionProcessAlias = '', priceVariants, startTimeInterval } =
    publicData || {};

>>>>>>> 496a9d83
  const processName = resolveLatestProcessName(transactionProcessAlias.split('/')[0]);
  const lineItemUnitType = lineItemUnitTypeMaybe || `line-item/${unitType}`;

  const price = listing?.attributes?.price;
  const isPaymentProcess = processName !== INQUIRY_PROCESS_NAME;

  const showPriceMissing = isPaymentProcess && !price;
  const PriceMissing = () => {
    return (
      <p className={css.error}>
        <FormattedMessage id="OrderPanel.listingPriceMissing" />
      </p>
    );
  };
  const showInvalidCurrency = isPaymentProcess && price?.currency !== marketplaceCurrency;
  const InvalidCurrency = () => {
    return (
      <p className={css.error}>
        <FormattedMessage id="OrderPanel.listingCurrencyInvalid" />
      </p>
    );
  };

  const timeZone = listing?.attributes?.availabilityPlan?.timezone;
  const isClosed = listing?.attributes?.state === LISTING_STATE_CLOSED;

  const isBooking = isBookingProcess(processName);
  const shouldHaveFixedBookingDuration = isBooking && [LINE_ITEM_FIXED].includes(lineItemUnitType);
  const showBookingFixedDurationForm =
    mounted && shouldHaveFixedBookingDuration && !isClosed && timeZone && priceVariants?.length > 0;

  const shouldHaveBookingTime = isBooking && [LINE_ITEM_HOUR].includes(lineItemUnitType);
  const showBookingTimeForm = mounted && shouldHaveBookingTime && !isClosed && timeZone;

  const shouldHaveBookingDates =
    isBooking && [LINE_ITEM_DAY, LINE_ITEM_NIGHT].includes(lineItemUnitType);
  const showBookingDatesForm = mounted && shouldHaveBookingDates && !isClosed && timeZone;

  // The listing resource has a relationship: `currentStock`,
  // which you should include when making API calls.
  const isPurchase = isPurchaseProcess(processName);
  const currentStock = listing.currentStock?.attributes?.quantity;
  const isOutOfStock = isPurchase && lineItemUnitType === LINE_ITEM_ITEM && currentStock === 0;

  // Show form only when stock is fully loaded. This avoids "Out of stock" UI by
  // default before all data has been downloaded.
  const showProductOrderForm = mounted && isPurchase && typeof currentStock === 'number';

  const showInquiryForm = mounted && processName === INQUIRY_PROCESS_NAME;

  const supportedProcessesInfo = getSupportedProcessesInfo();
  const isKnownProcess = supportedProcessesInfo.map(info => info.name).includes(processName);

  const { pickupEnabled, shippingEnabled } = listing?.attributes?.publicData || {};

  const listingTypeConfig = validListingTypes.find(conf => conf.listingType === listingType);
  const displayShipping = displayDeliveryShipping(listingTypeConfig);
  const displayPickup = displayDeliveryPickup(listingTypeConfig);
  const allowOrdersOfMultipleItems = [STOCK_MULTIPLE_ITEMS, STOCK_INFINITE_MULTIPLE_ITEMS].includes(
    listingTypeConfig?.stockType
  );
  const seatsEnabled = [AVAILABILITY_MULTIPLE_SEATS].includes(listingTypeConfig?.availabilityType);

  const sharedProps = {
    lineItemUnitType,
    onSubmit,
    price,
    marketplaceCurrency,
    listingId: listing.id,
    isOwnListing,
    marketplaceName,
    onFetchTransactionLineItems,
    lineItems,
    fetchLineItemsInProgress,
    fetchLineItemsError,
    payoutDetailsWarning,
  };

  const showClosedListingHelpText = listing.id && isClosed;
  const isOrderOpen = !!parse(location.search).orderOpen;

  const subTitleText = showClosedListingHelpText
    ? intl.formatMessage({ id: 'OrderPanel.subTitleClosedListing' })
    : null;

  const authorDisplayName = userDisplayNameAsString(author, '');

  const classes = classNames(rootClassName || css.root, className);
  const titleClasses = classNames(titleClassName || css.orderTitle);

  // [SKYFARER]
  // Make sure Voucherify customer is created
  // TODO: refactor and move this to a hook
  useEffect(() => {
    if (currentUser && config.vouchers.ENABLED) {
      try {
        voucherifyBackend.customers.createOrGet({
          source_id: currentUser.id.uuid,
          email: currentUser.attributes.email,
          name: currentUser.attributes.profile.displayName,
          createdAt: currentUser.attributes.createdAt.toString(),
          userType: currentUser.attributes.profile.publicData.userType,
        })
      } catch {}
    }
  }, [currentUser])

  return (
    <div className={classes}>
      <ModalInMobile
        containerClassName={css.modalContainer}
        id="OrderFormInModal"
        isModalOpenOnMobile={isOrderOpen}
        onClose={() => closeOrderModal(history, location)}
        showAsModalMaxWidth={MODAL_BREAKPOINT}
        onManageDisableScrolling={onManageDisableScrolling}
        usePortal
      >
        <div className={css.modalHeading}>
          <H1 className={css.heading}>{title}</H1>
        </div>

        <div className={css.orderHeading}>
          {titleDesktop ? titleDesktop : <H2 className={titleClasses}>{title}</H2>}
          {subTitleText ? <div className={css.orderHelp}>{subTitleText}</div> : null}
        </div>

        <PriceMaybe
          price={price}
          publicData={publicData}
          validListingTypes={validListingTypes}
          intl={intl}
          marketplaceCurrency={marketplaceCurrency}
        />

        <div className={css.author}>
          <AvatarSmall user={author} className={css.providerAvatar} />
          <span className={css.providerNameLinked}>
            <FormattedMessage id="OrderPanel.author" values={{ name: authorLink }} />
          </span>
          <span className={css.providerNamePlain}>
            <FormattedMessage id="OrderPanel.author" values={{ name: authorDisplayName }} />
          </span>
        </div>

        { // [SKYFARER]
          reschedule && (
            <div className={css.rescheduleInfo}>
              <FormattedMessage
                id="BookingTimeForm.rescheduleCurrentBookingInfo"
                values={{
                  start: intl.formatDate(reschedule.booking.attributes.start, { month: 'short', day: 'numeric', weekday: 'short', hour: '2-digit', minute: '2-digit' }),
                  end: intl.formatDate(reschedule.booking.attributes.end, { hour: '2-digit', minute: '2-digit' }),
                }}
              />
            </div>
          )
        }

        {showPriceMissing ? (
          <PriceMissing />
        ) : showInvalidCurrency ? (
          <InvalidCurrency />
        ) : showBookingFixedDurationForm ? (
          <BookingFixedDurationForm
            seatsEnabled={seatsEnabled}
            className={css.bookingForm}
            formId="OrderPanelBookingFixedDurationForm"
            dayCountAvailableForBooking={dayCountAvailableForBooking}
            monthlyTimeSlots={monthlyTimeSlots}
            timeSlotsForDate={timeSlotsForDate}
            onFetchTimeSlots={onFetchTimeSlots}
            startDatePlaceholder={intl.formatDate(TODAY, dateFormattingOptions)}
            priceVariants={priceVariants}
            startTimeInterval={startTimeInterval}
            timeZone={timeZone}
            {...sharedProps}
          />
        ) : showBookingTimeForm ? (
          <BookingTimeForm
            seatsEnabled={seatsEnabled}
            className={css.bookingForm}
            formId="OrderPanelBookingTimeForm"
<<<<<<< HEAD
            lineItemUnitType={lineItemUnitType}
            onSubmit={onSubmit}
            onContactUser={onContactUser} // [SKYFARER]
            authorDisplayName={authorDisplayName} // [SKYFARER]
            price={price}
            marketplaceCurrency={marketplaceCurrency}
=======
>>>>>>> 496a9d83
            dayCountAvailableForBooking={dayCountAvailableForBooking}
            monthlyTimeSlots={monthlyTimeSlots}
            timeSlotsForDate={timeSlotsForDate}
            onFetchTimeSlots={onFetchTimeSlots}
            startDatePlaceholder={intl.formatDate(TODAY, dateFormattingOptions)}
            endDatePlaceholder={intl.formatDate(TODAY, dateFormattingOptions)}
            timeZone={timeZone}
            {...sharedProps}
          />
        ) : showBookingDatesForm ? (
          <BookingDatesForm
            seatsEnabled={seatsEnabled}
            className={css.bookingForm}
            formId="OrderPanelBookingDatesForm"
            dayCountAvailableForBooking={dayCountAvailableForBooking}
            monthlyTimeSlots={monthlyTimeSlots}
            onFetchTimeSlots={onFetchTimeSlots}
            timeZone={timeZone}
<<<<<<< HEAD
            marketplaceName={marketplaceName}
            onFetchTransactionLineItems={onFetchTransactionLineItems}
            lineItems={lineItems}
            fetchLineItemsInProgress={fetchLineItemsInProgress}
            fetchLineItemsError={fetchLineItemsError}
            payoutDetailsWarning={payoutDetailsWarning}
            config={config} // [SKYFARER]
            currentUser={currentUser} // [SKYFARER]
            currentUserHasOrders={currentUserHasOrders} // [SKYFARER]
            reschedule={reschedule} // [SKYFARER]
=======
            {...sharedProps}
>>>>>>> 496a9d83
          />
        ) : showProductOrderForm ? (
          <ProductOrderForm
            formId="OrderPanelProductOrderForm"
            currentStock={currentStock}
            allowOrdersOfMultipleItems={allowOrdersOfMultipleItems}
            pickupEnabled={pickupEnabled && displayPickup}
            shippingEnabled={shippingEnabled && displayShipping}
            displayDeliveryMethod={displayPickup || displayShipping}
            onContactUser={onContactUser}
<<<<<<< HEAD
            authorDisplayName={authorDisplayName} // [SKYFARER]
            lineItems={lineItems}
            fetchLineItemsInProgress={fetchLineItemsInProgress}
            fetchLineItemsError={fetchLineItemsError}
            payoutDetailsWarning={payoutDetailsWarning}
            config={config} // [SKYFARER]
            currentUser={currentUser} // [SKYFARER]
            currentUserHasOrders={currentUserHasOrders} // [SKYFARER]
=======
            {...sharedProps}
>>>>>>> 496a9d83
          />
        ) : showInquiryForm ? (
          <InquiryWithoutPaymentForm formId="OrderPanelInquiryForm" onSubmit={onSubmit} />
        ) : !isKnownProcess ? (
          <p className={css.errorSidebar}>
            <FormattedMessage id="OrderPanel.unknownTransactionProcess" />
          </p>
        ) : null}
      </ModalInMobile>
      <div className={css.openOrderForm}>
        <PriceMaybe
          price={price}
          publicData={publicData}
          validListingTypes={validListingTypes}
          intl={intl}
          marketplaceCurrency={marketplaceCurrency}
          showCurrencyMismatch
        />

        {isClosed ? (
          <div className={css.closedListingButton}>
            <FormattedMessage id="OrderPanel.closedListingButtonText" />
          </div>
        ) : (
          <PrimaryButton
            onClick={handleSubmit(
              isOwnListing,
              isClosed,
              showInquiryForm,
              onSubmit,
              history,
              location
            )}
            disabled={isOutOfStock}
          >
            {isBooking ? (
              <FormattedMessage id="OrderPanel.ctaButtonMessageBooking" />
            ) : isOutOfStock ? (
              <FormattedMessage id="OrderPanel.ctaButtonMessageNoStock" />
            ) : isPurchase ? (
              <FormattedMessage id="OrderPanel.ctaButtonMessagePurchase" />
            ) : (
              <FormattedMessage id="OrderPanel.ctaButtonMessageInquiry" />
            )}
          </PrimaryButton>
        )}
      </div>
    </div>
  );
};

export default OrderPanel;<|MERGE_RESOLUTION|>--- conflicted
+++ resolved
@@ -242,13 +242,9 @@
   const config = useConfiguration(); // [SKYFARER]
 
   const publicData = listing?.attributes?.publicData || {};
-<<<<<<< HEAD
-  const { listingType, unitType, transactionProcessAlias = '' } = publicData || {};
-=======
   const { listingType, unitType, transactionProcessAlias = '', priceVariants, startTimeInterval } =
     publicData || {};
 
->>>>>>> 496a9d83
   const processName = resolveLatestProcessName(transactionProcessAlias.split('/')[0]);
   const lineItemUnitType = lineItemUnitTypeMaybe || `line-item/${unitType}`;
 
@@ -432,15 +428,12 @@
             seatsEnabled={seatsEnabled}
             className={css.bookingForm}
             formId="OrderPanelBookingTimeForm"
-<<<<<<< HEAD
             lineItemUnitType={lineItemUnitType}
             onSubmit={onSubmit}
             onContactUser={onContactUser} // [SKYFARER]
             authorDisplayName={authorDisplayName} // [SKYFARER]
             price={price}
             marketplaceCurrency={marketplaceCurrency}
-=======
->>>>>>> 496a9d83
             dayCountAvailableForBooking={dayCountAvailableForBooking}
             monthlyTimeSlots={monthlyTimeSlots}
             timeSlotsForDate={timeSlotsForDate}
@@ -459,7 +452,6 @@
             monthlyTimeSlots={monthlyTimeSlots}
             onFetchTimeSlots={onFetchTimeSlots}
             timeZone={timeZone}
-<<<<<<< HEAD
             marketplaceName={marketplaceName}
             onFetchTransactionLineItems={onFetchTransactionLineItems}
             lineItems={lineItems}
@@ -470,9 +462,7 @@
             currentUser={currentUser} // [SKYFARER]
             currentUserHasOrders={currentUserHasOrders} // [SKYFARER]
             reschedule={reschedule} // [SKYFARER]
-=======
             {...sharedProps}
->>>>>>> 496a9d83
           />
         ) : showProductOrderForm ? (
           <ProductOrderForm
@@ -483,7 +473,6 @@
             shippingEnabled={shippingEnabled && displayShipping}
             displayDeliveryMethod={displayPickup || displayShipping}
             onContactUser={onContactUser}
-<<<<<<< HEAD
             authorDisplayName={authorDisplayName} // [SKYFARER]
             lineItems={lineItems}
             fetchLineItemsInProgress={fetchLineItemsInProgress}
@@ -492,9 +481,7 @@
             config={config} // [SKYFARER]
             currentUser={currentUser} // [SKYFARER]
             currentUserHasOrders={currentUserHasOrders} // [SKYFARER]
-=======
             {...sharedProps}
->>>>>>> 496a9d83
           />
         ) : showInquiryForm ? (
           <InquiryWithoutPaymentForm formId="OrderPanelInquiryForm" onSubmit={onSubmit} />
