import React, { useEffect, useState } from 'react';
import { compose } from 'redux';
import { withRouter } from 'react-router-dom';
import {
  array,
  arrayOf,
  bool,
  func,
  node,
  number,
  object,
  oneOfType,
  shape,
  string,
} from 'prop-types';
import loadable from '@loadable/component';
import classNames from 'classnames';
import omit from 'lodash/omit';

import { intlShape, injectIntl, FormattedMessage, useIntl } from '../../util/reactIntl';
import {
  displayDeliveryPickup,
  displayDeliveryShipping,
  displayPrice,
} from '../../util/configHelpers';
import {
  propTypes,
  AVAILABILITY_MULTIPLE_SEATS,
  LISTING_STATE_CLOSED,
  LINE_ITEM_NIGHT,
  LINE_ITEM_DAY,
  LINE_ITEM_ITEM,
  LINE_ITEM_HOUR,
  STOCK_MULTIPLE_ITEMS,
  STOCK_INFINITE_MULTIPLE_ITEMS,
} from '../../util/types';
import { formatMoney } from '../../util/currency';
import { parse, stringify } from '../../util/urlHelpers';
import { userDisplayNameAsString } from '../../util/data';
import {
  INQUIRY_PROCESS_NAME,
  getSupportedProcessesInfo,
  isBookingProcess,
  isPurchaseProcess,
  resolveLatestProcessName,
} from '../../transactions/transaction';

import {
  ModalInMobile,
  PrimaryButton,
  AvatarSmall,
  H1,
  H2,
  Button,
  SecondaryButton,
} from '../../components';

import css from './OrderPanel.module.css';

const BookingTimeForm = loadable(() =>
  import(/* webpackChunkName: "BookingTimeForm" */ './BookingTimeForm/BookingTimeForm')
);
const BookingDatesForm = loadable(() =>
  import(/* webpackChunkName: "BookingDatesForm" */ './BookingDatesForm/BookingDatesForm')
);
const InquiryWithoutPaymentForm = loadable(() =>
  import(
    /* webpackChunkName: "InquiryWithoutPaymentForm" */ './InquiryWithoutPaymentForm/InquiryWithoutPaymentForm'
  )
);
const ProductOrderForm = loadable(() =>
  import(/* webpackChunkName: "ProductOrderForm" */ './ProductOrderForm/ProductOrderForm')
);

// This defines when ModalInMobile shows content as Modal
const MODAL_BREAKPOINT = 1023;
const TODAY = new Date();

const priceData = (price, currency, intl) => {
  if (price && price.currency === currency) {
    const formattedPrice = formatMoney(intl, price);
    return { formattedPrice, priceTitle: formattedPrice };
  } else if (price) {
    return {
      formattedPrice: `(${price.currency})`,
      priceTitle: `Unsupported currency (${price.currency})`,
    };
  }
  return {};
};

const formatMoneyIfSupportedCurrency = (price, intl) => {
  try {
    return formatMoney(intl, price);
  } catch (e) {
    return `(${price.currency})`;
  }
};

const openOrderModal = (isOwnListing, isClosed, history, location) => {
  if (isOwnListing || isClosed) {
    window.scrollTo(0, 0);
  } else {
    const { pathname, search, state } = location;
    const searchString = `?${stringify({ ...parse(search), orderOpen: true })}`;
    history.push(`${pathname}${searchString}`, state);
  }
};

const closeOrderModal = (history, location) => {
  const { pathname, search, state } = location;
  const searchParams = omit(parse(search), 'orderOpen');
  const searchString = `?${stringify(searchParams)}`;
  history.push(`${pathname}${searchString}`, state);
};

const handleSubmit = (
  isOwnListing,
  isClosed,
  isInquiryWithoutPayment,
  onSubmit,
  history,
  location
) => {
  // TODO: currently, inquiry-process does not have any form to ask more order data.
  // We can submit without opening any inquiry/order modal.
  return isInquiryWithoutPayment
    ? () => onSubmit({})
    : () => openOrderModal(isOwnListing, isClosed, history, location);
};

const dateFormattingOptions = { month: 'short', day: 'numeric', weekday: 'short' };

const PriceMaybe = props => {
  const {
    price,
    publicData,
    validListingTypes,
    intl,
    marketplaceCurrency,
    showCurrencyMismatch = false,
  } = props;
  const { listingType, unitType } = publicData || {};
  const foundListingTypeConfig = validListingTypes.find(conf => conf.listingType === listingType);
  const showPrice = displayPrice(foundListingTypeConfig);
  if (!showPrice || !price) {
    return null;
  }
  // Get formatted price or currency code if the currency does not match with marketplace currency
  const { formattedPrice, priceTitle } = priceData(price, marketplaceCurrency, intl);
  // TODO: In CTA, we don't have space to show proper error message for a mismatch of marketplace currency
  //       Instead, we show the currency code in place of the price
  return showCurrencyMismatch ? (
    <div className={css.priceContainerInCTA}>
      <div className={css.priceValue} title={priceTitle}>
        {formattedPrice}
      </div>
      <div className={css.perUnitInCTA}>
        <FormattedMessage id="OrderPanel.perUnit" values={{ unitType }} />
      </div>
    </div>
  ) : (
    <div className={css.priceContainer}>
      <p className={css.price}>{formatMoneyIfSupportedCurrency(price, intl)}</p>
      <div className={css.perUnit}>
        <FormattedMessage id="OrderPanel.perUnit" values={{ unitType }} />
      </div>
    </div>
  );
};

/**
 * @typedef {Object} ListingTypeConfig
 * @property {string} listingType - The type of the listing
 * @property {string} transactionType - The type of the transaction
 * @property {string} transactionType.process - The process descriptionof the transaction
 * @property {string} transactionType.alias - The alias of the transaction process
 * @property {string} transactionType.unitType - The unit type of the transaction
 */

/**
 * OrderPanel is a component that renders a panel for making bookings, purchases, or inquiries for a listing.
 * It handles different transaction processes and displays appropriate forms based on the listing type.
 *
 * @param {Object} props
 * @param {string} [props.rootClassName] - Custom class that overwrites the default class for the root element
 * @param {string} [props.className] - Custom class that extends
 * @param {string} [props.titleClassName] - Custom class name for the title
 * @param {propTypes.listing} props.listing - The listing data (either regular or own listing)
 * @param {Array<ListingTypeConfig>} props.validListingTypes - Array of valid listing type configurations
 * @param {boolean} [props.isOwnListing=false] - Whether the listing belongs to the current user
 * @param {listingType.user|listingType.currentUser} props.author - The listing author's user data
 * @param {ReactNode} [props.authorLink] - Custom component for rendering the author link
 * @param {ReactNode} [props.payoutDetailsWarning] - Warning message about payout details
 * @param {Function} props.onSubmit - Handler for form submission
 * @param {ReactNode|string} props.title - Title of the panel
 * @param {ReactNode} [props.titleDesktop] - Alternative title for desktop view
 * @param {ReactNode|string} [props.subTitle] - Subtitle text
 * @param {Function} props.onManageDisableScrolling - Handler for managing scroll behavior
 * @param {Function} props.onFetchTimeSlots - Handler for fetching available time slots
 * @param {Object} [props.monthlyTimeSlots] - Available time slots by month
 * @param {Function} props.onFetchTransactionLineItems - Handler for fetching transaction line items
 * @param {Function} [props.onContactUser] - Handler for contacting the listing author
 * @param {Array} [props.lineItems] - Array of line items for the transaction
 * @param {boolean} props.fetchLineItemsInProgress - Whether line items are being fetched
 * @param {Object} [props.fetchLineItemsError] - Error object if line items fetch failed
 * @param {string} props.marketplaceCurrency - The currency used in the marketplace
 * @param {number} props.dayCountAvailableForBooking - Number of days available for booking
 * @param {string} props.marketplaceName - Name of the marketplace
 * @param {Object} props.history - React Router history object
 * @param {Object} props.location - React Router location object
 *
 * @returns {JSX.Element} Component that displays the order panel with appropriate form
 */
const OrderPanel = props => {
  const [mounted, setMounted] = useState(false);
  const intl = useIntl();

  useEffect(() => {
    setMounted(true);
  }, []);
  const {
    rootClassName,
    className,
    titleClassName,
    listing,
    validListingTypes,
    lineItemUnitType: lineItemUnitTypeMaybe,
    isOwnListing,
    onSubmit,
    title,
    titleDesktop,
    author,
    authorLink,
    onManageDisableScrolling,
    onFetchTimeSlots,
    monthlyTimeSlots,
    history,
    location,
    onFetchTransactionLineItems,
    onContactUser,
    lineItems,
    marketplaceCurrency,
    dayCountAvailableForBooking,
    marketplaceName,
    fetchLineItemsInProgress,
    fetchLineItemsError,
    payoutDetailsWarning,
    onToggleFavorites,
    currentUser,
  } = props;

  const publicData = listing?.attributes?.publicData || {};
  const { listingType, unitType, transactionProcessAlias = '' } = publicData || {};

  const processName = resolveLatestProcessName(transactionProcessAlias.split('/')[0]);
  const lineItemUnitType = lineItemUnitTypeMaybe || `line-item/${unitType}`;
  const price = listing?.attributes?.price;
  const isPaymentProcess = processName !== INQUIRY_PROCESS_NAME;
  const showPriceMissing = isPaymentProcess && !price;
  const PriceMissing = () => {
    return (
      <p className={css.error}>
        <FormattedMessage id="OrderPanel.listingPriceMissing" />
      </p>
    );
  };
  const showInvalidCurrency = isPaymentProcess && price?.currency !== marketplaceCurrency;
  const InvalidCurrency = () => {
    return (
      <p className={css.error}>
        <FormattedMessage id="OrderPanel.listingCurrencyInvalid" />
      </p>
    );
  };
  const timeZone = listing?.attributes?.availabilityPlan?.timezone;
  const isClosed = listing?.attributes?.state === LISTING_STATE_CLOSED;
  const isBooking = isBookingProcess(processName);
  const shouldHaveBookingTime = isBooking && [LINE_ITEM_HOUR].includes(lineItemUnitType);
<<<<<<< HEAD
  const showBookingTimeForm = shouldHaveBookingTime && !isClosed && timeZone;
  const shouldHaveBookingDates =
    isBooking && [LINE_ITEM_DAY, LINE_ITEM_NIGHT].includes(lineItemUnitType);
  const showBookingDatesForm = shouldHaveBookingDates && !isClosed && timeZone;
=======
  const showBookingTimeForm = mounted && shouldHaveBookingTime && !isClosed && timeZone;

  const shouldHaveBookingDates =
    isBooking && [LINE_ITEM_DAY, LINE_ITEM_NIGHT].includes(lineItemUnitType);
  const showBookingDatesForm = mounted && shouldHaveBookingDates && !isClosed && timeZone;

>>>>>>> f339c194
  // The listing resource has a relationship: `currentStock`,
  // which you should include when making API calls.
  const isPurchase = isPurchaseProcess(processName);
  const currentStock = listing.currentStock?.attributes?.quantity;
  const isOutOfStock = isPurchase && lineItemUnitType === LINE_ITEM_ITEM && currentStock === 0;
  // Show form only when stock is fully loaded. This avoids "Out of stock" UI by
  // default before all data has been downloaded.
<<<<<<< HEAD
  const showProductOrderForm = isPurchase && typeof currentStock === 'number';
  const showInquiryForm = processName === INQUIRY_PROCESS_NAME;
=======
  const showProductOrderForm = mounted && isPurchase && typeof currentStock === 'number';

  const showInquiryForm = mounted && processName === INQUIRY_PROCESS_NAME;

>>>>>>> f339c194
  const supportedProcessesInfo = getSupportedProcessesInfo();
  const isKnownProcess = supportedProcessesInfo.map(info => info.name).includes(processName);
  const { pickupEnabled, shippingEnabled } = listing?.attributes?.publicData || {};
  const listingTypeConfig = validListingTypes.find(conf => conf.listingType === listingType);
  const displayShipping = displayDeliveryShipping(listingTypeConfig);
  const displayPickup = displayDeliveryPickup(listingTypeConfig);
  const allowOrdersOfMultipleItems = [STOCK_MULTIPLE_ITEMS, STOCK_INFINITE_MULTIPLE_ITEMS].includes(
    listingTypeConfig?.stockType
  );
<<<<<<< HEAD
=======
  const seatsEnabled = [AVAILABILITY_MULTIPLE_SEATS].includes(listingTypeConfig?.availabilityType);

>>>>>>> f339c194
  const showClosedListingHelpText = listing.id && isClosed;
  const isOrderOpen = !!parse(location.search).orderOpen;
  const subTitleText = showClosedListingHelpText
    ? intl.formatMessage({ id: 'OrderPanel.subTitleClosedListing' })
    : null;
  const authorDisplayName = userDisplayNameAsString(author, '');
  const classes = classNames(rootClassName || css.root, className);
  const titleClasses = classNames(titleClassName || css.orderTitle);
  const isFavorite = currentUser?.attributes.profile.privateData.favorites?.[listingType]?.includes(
    listing.id.uuid
  );
  const toggleFavorites = () => onToggleFavorites(isFavorite);
  const favoriteButton = isFavorite ? (
    <SecondaryButton className={css.favoriteButton} onClick={toggleFavorites}>
      <FormattedMessage id="OrderPanel.unfavoriteButton" />
    </SecondaryButton>
  ) : (
    <Button className={css.favoriteButton} onClick={toggleFavorites}>
      <FormattedMessage id="OrderPanel.addFavoriteButton" />
    </Button>
  );

  return (
    <div className={classes}>
      <ModalInMobile
        containerClassName={css.modalContainer}
        id="OrderFormInModal"
        isModalOpenOnMobile={isOrderOpen}
        onClose={() => closeOrderModal(history, location)}
        showAsModalMaxWidth={MODAL_BREAKPOINT}
        onManageDisableScrolling={onManageDisableScrolling}
        usePortal
      >
        <div className={css.modalHeading}>
          <H1 className={css.heading}>{title}</H1>
        </div>
        <div className={css.orderHeading}>
          {titleDesktop ? titleDesktop : <H2 className={titleClasses}>{title}</H2>}
          {subTitleText ? <div className={css.orderHelp}>{subTitleText}</div> : null}
        </div>
        <PriceMaybe
          price={price}
          publicData={publicData}
          validListingTypes={validListingTypes}
          intl={intl}
          marketplaceCurrency={marketplaceCurrency}
        />
        <div className={css.author}>
          <AvatarSmall user={author} className={css.providerAvatar} />
          <span className={css.providerNameLinked}>
            <FormattedMessage id="OrderPanel.author" values={{ name: authorLink }} />
          </span>
          <span className={css.providerNamePlain}>
            <FormattedMessage id="OrderPanel.author" values={{ name: authorDisplayName }} />
          </span>
        </div>
        {favoriteButton}
        {showPriceMissing ? (
          <PriceMissing />
        ) : showInvalidCurrency ? (
          <InvalidCurrency />
        ) : showBookingTimeForm ? (
          <BookingTimeForm
            seatsEnabled={seatsEnabled}
            className={css.bookingForm}
            formId="OrderPanelBookingTimeForm"
            lineItemUnitType={lineItemUnitType}
            onSubmit={onSubmit}
            price={price}
            marketplaceCurrency={marketplaceCurrency}
            dayCountAvailableForBooking={dayCountAvailableForBooking}
            listingId={listing.id}
            isOwnListing={isOwnListing}
            monthlyTimeSlots={monthlyTimeSlots}
            onFetchTimeSlots={onFetchTimeSlots}
            startDatePlaceholder={intl.formatDate(TODAY, dateFormattingOptions)}
            endDatePlaceholder={intl.formatDate(TODAY, dateFormattingOptions)}
            timeZone={timeZone}
            marketplaceName={marketplaceName}
            onFetchTransactionLineItems={onFetchTransactionLineItems}
            lineItems={lineItems}
            fetchLineItemsInProgress={fetchLineItemsInProgress}
            fetchLineItemsError={fetchLineItemsError}
            payoutDetailsWarning={payoutDetailsWarning}
          />
        ) : showBookingDatesForm ? (
          <BookingDatesForm
            seatsEnabled={seatsEnabled}
            className={css.bookingForm}
            formId="OrderPanelBookingDatesForm"
            lineItemUnitType={lineItemUnitType}
            onSubmit={onSubmit}
            price={price}
            marketplaceCurrency={marketplaceCurrency}
            dayCountAvailableForBooking={dayCountAvailableForBooking}
            listingId={listing.id}
            isOwnListing={isOwnListing}
            monthlyTimeSlots={monthlyTimeSlots}
            onFetchTimeSlots={onFetchTimeSlots}
            timeZone={timeZone}
            marketplaceName={marketplaceName}
            onFetchTransactionLineItems={onFetchTransactionLineItems}
            lineItems={lineItems}
            fetchLineItemsInProgress={fetchLineItemsInProgress}
            fetchLineItemsError={fetchLineItemsError}
            payoutDetailsWarning={payoutDetailsWarning}
          />
        ) : showProductOrderForm ? (
          <ProductOrderForm
            formId="OrderPanelProductOrderForm"
            onSubmit={onSubmit}
            price={price}
            marketplaceCurrency={marketplaceCurrency}
            currentStock={currentStock}
            allowOrdersOfMultipleItems={allowOrdersOfMultipleItems}
            pickupEnabled={pickupEnabled && displayPickup}
            shippingEnabled={shippingEnabled && displayShipping}
            displayDeliveryMethod={displayPickup || displayShipping}
            listingId={listing.id}
            isOwnListing={isOwnListing}
            marketplaceName={marketplaceName}
            onFetchTransactionLineItems={onFetchTransactionLineItems}
            onContactUser={onContactUser}
            lineItems={lineItems}
            fetchLineItemsInProgress={fetchLineItemsInProgress}
            fetchLineItemsError={fetchLineItemsError}
            payoutDetailsWarning={payoutDetailsWarning}
          />
        ) : showInquiryForm ? (
          <InquiryWithoutPaymentForm formId="OrderPanelInquiryForm" onSubmit={onSubmit} />
        ) : !isKnownProcess ? (
          <p className={css.errorSidebar}>
            <FormattedMessage id="OrderPanel.unknownTransactionProcess" />
          </p>
        ) : null}
      </ModalInMobile>
      <div className={css.openOrderForm}>
        <PriceMaybe
          price={price}
          publicData={publicData}
          validListingTypes={validListingTypes}
          intl={intl}
          marketplaceCurrency={marketplaceCurrency}
          showCurrencyMismatch
        />
        {isClosed ? (
          <div className={css.closedListingButton}>
            <FormattedMessage id="OrderPanel.closedListingButtonText" />
          </div>
        ) : (
          <PrimaryButton
            onClick={handleSubmit(
              isOwnListing,
              isClosed,
              showInquiryForm,
              onSubmit,
              history,
              location
            )}
            disabled={isOutOfStock}
          >
            {isBooking ? (
              <FormattedMessage id="OrderPanel.ctaButtonMessageBooking" />
            ) : isOutOfStock ? (
              <FormattedMessage id="OrderPanel.ctaButtonMessageNoStock" />
            ) : isPurchase ? (
              <FormattedMessage id="OrderPanel.ctaButtonMessagePurchase" />
            ) : (
              <FormattedMessage id="OrderPanel.ctaButtonMessageInquiry" />
            )}
          </PrimaryButton>
        )}
      </div>
    </div>
  );
};

<<<<<<< HEAD
OrderPanel.defaultProps = {
  rootClassName: null,
  className: null,
  titleClassName: null,
  isOwnListing: false,
  authorLink: null,
  payoutDetailsWarning: null,
  titleDesktop: null,
  subTitle: null,
  monthlyTimeSlots: null,
  lineItems: null,
  fetchLineItemsError: null,
};

OrderPanel.propTypes = {
  rootClassName: string,
  className: string,
  titleClassName: string,
  listing: oneOfType([propTypes.listing, propTypes.ownListing]),
  validListingTypes: arrayOf(
    shape({
      listingType: string.isRequired,
      transactionType: shape({
        process: string.isRequired,
        alias: string.isRequired,
        unitType: string.isRequired,
      }).isRequired,
    })
  ).isRequired,
  isOwnListing: bool,
  author: oneOfType([propTypes.user, propTypes.currentUser]).isRequired,
  authorLink: node,
  payoutDetailsWarning: node,
  onSubmit: func.isRequired,
  title: oneOfType([node, string]).isRequired,
  titleDesktop: node,
  subTitle: oneOfType([node, string]),
  onManageDisableScrolling: func.isRequired,
  onFetchTimeSlots: func.isRequired,
  monthlyTimeSlots: object,
  onFetchTransactionLineItems: func.isRequired,
  onContactUser: func,
  lineItems: array,
  fetchLineItemsInProgress: bool.isRequired,
  fetchLineItemsError: propTypes.error,
  marketplaceCurrency: string.isRequired,
  dayCountAvailableForBooking: number.isRequired,
  marketplaceName: string.isRequired,
  onToggleFavorites: func.isRequired,
  currentUser: propTypes.currentUser,
  // from withRouter
  history: shape({
    push: func.isRequired,
  }).isRequired,
  location: shape({
    search: string,
  }).isRequired,
  // from injectIntl
  intl: intlShape.isRequired,
};

export default compose(withRouter, injectIntl)(OrderPanel);
=======
export default compose(withRouter)(OrderPanel);
>>>>>>> f339c194
<|MERGE_RESOLUTION|>--- conflicted
+++ resolved
@@ -1,23 +1,11 @@
 import React, { useEffect, useState } from 'react';
 import { compose } from 'redux';
 import { withRouter } from 'react-router-dom';
-import {
-  array,
-  arrayOf,
-  bool,
-  func,
-  node,
-  number,
-  object,
-  oneOfType,
-  shape,
-  string,
-} from 'prop-types';
 import loadable from '@loadable/component';
 import classNames from 'classnames';
 import omit from 'lodash/omit';
 
-import { intlShape, injectIntl, FormattedMessage, useIntl } from '../../util/reactIntl';
+import { FormattedMessage, useIntl } from '../../util/reactIntl';
 import {
   displayDeliveryPickup,
   displayDeliveryShipping,
@@ -252,7 +240,6 @@
 
   const publicData = listing?.attributes?.publicData || {};
   const { listingType, unitType, transactionProcessAlias = '' } = publicData || {};
-
   const processName = resolveLatestProcessName(transactionProcessAlias.split('/')[0]);
   const lineItemUnitType = lineItemUnitTypeMaybe || `line-item/${unitType}`;
   const price = listing?.attributes?.price;
@@ -277,19 +264,10 @@
   const isClosed = listing?.attributes?.state === LISTING_STATE_CLOSED;
   const isBooking = isBookingProcess(processName);
   const shouldHaveBookingTime = isBooking && [LINE_ITEM_HOUR].includes(lineItemUnitType);
-<<<<<<< HEAD
-  const showBookingTimeForm = shouldHaveBookingTime && !isClosed && timeZone;
-  const shouldHaveBookingDates =
-    isBooking && [LINE_ITEM_DAY, LINE_ITEM_NIGHT].includes(lineItemUnitType);
-  const showBookingDatesForm = shouldHaveBookingDates && !isClosed && timeZone;
-=======
   const showBookingTimeForm = mounted && shouldHaveBookingTime && !isClosed && timeZone;
-
   const shouldHaveBookingDates =
     isBooking && [LINE_ITEM_DAY, LINE_ITEM_NIGHT].includes(lineItemUnitType);
   const showBookingDatesForm = mounted && shouldHaveBookingDates && !isClosed && timeZone;
-
->>>>>>> f339c194
   // The listing resource has a relationship: `currentStock`,
   // which you should include when making API calls.
   const isPurchase = isPurchaseProcess(processName);
@@ -297,15 +275,8 @@
   const isOutOfStock = isPurchase && lineItemUnitType === LINE_ITEM_ITEM && currentStock === 0;
   // Show form only when stock is fully loaded. This avoids "Out of stock" UI by
   // default before all data has been downloaded.
-<<<<<<< HEAD
-  const showProductOrderForm = isPurchase && typeof currentStock === 'number';
-  const showInquiryForm = processName === INQUIRY_PROCESS_NAME;
-=======
   const showProductOrderForm = mounted && isPurchase && typeof currentStock === 'number';
-
   const showInquiryForm = mounted && processName === INQUIRY_PROCESS_NAME;
-
->>>>>>> f339c194
   const supportedProcessesInfo = getSupportedProcessesInfo();
   const isKnownProcess = supportedProcessesInfo.map(info => info.name).includes(processName);
   const { pickupEnabled, shippingEnabled } = listing?.attributes?.publicData || {};
@@ -315,11 +286,7 @@
   const allowOrdersOfMultipleItems = [STOCK_MULTIPLE_ITEMS, STOCK_INFINITE_MULTIPLE_ITEMS].includes(
     listingTypeConfig?.stockType
   );
-<<<<<<< HEAD
-=======
   const seatsEnabled = [AVAILABILITY_MULTIPLE_SEATS].includes(listingTypeConfig?.availabilityType);
-
->>>>>>> f339c194
   const showClosedListingHelpText = listing.id && isClosed;
   const isOrderOpen = !!parse(location.search).orderOpen;
   const subTitleText = showClosedListingHelpText
@@ -497,69 +464,4 @@
   );
 };
 
-<<<<<<< HEAD
-OrderPanel.defaultProps = {
-  rootClassName: null,
-  className: null,
-  titleClassName: null,
-  isOwnListing: false,
-  authorLink: null,
-  payoutDetailsWarning: null,
-  titleDesktop: null,
-  subTitle: null,
-  monthlyTimeSlots: null,
-  lineItems: null,
-  fetchLineItemsError: null,
-};
-
-OrderPanel.propTypes = {
-  rootClassName: string,
-  className: string,
-  titleClassName: string,
-  listing: oneOfType([propTypes.listing, propTypes.ownListing]),
-  validListingTypes: arrayOf(
-    shape({
-      listingType: string.isRequired,
-      transactionType: shape({
-        process: string.isRequired,
-        alias: string.isRequired,
-        unitType: string.isRequired,
-      }).isRequired,
-    })
-  ).isRequired,
-  isOwnListing: bool,
-  author: oneOfType([propTypes.user, propTypes.currentUser]).isRequired,
-  authorLink: node,
-  payoutDetailsWarning: node,
-  onSubmit: func.isRequired,
-  title: oneOfType([node, string]).isRequired,
-  titleDesktop: node,
-  subTitle: oneOfType([node, string]),
-  onManageDisableScrolling: func.isRequired,
-  onFetchTimeSlots: func.isRequired,
-  monthlyTimeSlots: object,
-  onFetchTransactionLineItems: func.isRequired,
-  onContactUser: func,
-  lineItems: array,
-  fetchLineItemsInProgress: bool.isRequired,
-  fetchLineItemsError: propTypes.error,
-  marketplaceCurrency: string.isRequired,
-  dayCountAvailableForBooking: number.isRequired,
-  marketplaceName: string.isRequired,
-  onToggleFavorites: func.isRequired,
-  currentUser: propTypes.currentUser,
-  // from withRouter
-  history: shape({
-    push: func.isRequired,
-  }).isRequired,
-  location: shape({
-    search: string,
-  }).isRequired,
-  // from injectIntl
-  intl: intlShape.isRequired,
-};
-
-export default compose(withRouter, injectIntl)(OrderPanel);
-=======
-export default compose(withRouter)(OrderPanel);
->>>>>>> f339c194
+export default compose(withRouter)(OrderPanel);