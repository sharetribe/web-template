--- conflicted
+++ resolved
@@ -167,11 +167,8 @@
         const endTime = values?.bookingEndTime ? values.bookingEndTime : null;
         const startDate = startTime ? timestampToDate(startTime) : null;
         const endDate = endTime ? timestampToDate(endTime) : null;
-<<<<<<< HEAD
         const voucherCode = values?.voucherCode; // [SKYFARER]
-=======
         const priceVariantName = values?.priceVariantName || null;
->>>>>>> 03951f7c
 
         // This is the place to collect breakdown estimation data. See the
         // EstimatedCustomerBreakdownMaybe component to change the calculations
