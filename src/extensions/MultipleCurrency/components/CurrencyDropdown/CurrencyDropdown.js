--- conflicted
+++ resolved
@@ -56,22 +56,17 @@
       isFullWidthMobile={false}
     >
       <MenuLabel className={css.profileMenuLabel} isOpenClassName={css.profileMenuIsOpen}>
-<<<<<<< HEAD
         <div className={css.currencyIcon}>
-          {currencyIcons[uiCurrency]({ className: css.icon })}
-          <IconArrowHead direction="down" rootClassName={css.arrowIcon} />
+          {isDisabled ? (
+            <IconSpinner className={css.icon} />
+          ) : (
+            currencyIcons[uiCurrency]({ className: css.icon })
+          )}
+          <IconArrowHead
+            direction="down"
+            rootClassName={classNames(css.arrowIcon, { [css.isOpenIcon]: isOpen })}
+          />
         </div>
-=======
-        {isDisabled ? (
-          <IconSpinner className={css.icon} />
-        ) : (
-          currencyIcons[uiCurrency]({ className: css.icon })
-        )}
-        <IconArrowHead
-          direction="down"
-          rootClassName={classNames(css.arrowIcon, { [css.isOpenIcon]: isOpen })}
-        />
->>>>>>> bec4d7e6
       </MenuLabel>
       <MenuContent className={classNames(css.profileMenuContent, classes)}>
         {SUPPORT_CURRENCIES.map(currency => (
