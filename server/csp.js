--- conflicted
+++ resolved
@@ -50,11 +50,8 @@
     'sharetribe.imgix.net', // Safari 9.1 didn't recognize asterisk rule.
 
     // Styleguide placeholder images
-<<<<<<< HEAD
-=======
     'picsum.photos',
     '*.picsum.photos',
->>>>>>> 893a7dbd
     'via.placeholder.com',
 
     'api.mapbox.com',
