--- conflicted
+++ resolved
@@ -16,17 +16,11 @@
 // This enables nice stacktraces from the minified production bundle
 require('source-map-support').install();
 
-<<<<<<< HEAD
-=======
-// Configure process.env with .env.* files
-require('./env').configureEnv();
-
 // Setup Sentry
 // Note 1: This needs to happen before other express requires
 // Note 2: this doesn't use instrument.js file but log.js
 const log = require('./log');
 
->>>>>>> 66d5e508
 const fs = require('fs');
 const express = require('express');
 const helmet = require('helmet');
@@ -35,71 +29,6 @@
 const bodyParser = require('body-parser');
 const enforceSsl = require('express-enforces-ssl');
 const path = require('path');
-<<<<<<< HEAD
-=======
-const passport = require('passport');
-
-const auth = require('./auth');
-const apiRouter = require('./apiRouter');
-const wellKnownRouter = require('./wellKnownRouter');
-const webmanifestResourceRoute = require('./resources/webmanifest');
-const robotsTxtRoute = require('./resources/robotsTxt');
-const sitemapResourceRoute = require('./resources/sitemap');
-const { getExtractors } = require('./importer');
-const renderer = require('./renderer');
-const dataLoader = require('./dataLoader');
-const csp = require('./csp');
-const sdkUtils = require('./api-util/sdk');
-
-const buildPath = path.resolve(__dirname, '..', 'build');
-const dev = process.env.REACT_APP_ENV === 'development';
-const PORT = parseInt(process.env.PORT, 10);
-const redirectSSL =
-  process.env.SERVER_SHARETRIBE_REDIRECT_SSL != null
-    ? process.env.SERVER_SHARETRIBE_REDIRECT_SSL
-    : process.env.REACT_APP_SHARETRIBE_USING_SSL;
-const REDIRECT_SSL = redirectSSL === 'true';
-const TRUST_PROXY = process.env.SERVER_SHARETRIBE_TRUST_PROXY || null;
-const CSP = process.env.REACT_APP_CSP;
-const cspReportUrl = '/csp-report';
-const cspEnabled = CSP === 'block' || CSP === 'report';
-const app = express();
-
-const errorPage = fs.readFileSync(path.join(buildPath, '500.html'), 'utf-8');
-
-// The helmet middleware sets various HTTP headers to improve security.
-// See: https://www.npmjs.com/package/helmet
-// Helmet 4 doesn't disable CSP by default so we need to do that explicitly.
-// If csp is enabled we will add that separately.
-
-app.use(
-  helmet({
-    contentSecurityPolicy: false,
-  })
-);
-
-if (cspEnabled) {
-  // When a CSP directive is violated, the browser posts a JSON body
-  // to the defined report URL and we need to parse this body.
-  app.use(
-    bodyParser.json({
-      type: ['json', 'application/csp-report'],
-    })
-  );
-
-  // CSP can be turned on in report or block mode. In report mode, the
-  // browser checks the policy and calls the report URL when the
-  // policy is violated, but doesn't block any requests. In block
-  // mode, the browser also blocks the requests.
-
-  // In Helmet 4,supplying functions as directive values is not supported.
-  // That's why we need to create own middleware function that calls the Helmet's middleware function
-  const reportOnly = CSP === 'report';
-  app.use((req, res, next) => {
-    csp(cspReportUrl, reportOnly)(req, res, next);
-  });
-}
->>>>>>> 66d5e508
 
 const { configureEnv } = require('./env');
 const { loadScripts } = require('./scripts');
@@ -121,7 +50,6 @@
     const { getExtractors } = require('./importer');
     const renderer = require('./renderer');
     const dataLoader = require('./dataLoader');
-    const log = require('./log');
     const csp = require('./csp');
     const sdkUtils = require('./api-util/sdk');
 
@@ -140,13 +68,6 @@
     const app = express();
 
     const errorPage = fs.readFileSync(path.join(buildPath, '500.html'), 'utf-8');
-
-    // Setup error logger
-    log.setup();
-    // Add logger request handler. In case Sentry is set up
-    // request information is added to error context when sent
-    // to Sentry.
-    app.use(log.requestHandler());
 
     // The helmet middleware sets various HTTP headers to improve security.
     // See: https://www.npmjs.com/package/helmet
@@ -339,7 +260,7 @@
 
     // Set error handler. If Sentry is set up, all error responses
     // will be logged there.
-    app.use(log.errorHandler());
+    log.setupExpressErrorHandler(app);
 
     if (cspEnabled) {
       // Dig out the value of the given CSP report key from the request body.
@@ -376,33 +297,9 @@
         });
       });
     });
-<<<<<<< HEAD
   } catch (err) {
     throw err;
   }
-=======
-});
-
-// Set error handler. If Sentry is set up, all error responses
-// will be logged there.
-log.setupExpressErrorHandler(app);
-
-if (cspEnabled) {
-  // Dig out the value of the given CSP report key from the request body.
-  const reportValue = (req, key) => {
-    const report = req.body ? req.body['csp-report'] : null;
-    return report && report[key] ? report[key] : key;
-  };
-
-  // Handler for CSP violation reports.
-  app.post(cspReportUrl, (req, res) => {
-    const effectiveDirective = reportValue(req, 'effective-directive');
-    const blockedUri = reportValue(req, 'blocked-uri');
-    const msg = `CSP: ${effectiveDirective} doesn't allow ${blockedUri}`;
-    log.error(new Error(msg), 'csp-violation');
-    res.status(204).end();
-  });
->>>>>>> 66d5e508
 }
 
 startServer();