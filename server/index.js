--- conflicted
+++ resolved
@@ -29,85 +29,6 @@
 const bodyParser = require('body-parser');
 const enforceSsl = require('express-enforces-ssl');
 const path = require('path');
-<<<<<<< HEAD
-=======
-const passport = require('passport');
-
-const auth = require('./auth');
-const apiRouter = require('./apiRouter');
-const wellKnownRouter = require('./wellKnownRouter');
-const webmanifestResourceRoute = require('./resources/webmanifest');
-const robotsTxtRoute = require('./resources/robotsTxt');
-const sitemapResourceRoute = require('./resources/sitemap');
-const { getExtractors } = require('./importer');
-const renderer = require('./renderer');
-const dataLoader = require('./dataLoader');
-const { generateCSPNonce, csp } = require('./csp');
-const sdkUtils = require('./api-util/sdk');
-
-const buildPath = path.resolve(__dirname, '..', 'build');
-const dev = process.env.REACT_APP_ENV === 'development';
-const PORT = parseInt(process.env.PORT, 10);
-const redirectSSL =
-  process.env.SERVER_SHARETRIBE_REDIRECT_SSL != null
-    ? process.env.SERVER_SHARETRIBE_REDIRECT_SSL
-    : process.env.REACT_APP_SHARETRIBE_USING_SSL;
-const REDIRECT_SSL = redirectSSL === 'true';
-const TRUST_PROXY = process.env.SERVER_SHARETRIBE_TRUST_PROXY || null;
-const CSP = process.env.REACT_APP_CSP;
-const cspReportUrl = '/csp-report';
-const cspEnabled = CSP === 'block' || CSP === 'report';
-const app = express();
-
-const errorPage500 = fs.readFileSync(path.join(buildPath, '500.html'), 'utf-8');
-const errorPage404 = fs.readFileSync(path.join(buildPath, '404.html'), 'utf-8');
-
-// Filter out bot requests that scan websites for php vulnerabilities
-// from paths like /asdf/index.php, //cms/wp-includes/wlwmanifest.xml, etc.
-// There's no need to pass those to React app rendering as it causes unnecessary asset fetches.
-// Note: you might want to do this on the edge server instead.
-app.use(
-  /.*(\.php|\.php7|\/wp-.*\/.*|cgi-bin.*|htdocs\.rar|htdocs\.zip|root\.7z|root\.rar|root\.zip|www\.7z|www\.rar|wwwroot\.7z)$/,
-  (req, res) => {
-    return res.status(404).send(errorPage404);
-  }
-);
-
-// The helmet middleware sets various HTTP headers to improve security.
-// See: https://www.npmjs.com/package/helmet
-// Helmet 4 doesn't disable CSP by default so we need to do that explicitly.
-// If csp is enabled we will add that separately.
-
-app.use(
-  helmet({
-    contentSecurityPolicy: false,
-  })
-);
-
-if (cspEnabled) {
-  app.use(generateCSPNonce);
-
-  // When a CSP directive is violated, the browser posts a JSON body
-  // to the defined report URL and we need to parse this body.
-  app.use(
-    bodyParser.json({
-      type: ['json', 'application/csp-report'],
-    })
-  );
-
-  // CSP can be turned on in report or block mode. In report mode, the
-  // browser checks the policy and calls the report URL when the
-  // policy is violated, but doesn't block any requests. In block
-  // mode, the browser also blocks the requests.
-
-  // In Helmet 4,supplying functions as directive values is not supported.
-  // That's why we need to create own middleware function that calls the Helmet's middleware function
-  const reportOnly = CSP === 'report';
-  app.use((req, res, next) => {
-    csp(cspReportUrl, reportOnly)(req, res, next);
-  });
-}
->>>>>>> 306614ad
 
 const { configureEnv } = require('./env');
 const { loadScripts } = require('./scripts');
@@ -129,8 +50,22 @@
     const { getExtractors } = require('./importer');
     const renderer = require('./renderer');
     const dataLoader = require('./dataLoader');
-    const csp = require('./csp');
+    const { generateCSPNonce, csp } = require('./csp');
     const sdkUtils = require('./api-util/sdk');
+
+    const errorPage500 = fs.readFileSync(path.join(buildPath, '500.html'), 'utf-8');
+    const errorPage404 = fs.readFileSync(path.join(buildPath, '404.html'), 'utf-8');
+
+    // Filter out bot requests that scan websites for php vulnerabilities
+    // from paths like /asdf/index.php, //cms/wp-includes/wlwmanifest.xml, etc.
+    // There's no need to pass those to React app rendering as it causes unnecessary asset fetches.
+    // Note: you might want to do this on the edge server instead.
+    app.use(
+      /.*(\.php|\.php7|\/wp-.*\/.*|cgi-bin.*|htdocs\.rar|htdocs\.zip|root\.7z|root\.rar|root\.zip|www\.7z|www\.rar|wwwroot\.7z)$/,
+      (req, res) => {
+        return res.status(404).send(errorPage404);
+      }
+    );
 
     const buildPath = path.resolve(__dirname, '..', 'build');
     const dev = process.env.REACT_APP_ENV === 'development';
@@ -146,8 +81,6 @@
     const cspEnabled = CSP === 'block' || CSP === 'report';
     const app = express();
 
-    const errorPage = fs.readFileSync(path.join(buildPath, '500.html'), 'utf-8');
-
     // The helmet middleware sets various HTTP headers to improve security.
     // See: https://www.npmjs.com/package/helmet
     // Helmet 4 doesn't disable CSP by default so we need to do that explicitly.
@@ -160,6 +93,8 @@
     );
 
     if (cspEnabled) {
+      app.use(generateCSPNonce);
+
       // When a CSP directive is violated, the browser posts a JSON body
       // to the defined report URL and we need to parse this body.
       app.use(
@@ -293,7 +228,8 @@
       dataLoader
         .loadData(req.url, sdk, appInfo)
         .then(data => {
-          const html = renderer.render(req.url, context, data, renderApp, webExtractor);
+          const cspNonce = cspEnabled ? res.locals.cspNonce : null;
+          const html = renderer.render(req.url, context, data, renderApp, webExtractor, cspNonce);
 
           if (dev) {
             const debugData = {
@@ -303,7 +239,6 @@
             console.log(`\nRender info:\n${JSON.stringify(debugData, null, '  ')}`);
           }
 
-<<<<<<< HEAD
           if (context.unauthorized) {
             // Routes component injects the context.unauthorized when the
             // user isn't logged in to view the page that requires
@@ -334,16 +269,9 @@
         })
         .catch(e => {
           log.error(e, 'server-side-render-failed');
-          res.status(500).send(errorPage);
+          res.status(500).send(errorPage500);
         });
     });
-=======
-  dataLoader
-    .loadData(req.url, sdk, appInfo)
-    .then(data => {
-      const cspNonce = cspEnabled ? res.locals.cspNonce : null;
-      const html = renderer.render(req.url, context, data, renderApp, webExtractor, cspNonce);
->>>>>>> 306614ad
 
     // Set error handler. If Sentry is set up, all error responses
     // will be logged there.
@@ -382,26 +310,7 @@
         server.close(() => {
           console.log('Server shut down.');
         });
-<<<<<<< HEAD
       });
-=======
-      } else if (context.forbidden) {
-        res.status(403).send(html);
-      } else if (context.url) {
-        // React Router injects the context.url if a redirect was rendered
-        res.redirect(context.url);
-      } else if (context.notfound) {
-        // NotFoundPage component injects the context.notfound when a
-        // 404 should be returned
-        res.status(404).send(html);
-      } else {
-        res.send(html);
-      }
-    })
-    .catch(e => {
-      log.error(e, 'server-side-render-failed');
-      res.status(500).send(errorPage500);
->>>>>>> 306614ad
     });
   } catch (err) {
     throw err;
