const {
  calculateQuantityFromDates,
  calculateQuantityFromHours,
  calculateTotalFromLineItems,
  calculateShippingFee,
  hasCommissionPercentage,
} = require('./lineItemHelpers');
const { types } = require('sharetribe-flex-sdk');
const { Money } = types;

/**
 * Get quantity and add extra line-items that are related to delivery method
 *
 * @param {Object} orderData should contain stockReservationQuantity and deliveryMethod
 * @param {*} publicData should contain shipping prices
 * @param {*} currency should point to the currency of listing's price.
 */
const getItemQuantityAndLineItems = (orderData, publicData, currency) => {
  // Check delivery method and shipping prices
  const quantity = orderData ? orderData.stockReservationQuantity : null;
  const deliveryMethod = orderData && orderData.deliveryMethod;
  const isShipping = deliveryMethod === 'shipping';
  const isPickup = deliveryMethod === 'pickup';
  const { shippingPriceInSubunitsOneItem, shippingPriceInSubunitsAdditionalItems } =
    publicData || {};

  // Calculate shipping fee if applicable
  const shippingFee = isShipping
    ? calculateShippingFee(
        shippingPriceInSubunitsOneItem,
        shippingPriceInSubunitsAdditionalItems,
        currency,
        quantity
      )
    : null;

  // Add line-item for given delivery method.
  // Note: by default, pickup considered as free.
  const deliveryLineItem = !!shippingFee
    ? [
        {
          code: 'line-item/shipping-fee',
          unitPrice: shippingFee,
          quantity: 1,
          includeFor: ['customer', 'provider'],
        },
      ]
    : isPickup
    ? [
        {
          code: 'line-item/pickup-fee',
          unitPrice: new Money(0, currency),
          quantity: 1,
          includeFor: ['customer', 'provider'],
        },
      ]
    : [];

  return { quantity, extraLineItems: deliveryLineItem };
};

/**
 * Get quantity for arbitrary units for time-based bookings.
 *
 * @param {*} orderData should contain quantity
 */
const getHourQuantityAndLineItems = orderData => {
  const { bookingStart, bookingEnd } = orderData || {};
  const quantity =
    bookingStart && bookingEnd ? calculateQuantityFromHours(bookingStart, bookingEnd) : null;

  return { quantity, extraLineItems: [] };
};

/**
 * Calculate quantity based on days or nights between given bookingDates.
 *
 * @param {*} orderData should contain bookingDates
 * @param {*} code should be either 'line-item/day' or 'line-item/night'
 */
const getDateRangeQuantityAndLineItems = (orderData, code) => {
  // bookingStart & bookingend are used with day-based bookings (how many days / nights)
  const { bookingStart, bookingEnd } = orderData || {};
  const quantity =
    bookingStart && bookingEnd ? calculateQuantityFromDates(bookingStart, bookingEnd, code) : null;

  return { quantity, extraLineItems: [] };
};

/**
 * Returns collection of lineItems (max 50)
 *
 * All the line-items dedicated to _customer_ define the "payin total".
 * Similarly, the sum of all the line-items included for _provider_ create "payout total".
 * Platform gets the commission, which is the difference between payin and payout totals.
 *
 * Each line items has following fields:
 * - `code`: string, mandatory, indentifies line item type (e.g. \"line-item/cleaning-fee\"), maximum length 64 characters.
 * - `unitPrice`: money, mandatory
 * - `lineTotal`: money
 * - `quantity`: number
 * - `percentage`: number (e.g. 15.5 for 15.5%)
 * - `seats`: number
 * - `units`: number
 * - `includeFor`: array containing strings \"customer\" or \"provider\", default [\":customer\"  \":provider\" ]
 *
 * Line item must have either `quantity` or `percentage` or both `seats` and `units`.
 *
 * `includeFor` defines commissions. Customer commission is added by defining `includeFor` array `["customer"]` and provider commission by `["provider"]`.
 *
 * @param {Object} listing
 * @param {Object} orderData
 * @param {Object} providerCommission
 * @param {Object} customerCommission
 * @returns {Array} lineItems
 */
exports.transactionLineItems = (listing, orderData, providerCommission, customerCommission) => {
  const publicData = listing.attributes.publicData;
  const unitPrice = listing.attributes.price;
  const currency = unitPrice.currency;

  const resolveHelmetFeePrice = listing => {
    const publicData = listing.attributes.publicData;
    const helmetFee = publicData && publicData.helmetFee;
    const { amount, currency } = helmetFee;
  
    if (amount && currency) {
      return new Money(amount, currency);
    }
  
    return null;
  };
  
  /**
   * Pricing starts with order's base price:
   * Listing's price is related to a single unit. It needs to be multiplied by quantity
   *
   * Initial line-item needs therefore:
   * - code (based on unitType)
   * - unitPrice
   * - quantity
   * - includedFor
   */

  // Unit type needs to be one of the following:
  // day, night, hour or item
  const unitType = publicData.unitType;
  const code = `line-item/${unitType}`;

  // Here "extra line-items" means line-items that are tied to unit type
  // E.g. by default, "shipping-fee" is tied to 'item' aka buying products.
  const quantityAndExtraLineItems =
    unitType === 'item'
      ? getItemQuantityAndLineItems(orderData, publicData, currency)
      : unitType === 'hour'
      ? getHourQuantityAndLineItems(orderData)
      : ['day', 'night'].includes(unitType)
      ? getDateRangeQuantityAndLineItems(orderData, code)
      : {};

  const { quantity, extraLineItems } = quantityAndExtraLineItems;

  // Throw error if there is no quantity information given
  if (!quantity) {
    const message = `Error: transition should contain quantity information: 
      stockReservationQuantity, quantity, or bookingStart & bookingEnd (if "line-item/day" or "line-item/night" is used)`;
    const error = new Error(message);
    error.status = 400;
    error.statusText = message;
    error.data = {};
    throw error;
  }

  /**
   * If you want to use pre-defined component and translations for printing the lineItems base price for order,
   * you should use one of the codes:
   * line-item/night, line-item/day, line-item/hour or line-item/item.
   *
   * Pre-definded commission components expects line item code to be one of the following:
   * 'line-item/provider-commission', 'line-item/customer-commission'
   *
   * By default OrderBreakdown prints line items inside LineItemUnknownItemsMaybe if the lineItem code is not recognized. */

  const order = {
    code,
    unitPrice,
    quantity,
    includeFor: ['customer', 'provider'],
  };

   const helmetFeePrice = orderData.hasHelmetFee ? resolveHelmetFeePrice(listing) : null;
   const helmetFee = helmetFeePrice
     ? [
         {
           code: 'line-item/Descuento por días de alquiler',
           unitPrice: helmetFeePrice,
           quantity: -1,
           includeFor: ['customer', 'provider'],
         },
       ]
     : [];
     
  // Provider commission reduces the amount of money that is paid out to provider.
  // Therefore, the provider commission line-item should have negative effect to the payout total.
  const getNegation = percentage => {
    return -1 * percentage;
  };

  // Note: extraLineItems for product selling (aka shipping fee)
  // is not included in either customer or provider commission calculation.

  // The provider commission is what the provider pays for the transaction, and
  // it is the subtracted from the order price to get the provider payout:
  // orderPrice - providerCommission = providerPayout
  const providerCommissionMaybe = hasCommissionPercentage(providerCommission)
    ? [
        {
          code: 'line-item/provider-commission',
          unitPrice: calculateTotalFromLineItems([order, ...helmetFee]),
          percentage: getNegation(providerCommission.percentage),
          includeFor: ['customer','provider'],
        },
      ]
    : [];

<<<<<<< HEAD
  // The customer commission is what the customer pays for the transaction, and
  // it is added on top of the order price to get the customer's payin price:
  // orderPrice + customerCommission = customerPayin
  const customerCommissionMaybe = hasCommissionPercentage(customerCommission)
    ? [
        {
          code: 'line-item/customer-commission',
          unitPrice: calculateTotalFromLineItems([order]),
          percentage: customerCommission.percentage,
          includeFor: ['customer'],
        },
      ]
    : [];

  // Let's keep the base price (order) as first line item and provider and customer commissions as last.
  // Note: the order matters only if OrderBreakdown component doesn't recognize line-item.
  const lineItems = [order, ...extraLineItems, ...providerCommissionMaybe];
=======
      // The customer commission is what the customer pays for the transaction, and
  // it is added on top of the order price to get the customer's payin price:
  // orderPrice + customerCommission = customerPayin
  const customerCommissionMaybe = hasCommissionPercentage(customerCommission)
  ? [
      {
        code: 'line-item/customer-commission',
        unitPrice: calculateTotalFromLineItems([order]),
        percentage: customerCommission.percentage,
        includeFor: ['customer'],
      },
    ]
  : [];

  // Let's keep the base price (order) as first line item and provider's commission as last one.
  // Note: the order matters only if OrderBreakdown component doesn't recognize line-item.
  const lineItems = [order, ...extraLineItems, ...helmetFee, ...providerCommissionMaybe, ...customerCommissionMaybe];
>>>>>>> 8493f5a2

  return lineItems;
};<|MERGE_RESOLUTION|>--- conflicted
+++ resolved
@@ -223,25 +223,6 @@
       ]
     : [];
 
-<<<<<<< HEAD
-  // The customer commission is what the customer pays for the transaction, and
-  // it is added on top of the order price to get the customer's payin price:
-  // orderPrice + customerCommission = customerPayin
-  const customerCommissionMaybe = hasCommissionPercentage(customerCommission)
-    ? [
-        {
-          code: 'line-item/customer-commission',
-          unitPrice: calculateTotalFromLineItems([order]),
-          percentage: customerCommission.percentage,
-          includeFor: ['customer'],
-        },
-      ]
-    : [];
-
-  // Let's keep the base price (order) as first line item and provider and customer commissions as last.
-  // Note: the order matters only if OrderBreakdown component doesn't recognize line-item.
-  const lineItems = [order, ...extraLineItems, ...providerCommissionMaybe];
-=======
       // The customer commission is what the customer pays for the transaction, and
   // it is added on top of the order price to get the customer's payin price:
   // orderPrice + customerCommission = customerPayin
@@ -256,10 +237,23 @@
     ]
   : [];
 
-  // Let's keep the base price (order) as first line item and provider's commission as last one.
+  // The customer commission is what the customer pays for the transaction, and
+  // it is added on top of the order price to get the customer's payin price:
+  // orderPrice + customerCommission = customerPayin
+  const customerCommissionMaybe = hasCommissionPercentage(customerCommission)
+    ? [
+        {
+          code: 'line-item/customer-commission',
+          unitPrice: calculateTotalFromLineItems([order]),
+          percentage: customerCommission.percentage,
+          includeFor: ['customer'],
+        },
+      ]
+    : [];
+
+  // Let's keep the base price (order) as first line item and provider and customer commissions as last.
   // Note: the order matters only if OrderBreakdown component doesn't recognize line-item.
-  const lineItems = [order, ...extraLineItems, ...helmetFee, ...providerCommissionMaybe, ...customerCommissionMaybe];
->>>>>>> 8493f5a2
+  const lineItems = [order, ...extraLineItems, ...helmetFee, ...providerCommissionMaybe];
 
   return lineItems;
 };