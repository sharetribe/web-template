const axios = require('axios');
const { transactionLineItems } = require('../api-util/lineItems');
const {
  getSdk,
  getTrustedSdk,
  handleError,
  serialize,
  fetchCommission,
} = require('../api-util/sdk');

console.log('🚦 transition-privileged endpoint is wired up');

// --- Shippo label creation logic extracted to a function ---
async function createShippingLabels(protectedData, transactionId) {
  console.log('🚀 [SHIPPO] Starting label creation for transaction:', transactionId);
  console.log('📋 [SHIPPO] Using protectedData:', protectedData);
  
  // Extract addresses from protectedData
  const providerAddress = {
    name: protectedData.providerName || 'Provider',
    street1: protectedData.providerStreet,
    street2: protectedData.providerStreet2 || '',
    city: protectedData.providerCity,
    state: protectedData.providerState,
    zip: protectedData.providerZip,
    country: 'US',
    email: protectedData.providerEmail,
    phone: protectedData.providerPhone,
  };
  
  const customerAddress = {
    name: protectedData.customerName || 'Customer',
    street1: protectedData.customerStreet,
    street2: protectedData.customerStreet2 || '',
    city: protectedData.customerCity,
    state: protectedData.customerState,
    zip: protectedData.customerZip,
    country: 'US',
    email: protectedData.customerEmail,
    phone: protectedData.customerPhone,
  };
  
  // Log addresses for debugging
  console.log('🏷️ [SHIPPO] Provider address:', providerAddress);
  console.log('🏷️ [SHIPPO] Customer address:', customerAddress);
  
  // Validate that we have complete address information
  const hasCompleteProviderAddress = providerAddress.street1 && providerAddress.city && providerAddress.state && providerAddress.zip;
  const hasCompleteCustomerAddress = customerAddress.street1 && customerAddress.city && customerAddress.state && customerAddress.zip;
  
  if (!hasCompleteProviderAddress) {
    console.warn('⚠️ [SHIPPO] Incomplete provider address — skipping label creation');
    return { success: false, reason: 'incomplete_provider_address' };
  }
  
  if (!hasCompleteCustomerAddress) {
    console.warn('⚠️ [SHIPPO] Incomplete customer address — skipping label creation');
    return { success: false, reason: 'incomplete_customer_address' };
  }
  
  if (!process.env.SHIPPO_API_TOKEN) {
    console.warn('⚠️ [SHIPPO] SHIPPO_API_TOKEN missing — skipping label creation');
    return { success: false, reason: 'missing_api_token' };
  }
  
  try {
    console.log('📦 [SHIPPO] Creating outbound shipment (provider → customer)...');
    
    // Define the required parcel
    const parcel = {
      length: '12',
      width: '10',
      height: '1',
      distance_unit: 'in',
      weight: '0.75',
      mass_unit: 'lb'
    };

    // Outbound shipment payload
    const outboundPayload = {
      address_from: providerAddress,
      address_to: customerAddress,
      parcels: [parcel],
      extra: { qr_code_requested: true },
      async: false
    };
    console.log('📦 [SHIPPO] Outbound shipment payload:', JSON.stringify(outboundPayload, null, 2));

    // Create outbound shipment (provider → customer)
    const shipmentRes = await axios.post(
      'https://api.goshippo.com/shipments/',
      outboundPayload,
      {
        headers: {
          Authorization: `ShippoToken ${process.env.SHIPPO_API_TOKEN}`,
          'Content-Type': 'application/json'
        }
      }
    );
    
    // Log all available rates for debugging
    console.log('📊 [SHIPPO] Available rates for outbound shipment:', shipmentRes.data.rates?.map(r => ({
      provider: r.provider,
      servicelevel: r.servicelevel,
      rate: r.rate,
      object_id: r.object_id
    })));
    
    // Try UPS first, then fallback to other providers
    let selectedRate = shipmentRes.data.rates.find((r) => r.provider === 'UPS');
    if (!selectedRate) {
      console.warn('⚠️ [SHIPPO] No UPS rate found, trying other providers...');
      // Try USPS as fallback
      selectedRate = shipmentRes.data.rates.find((r) => r.provider === 'USPS');
      if (!selectedRate) {
        // Take the first available rate
        selectedRate = shipmentRes.data.rates[0];
        console.log('📦 [SHIPPO] Using first available rate:', selectedRate?.provider);
      } else {
        console.log('📦 [SHIPPO] Using USPS as fallback');
      }
    }
    
    if (!selectedRate) {
      console.warn('⚠️ [SHIPPO] No shipping rates found for outbound shipment');
      return { success: false, reason: 'no_shipping_rates' };
    }
    
    // Create outbound label
    const labelRes = await axios.post(
      'https://api.goshippo.com/transactions',
      {
        rate: selectedRate.object_id,
        label_file_type: 'PNG',
        async: false
      },
      {
        headers: {
          Authorization: `ShippoToken ${process.env.SHIPPO_API_TOKEN}`,
          'Content-Type': 'application/json'
        }
      }
    );
    
    console.log('✅ [SHIPPO] Outbound label created successfully:');
    console.log('   📦 Label URL:', labelRes.data.label_url);
    console.log('   📱 QR Code URL:', labelRes.data.qr_code_url);
    console.log('   🚚 Tracking URL:', labelRes.data.tracking_url_provider);
    console.log('   🚚 Provider:', selectedRate.provider);
    console.log('   🚚 Service:', selectedRate.servicelevel);
    
    // Return shipment payload
    const returnPayload = {
      address_from: customerAddress,
      address_to: providerAddress,
      parcels: [parcel],
      extra: { qr_code_requested: true },
      async: false
    };
    console.log('📦 [SHIPPO] Return shipment payload:', JSON.stringify(returnPayload, null, 2));

    // Create return shipment (customer → provider)
    const returnShipmentRes = await axios.post(
      'https://api.goshippo.com/shipments/',
      returnPayload,
      {
        headers: {
          Authorization: `ShippoToken ${process.env.SHIPPO_API_TOKEN}`,
          'Content-Type': 'application/json'
        }
      }
    );
    
<<<<<<< HEAD
    const returnUpsRate = returnShipmentRes.data.rates.find((r) => r.provider === 'UPS');
    let returnLabelRes = null; // Declare outside the if block
    
    if (returnUpsRate) {
=======
    // Log all available rates for return shipment
    console.log('📊 [SHIPPO] Available rates for return shipment:', returnShipmentRes.data.rates?.map(r => ({
      provider: r.provider,
      servicelevel: r.servicelevel,
      rate: r.rate,
      object_id: r.object_id
    })));
    
    // Try UPS first, then fallback to other providers for return
    let returnSelectedRate = returnShipmentRes.data.rates.find((r) => r.provider === 'UPS');
    let returnLabelRes = null;
    
    if (!returnSelectedRate) {
      console.warn('⚠️ [SHIPPO] No UPS rate found for return, trying other providers...');
      // Try USPS as fallback
      returnSelectedRate = returnShipmentRes.data.rates.find((r) => r.provider === 'USPS');
      if (!returnSelectedRate) {
        // Take the first available rate
        returnSelectedRate = returnShipmentRes.data.rates[0];
        console.log('📦 [SHIPPO] Using first available rate for return:', returnSelectedRate?.provider);
      } else {
        console.log('📦 [SHIPPO] Using USPS as fallback for return');
      }
    }
    
    if (returnSelectedRate) {
>>>>>>> 105f10fd
      returnLabelRes = await axios.post(
        'https://api.goshippo.com/transactions',
        {
          rate: returnSelectedRate.object_id,
          label_file_type: 'PNG',
          async: false
        },
        {
          headers: {
            Authorization: `ShippoToken ${process.env.SHIPPO_API_TOKEN}`,
            'Content-Type': 'application/json'
          }
        }
      );
      
      console.log('✅ [SHIPPO] Return label created successfully:');
      console.log('   📦 Return Label URL:', returnLabelRes.data.label_url);
      console.log('   📱 Return QR Code URL:', returnLabelRes.data.qr_code_url);
      console.log('   🚚 Return Tracking URL:', returnLabelRes.data.tracking_url_provider);
      console.log('   🚚 Return Provider:', returnSelectedRate.provider);
      console.log('   🚚 Return Service:', returnSelectedRate.servicelevel);
    } else {
      console.warn('⚠️ [SHIPPO] No shipping rates found for return shipment');
    }
    
    return { success: true, outboundLabel: labelRes.data, returnLabel: returnLabelRes?.data };
    
  } catch (err) {
    console.error('❌ [SHIPPO] Label creation failed:', err.message);
    if (err.response?.data) {
      console.error('❌ [SHIPPO] Shippo API error details:', err.response.data);
    }
    return { success: false, reason: 'api_error', error: err.message };
  }
}

module.exports = async (req, res) => {
  console.log('🚀 transition-privileged endpoint HIT!');
  console.log('📋 Request method:', req.method);
  console.log('📋 Request URL:', req.url);
  
  const { isSpeculative, orderData, bodyParams, queryParams } = req.body;
  
  // Debug log for full request body
  console.log('🔍 Full request body:', {
    isSpeculative,
    orderData,
    bodyParams,
    queryParams,
    params: bodyParams?.params,
    rawBody: req.body,
    headers: req.headers
  });

  // Log protectedData received from frontend
  if (bodyParams?.params?.protectedData) {
    console.log('🛬 [BACKEND] Received protectedData:', bodyParams.params.protectedData);
  }

  // Properly await the SDK initialization
  const sdk = await getTrustedSdk(req);
  let lineItems = null;

  // Extract uuid from listingId if needed
  const listingId = bodyParams?.params?.listingId?.uuid || bodyParams?.params?.listingId;
  const transactionId = bodyParams?.params?.transactionId?.uuid || bodyParams?.params?.transactionId;
  console.log('🟠 About to call sdk.listings.show with listingId:', listingId);

  // Debug log for listingId and transaction details
  console.log('📋 Request parameters check:', {
    listingId: listingId,
    hasListingId: !!listingId,
    transition: bodyParams?.transition,
    params: bodyParams?.params,
    transactionId: transactionId,
    hasTransactionId: !!transactionId
  });

  // Verify we have the required parameters before making the API call
  if (!listingId) {
    console.error('❌ EARLY RETURN: Missing required listingId parameter');
    return res.status(400).json({
      errors: [{
        status: 400,
        code: 'validation-missing-key',
        title: 'Missing required listingId parameter'
      }]
    });
  }

  const listingPromise = () => {
    console.log('📡 Making listing API call with params:', {
      listingId: listingId,
      url: '/v1/api/listings/show'
    });
    return sdk.listings.show({ id: listingId });
  };

  try {
    const [showListingResponse, fetchAssetsResponse] = await Promise.all([listingPromise(), fetchCommission(sdk)]);
    
    console.log('✅ Listing API response:', {
      status: showListingResponse?.status,
      hasData: !!showListingResponse?.data?.data,
      listingId: showListingResponse?.data?.data?.id
    });

    const listing = showListingResponse.data.data;
    const commissionAsset = fetchAssetsResponse.data.data[0];

    const { providerCommission, customerCommission } =
      commissionAsset?.type === 'jsonAsset' ? commissionAsset.attributes.data : {};

    // Debug log for orderData
    console.log("📦 orderData for lineItems:", orderData);

    // Only calculate lineItems here if not transition/accept
    let transition = bodyParams?.transition;
    if (transition !== 'transition/accept') {
      if (orderData) {
        lineItems = transactionLineItems(
          listing,
          { ...orderData, ...bodyParams.params },
          providerCommission,
          customerCommission
        );
      } else {
        console.warn("⚠️ No orderData provided for non-accept transition. This may cause issues.");
      }
    } else {
      console.log("ℹ️ Skipping lineItems generation — transition/accept will calculate from booking.");
    }

    // Debug log for lineItems
    console.log('💰 Generated lineItems:', {
      hasLineItems: !!lineItems,
      lineItemsCount: lineItems?.length,
      lineItems,
      params: bodyParams?.params,
      listingId: listing?.id
    });

    // Omit listingId from params (transition/request-payment-after-inquiry does not need it)
    const { listingId: _, ...restParams } = bodyParams?.params || {};

    // Always include protectedData in params if present
    let params = { ...restParams };
    if (orderData && orderData.protectedData) {
      params.protectedData = orderData.protectedData;
    }
    // Always include lineItems if present
    if (lineItems) {
      params.lineItems = lineItems;
    }

    // Set id for transition/request-payment and transition/accept
    let id = null;
    // Defensive check for bodyParams and .transition
    if (bodyParams && (bodyParams.transition === 'transition/request-payment' || bodyParams.transition === 'transition/confirm-payment')) {
      id = transactionId;
    } else if (bodyParams && bodyParams.transition === 'transition/accept') {
      id = transactionId;
      // --- [AI EDIT] Fetch protectedData from transaction and robustly merge with incoming params ---
      const transactionIdUUID =
        (bodyParams?.params?.transactionId?.uuid) ||
        (transactionId?.uuid) ||
        (typeof transactionId === 'string' ? transactionId : null);
      if (bodyParams?.transition === 'transition/accept' && transactionIdUUID) {
        try {
          const transaction = await sdk.transactions.show({
            id: transactionIdUUID,
            include: ['booking'],
          });
          const txProtectedData = transaction?.data?.data?.attributes?.protectedData || {};
          const incomingProtectedData = bodyParams?.params?.protectedData || {};
          
          // Debug logging to understand the data flow
          console.log('🔍 [DEBUG] Transaction protectedData:', txProtectedData);
          console.log('🔍 [DEBUG] Incoming protectedData:', incomingProtectedData);
          console.log('🔍 [DEBUG] Transaction customer relationship:', transaction?.data?.data?.relationships?.customer);
          
          // Helper: prefer non-empty value from params, else from transaction, else ''
          function preferNonEmpty(paramVal, txVal) {
            return (paramVal !== undefined && paramVal !== '') ? paramVal : (txVal !== undefined && txVal !== '') ? txVal : '';
          }
          // Merge protectedData from transaction with incoming protectedData
          const mergedProtectedData = {
            // Customer fields
            customerName: preferNonEmpty(incomingProtectedData.customerName, txProtectedData.customerName),
            customerStreet: preferNonEmpty(incomingProtectedData.customerStreet, txProtectedData.customerStreet),
            customerStreet2: preferNonEmpty(incomingProtectedData.customerStreet2, txProtectedData.customerStreet2),
            customerCity: preferNonEmpty(incomingProtectedData.customerCity, txProtectedData.customerCity),
            customerState: preferNonEmpty(incomingProtectedData.customerState, txProtectedData.customerState),
            customerZip: preferNonEmpty(incomingProtectedData.customerZip, txProtectedData.customerZip),
            customerEmail: preferNonEmpty(incomingProtectedData.customerEmail, txProtectedData.customerEmail),
            customerPhone: preferNonEmpty(incomingProtectedData.customerPhone, txProtectedData.customerPhone),
            // Provider fields
            providerName: preferNonEmpty(incomingProtectedData.providerName, txProtectedData.providerName),
            providerStreet: preferNonEmpty(incomingProtectedData.providerStreet, txProtectedData.providerStreet),
            providerStreet2: preferNonEmpty(incomingProtectedData.providerStreet2, txProtectedData.providerStreet2),
            providerCity: preferNonEmpty(incomingProtectedData.providerCity, txProtectedData.providerCity),
            providerState: preferNonEmpty(incomingProtectedData.providerState, txProtectedData.providerState),
            providerZip: preferNonEmpty(incomingProtectedData.providerZip, txProtectedData.providerZip),
            providerEmail: preferNonEmpty(incomingProtectedData.providerEmail, txProtectedData.providerEmail),
            providerPhone: preferNonEmpty(incomingProtectedData.providerPhone, txProtectedData.providerPhone),
            // ...any other fields
            ...txProtectedData,
            ...incomingProtectedData,
          };

          // Set both params.protectedData and top-level fields from mergedProtectedData
          params.protectedData = mergedProtectedData;
          Object.assign(params, mergedProtectedData); // Overwrite top-level fields with merged values
          // Log the final params before validation
          console.log('🟢 Params before validation:', params);
          // Validation: check all required fields on params, treat empty string as missing
          const requiredFields = [
            'providerStreet', 'providerCity', 'providerState', 'providerZip', 'providerEmail', 'providerPhone',
            'customerStreet', 'customerCity', 'customerState', 'customerZip', 'customerEmail', 'customerPhone'
          ];
          const missing = requiredFields.filter(key => !params[key] || params[key] === '');
          if (missing.length > 0) {
            console.error('❌ EARLY RETURN: Missing required fields:', missing);
            console.log('❌ Customer address fields are empty - this suggests a frontend issue');
            console.log('❌ Available params:', {
              providerStreet: params.providerStreet,
              providerCity: params.providerCity,
              providerState: params.providerState,
              providerZip: params.providerZip,
              providerEmail: params.providerEmail,
              providerPhone: params.providerPhone,
              customerStreet: params.customerStreet,
              customerCity: params.customerCity,
              customerState: params.customerState,
              customerZip: params.customerZip,
              customerEmail: params.customerEmail,
              customerPhone: params.customerPhone
            });
            return res.status(400).json({ error: `Missing required customer address fields: ${missing.join(', ')}. Please ensure customer shipping information is filled out.` });
          }
          // Debug log for final merged provider fields
          console.log('✅ [MERGE FIX] Final merged provider fields:', {
            providerStreet: mergedProtectedData.providerStreet,
            providerCity: mergedProtectedData.providerCity,
            providerState: mergedProtectedData.providerState,
            providerZip: mergedProtectedData.providerZip,
            providerEmail: mergedProtectedData.providerEmail,
            providerPhone: mergedProtectedData.providerPhone
          });
        } catch (err) {
          console.error('❌ Failed to fetch or apply protectedData from transaction:', err.message);
        }
      }
    } else {
      id = listingId;
    }

    // Log bodyParams.params after protectedData is applied
    console.log('📝 [DEBUG] bodyParams.params after protectedData applied:', bodyParams.params);

    // Defensive log for id
    console.log('🟢 Using id for Flex API call:', id);

    // Use the updated bodyParams.params for the Flex API call
    const body = {
      id,
      transition: bodyParams?.transition,
      params: bodyParams.params,
    };

    // Log the final body before transition
    console.log('🚀 [DEBUG] Final body sent to Flex API:', JSON.stringify(body, null, 2));
    console.log('📦 [DEBUG] Full body object:', body);
    if (body.params && body.params.protectedData) {
      console.log('🔒 [DEBUG] protectedData in final body:', body.params.protectedData);
    }

    console.log('🔍 [DEBUG] About to start validation logic...');

    // Add error handling around validation logic
    try {
      console.log('🔍 [DEBUG] Starting validation checks...');
      
      // Validate required provider and customer address fields before making the SDK call
      const requiredProviderFields = [
        'providerStreet', 'providerCity', 'providerState', 'providerZip', 'providerEmail', 'providerPhone'
      ];
      const requiredCustomerFields = [
        'customerEmail', 'customerName'
      ];
      
      console.log('🔍 [DEBUG] Required provider fields:', requiredProviderFields);
      console.log('🔍 [DEBUG] Required customer fields:', requiredCustomerFields);
      console.log('🔍 [DEBUG] Provider field values:', {
        providerStreet: params.providerStreet,
        providerCity: params.providerCity,
        providerState: params.providerState,
        providerZip: params.providerZip,
        providerEmail: params.providerEmail,
        providerPhone: params.providerPhone
      });
      console.log('🔍 [DEBUG] Customer field values:', {
        customerName: params.customerName,
        customerEmail: params.customerEmail,
        customerStreet: params.customerStreet,
        customerCity: params.customerCity,
        customerState: params.customerState,
        customerZip: params.customerZip,
        customerPhone: params.customerPhone
      });
      
      // Check provider fields (required for shipping)
      const missingProviderFields = requiredProviderFields.filter(key => !params[key] || params[key] === '');
      if (missingProviderFields.length > 0) {
        console.error('❌ EARLY RETURN: Missing required provider address fields:', missingProviderFields);
        console.log('❌ Provider params available:', {
          providerStreet: params.providerStreet,
          providerCity: params.providerCity,
          providerState: params.providerState,
          providerZip: params.providerZip,
          providerEmail: params.providerEmail,
          providerPhone: params.providerPhone
        });
        return res.status(400).json({ error: `Missing required provider address fields: ${missingProviderFields.join(', ')}` });
      }
      
      // Check customer fields (only email and name are required)
      const missingCustomerFields = requiredCustomerFields.filter(key => !params[key] || params[key] === '');
      if (missingCustomerFields.length > 0) {
        console.error('❌ EARLY RETURN: Missing required customer fields:', missingCustomerFields);
        console.log('❌ Customer params available:', {
          customerName: params.customerName,
          customerEmail: params.customerEmail,
          customerStreet: params.customerStreet,
          customerCity: params.customerCity,
          customerState: params.customerState,
          customerZip: params.customerZip,
          customerPhone: params.customerPhone
        });
        return res.status(400).json({ error: `Missing required customer fields: ${missingCustomerFields.join(', ')}` });
      }
      
      console.log('✅ Validation completed successfully');
    } catch (validationError) {
      console.error('❌ Validation error:', validationError);
      console.error('❌ Validation error stack:', validationError.stack);
      return res.status(500).json({ error: 'Validation error', details: validationError.message });
    }

    // Perform the actual transition
    let transitionName;
    try {
      console.log('🎯 About to make SDK transition call:', {
        transition: bodyParams?.transition,
        id: id,
        isSpeculative: isSpeculative
      });
      
      // If this is transition/accept, log the transaction state before attempting
      if (bodyParams && bodyParams.transition === 'transition/accept') {
        try {
          const transactionShow = await sdk.transactions.show({ id: id });
          console.log('🔎 Current state:', transactionShow.data.data.attributes.state);
          console.log('🔎 Last transition:', transactionShow.data.data.attributes.lastTransition);
          // Log protectedData from transaction entity
          console.log('🔎 [BACKEND] Transaction protectedData:', transactionShow.data.data.attributes.protectedData);
          // If params.protectedData is missing or empty, fallback to transaction's protectedData
          if (!params.protectedData || Object.values(params.protectedData).every(v => v === '' || v === undefined)) {
            params.protectedData = transactionShow.data.data.attributes.protectedData || {};
            console.log('🔁 [BACKEND] Fallback: Using transaction protectedData for accept:', params.protectedData);
          }
        } catch (showErr) {
          console.error('❌ Failed to fetch transaction before accept:', showErr.message);
        }
      }
      
      console.log('🚀 Making final SDK transition call...');
      const response = isSpeculative
        ? await sdk.transactions.transitionSpeculative(body, queryParams)
        : await sdk.transactions.transition(body, queryParams);
      
      console.log('✅ SDK transition call SUCCESSFUL:', {
        status: response?.status,
        hasData: !!response?.data,
        transition: response?.data?.data?.attributes?.transition
      });
      
      // After booking (request-payment), log the transaction's protectedData
      if (bodyParams && bodyParams.transition === 'transition/request-payment' && response && response.data && response.data.data && response.data.data.attributes) {
        console.log('🧾 Booking complete. Transaction protectedData:', response.data.data.attributes.protectedData);
      }
      
      // Shippo label creation - only for transition/accept after successful transition
      if (bodyParams?.transition === 'transition/accept' && !isSpeculative) {
        console.log('🚀 [SHIPPO] Transition successful, triggering Shippo label creation...');
        
        // Use the validated and merged protectedData from params
        const finalProtectedData = params.protectedData || {};
        console.log('📋 [SHIPPO] Final protectedData for label creation:', finalProtectedData);
        
        // Trigger Shippo label creation asynchronously (don't await to avoid blocking response)
        createShippingLabels(finalProtectedData, transactionId)
          .then(result => {
            if (result.success) {
              console.log('✅ [SHIPPO] Label creation completed successfully');
            } else {
              console.warn('⚠️ [SHIPPO] Label creation failed:', result.reason);
            }
          })
          .catch(err => {
            console.error('❌ [SHIPPO] Unexpected error in label creation:', err.message);
          });
      }
      
      // Defensive: Only access .transition if response and response.data are defined
      if (
        response &&
        response.data &&
        response.data.data &&
        response.data.data.attributes &&
        typeof response.data.data.attributes.transition !== 'undefined'
      ) {
        transitionName = response.data.data.attributes.transition;
      }
      console.log('✅ Transition completed successfully, returning:', { transition: transitionName });
      return res.status(200).json({ transition: transitionName });
    } catch (err) {
      console.error('❌ SDK transition call FAILED:', {
        error: err,
        errorMessage: err.message,
        errorResponse: err.response?.data,
        errorStatus: err.response?.status,
        errorStatusText: err.response?.statusText,
        fullError: JSON.stringify(err, null, 2)
      });
      return res.status(500).json({ error: 'Transition failed' });
    }
  } catch (e) {
    const errorData = e.response?.data;
    console.error("❌ Flex API error:", errorData || e);
    return res.status(500).json({ 
      error: "Flex API error",
      details: errorData || e.message
    });
  }
};

// Add a top-level handler for unhandled promise rejections to help diagnose Render 'failed service' issues
process.on('unhandledRejection', (reason, promise) => {
  console.error('❌ Unhandled Rejection at:', promise, 'reason:', reason);
  // Optionally exit the process if desired:
  // process.exit(1);
});<|MERGE_RESOLUTION|>--- conflicted
+++ resolved
@@ -171,12 +171,6 @@
       }
     );
     
-<<<<<<< HEAD
-    const returnUpsRate = returnShipmentRes.data.rates.find((r) => r.provider === 'UPS');
-    let returnLabelRes = null; // Declare outside the if block
-    
-    if (returnUpsRate) {
-=======
     // Log all available rates for return shipment
     console.log('📊 [SHIPPO] Available rates for return shipment:', returnShipmentRes.data.rates?.map(r => ({
       provider: r.provider,
@@ -203,7 +197,6 @@
     }
     
     if (returnSelectedRate) {
->>>>>>> 105f10fd
       returnLabelRes = await axios.post(
         'https://api.goshippo.com/transactions',
         {
