const axios = require('axios');
const { createClient } = require('@supabase/supabase-js');

const STRIPE_SECRET_KEY = process.env.STRIPE_SECRET_KEY;
const supabaseUrl = process.env.REACT_APP_SUPABASE_URL;
<<<<<<< HEAD
const supabaseKey = process.env.REACT_APP_SUPABASE_KEY; 
=======
const supabaseKey = process.env.REACT_APP_SUPABASE_KEY; // Ensure this is correctly set in your .env file
>>>>>>> 5109bbca
const supabase = createClient(supabaseUrl, supabaseKey);

module.exports = async (req, res) => {
  const { code, listingId } = req.body;

  if (!code) {
    return res.status(400).json({ message: 'Coupon code is required.', codeType: 'missing', valid: false });
  }

<<<<<<< HEAD

=======
  // Check if the code is a gift card or welfare card (prefix GC or WF)
>>>>>>> 5109bbca
  if (code.startsWith('GC') || code.startsWith('WF')) {
    try {
      const query = supabase.from('giftcard').select('*').eq('code', code);
      const { data, error } = await query.single();

      if (error || !data) {
        return res.status(200).json({
          message: 'Gift card code is not valid or listing mismatch.',
          codeType: code.startsWith('GC') ? 'giftCard' : 'welfareCard',
          valid: false,
        });
      }

<<<<<<< HEAD
=======
      // Check if the gift card has already been used
>>>>>>> 5109bbca
    if (data.used) {
      return res.status(200).json({
        message: 'Gift card has already been used.',
        codeType: code.startsWith('GC') ? 'giftCard' : 'welfareCard',
        valid: false,
      });
    }

      if (code.startsWith('GC')) {
<<<<<<< HEAD

        return res.status(200).json({ amount_off: data.amount, code:data.code, codeType: 'giftCard', valid: true });
      } else if (code.startsWith('WF')) {
 
=======
        // Gift card logic
        return res.status(200).json({ amount_off: data.amount, code:data.code, codeType: 'giftCard', valid: true });
      } else if (code.startsWith('WF')) {
        // Welfare card logic: Check listingId and isWellfare status
>>>>>>> 5109bbca

        if (data.listingId === listingId && data.isWellfare) {
          return res.status(200).json({ percent_off: 100, code:data.code,  codeType: 'welfareCard', valid: true });
        } else {
          return res.status(200).json({
            message: 'Welfare card listing mismatch or invalid welfare card.',
            codeType: 'welfare card',
            valid: false,
          });
        }
      }
    } catch (error) {
      console.error('Error querying Supabase:', error);
      return res.status(500).json({ message: 'Internal server error.', codeType: 'error', valid: false });
    }
  }

  // Default to Stripe API if code is neither GC nor WF
  axios
    .get(`https://api.stripe.com/v1/coupons/${code}`, {
      headers: { Authorization: `Bearer ${STRIPE_SECRET_KEY}` },
    })
    .then((response) => {
      res.status(200).json({ ...response.data, codeType: 'coupon', valid: true });
    })
    .catch(() => {
      res.status(200).json({ message: 'Coupon code is not valid.', codeType: 'invalid', valid: false });
    });
};<|MERGE_RESOLUTION|>--- conflicted
+++ resolved
@@ -3,11 +3,9 @@
 
 const STRIPE_SECRET_KEY = process.env.STRIPE_SECRET_KEY;
 const supabaseUrl = process.env.REACT_APP_SUPABASE_URL;
-<<<<<<< HEAD
+
 const supabaseKey = process.env.REACT_APP_SUPABASE_KEY; 
-=======
-const supabaseKey = process.env.REACT_APP_SUPABASE_KEY; // Ensure this is correctly set in your .env file
->>>>>>> 5109bbca
+
 const supabase = createClient(supabaseUrl, supabaseKey);
 
 module.exports = async (req, res) => {
@@ -17,11 +15,7 @@
     return res.status(400).json({ message: 'Coupon code is required.', codeType: 'missing', valid: false });
   }
 
-<<<<<<< HEAD
 
-=======
-  // Check if the code is a gift card or welfare card (prefix GC or WF)
->>>>>>> 5109bbca
   if (code.startsWith('GC') || code.startsWith('WF')) {
     try {
       const query = supabase.from('giftcard').select('*').eq('code', code);
@@ -35,10 +29,7 @@
         });
       }
 
-<<<<<<< HEAD
-=======
-      // Check if the gift card has already been used
->>>>>>> 5109bbca
+
     if (data.used) {
       return res.status(200).json({
         message: 'Gift card has already been used.',
@@ -48,17 +39,11 @@
     }
 
       if (code.startsWith('GC')) {
-<<<<<<< HEAD
+
 
         return res.status(200).json({ amount_off: data.amount, code:data.code, codeType: 'giftCard', valid: true });
       } else if (code.startsWith('WF')) {
  
-=======
-        // Gift card logic
-        return res.status(200).json({ amount_off: data.amount, code:data.code, codeType: 'giftCard', valid: true });
-      } else if (code.startsWith('WF')) {
-        // Welfare card logic: Check listingId and isWellfare status
->>>>>>> 5109bbca
 
         if (data.listingId === listingId && data.isWellfare) {
           return res.status(200).json({ percent_off: 100, code:data.code,  codeType: 'welfareCard', valid: true });
