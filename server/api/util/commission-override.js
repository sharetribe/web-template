<<<<<<< HEAD
=======
// Custom commission mapping by listing type
//Customer commission is set to be 0% and the provider commission are given values
const listingTypeCommissionMap = {
  'online': { provider: 10, customer: 0 },
  'online-profile-fixed': { provider: 10, customer: 0 },
  'in-person': { provider: 5, customer: 0 },
  'in-person-inquiry': { provider: 0, customer: 0 },
  'Aircraft-Rental': { provider: 8, customer: 0 },
  'hourly-booking': { provider: 0, customer: 0 },
  'full_course': { provider: 8, customer: 0 },
  'Full-Course-Live-Online': { provider: 10, customer: 0 },
  'instructor': { provider: 0, customer: 0 },    
};
>>>>>>> 42d04ea8

const extractOverridingProviderCommissionPercent = (authorJoinedListing, globalProviderCommission) => {
  const listingAttributes = authorJoinedListing.data.data?.attributes;
  const listingPublicData = listingAttributes?.publicData;
<<<<<<< HEAD

  console.log("Listing Attributes:", listingAttributes);
  console.log("Listing PublicData:", listingPublicData);
  console.log("Listing Type (publicData.listingType):", listingPublicData?.listingType)
=======
  const listingType = listingPublicData?.listingType;

  console.log("Listing Attributes:", listingAttributes);
  console.log("Listing PublicData:", listingPublicData);
  console.log("Listing Type (publicData.listingType):", listingType);

  // Check for custom commission based on listingType
  const customCommission = listingTypeCommissionMap[listingType];
  if (customCommission?.provider != null) {
    console.log(`Custom provider commission for listing type "${listingType}": ${customCommission.provider}%`);
    return { percentage: customCommission.provider };
  }

  // Check for user override from metadata
>>>>>>> 42d04ea8
  let overrideProviderCommissionPercent =
    Array.isArray(authorJoinedListing.data.included) && authorJoinedListing.data.included[0]?.attributes?.profile?.metadata?.provider_commission_percentage != null
      ? authorJoinedListing.data.included[0].attributes.profile.metadata.provider_commission_percentage
      : null;
  console.log("Listing data is: ", authorJoinedListing.data.included);

  const overrideValueIsANumber = typeof overrideProviderCommissionPercent === 'number';

  if (typeof overrideProviderCommissionPercent === "object" &&
    overrideProviderCommissionPercent !== null &&
    Object.keys(overrideProviderCommissionPercent).length === 0) {
    overrideProviderCommissionPercent = null;
  }

  if (overrideProviderCommissionPercent && !overrideValueIsANumber) {
    console.warn(`provider_commission_percentage value was falsely passed as a ${typeof overrideProviderCommissionPercent}. Reverting to global value of ${globalProviderCommission?.percentage ?? 0}`);
  }

  return (overrideProviderCommissionPercent != null && overrideValueIsANumber)
    ? { percentage: overrideProviderCommissionPercent }
    : globalProviderCommission;
};

const extractOverridingCustomerCommissionPercent = (currentUserData, globalCustomerCommission, listingType) => {
  let overrideCustomerCommissionPercent = null;

  if (currentUserData === "Unauthenticated") {
    console.log("Checking customer commission in anonymous user session");
  } else {
    console.log("Checking customer commission in user session");
    overrideCustomerCommissionPercent = currentUserData.data.data?.attributes?.profile?.metadata?.customer_commission_percentage ?? null;
  }

  // Check for custom commission based on listingType
  const customCommission = listingTypeCommissionMap[listingType];
  if (customCommission?.customer != null) {
    console.log(`Custom customer commission for listing type "${listingType}": ${customCommission.customer}%`);
    return { percentage: customCommission.customer };
  }

  const overrideValueIsANumber = typeof overrideCustomerCommissionPercent === 'number';

  if (typeof overrideCustomerCommissionPercent === "object" &&
    overrideCustomerCommissionPercent !== null &&
    Object.keys(overrideCustomerCommissionPercent).length === 0) {
    overrideCustomerCommissionPercent = null;
  }

  if (overrideCustomerCommissionPercent && !overrideValueIsANumber) {
    console.warn(`customer_commission_percentage value was falsely passed as a ${typeof overrideCustomerCommissionPercent}. Reverting to global value of ${globalCustomerCommission?.percentage ?? 0}`);
  }

  return (overrideCustomerCommissionPercent != null && overrideValueIsANumber)
    ? { percentage: overrideCustomerCommissionPercent }
    : globalCustomerCommission;
};

module.exports = {
  extractOverridingProviderCommissionPercent,
  extractOverridingCustomerCommissionPercent
};<|MERGE_RESOLUTION|>--- conflicted
+++ resolved
@@ -1,30 +1,17 @@
-<<<<<<< HEAD
-=======
 // Custom commission mapping by listing type
 //Customer commission is set to be 0% and the provider commission are given values
 const listingTypeCommissionMap = {
-  'online': { provider: 10, customer: 0 },
-  'online-profile-fixed': { provider: 10, customer: 0 },
   'in-person': { provider: 5, customer: 0 },
-  'in-person-inquiry': { provider: 0, customer: 0 },
-  'Aircraft-Rental': { provider: 8, customer: 0 },
-  'hourly-booking': { provider: 0, customer: 0 },
+  'in-person-school': { provider: 0, customer: 0 },
   'full_course': { provider: 8, customer: 0 },
+  'aircraft-rental': { provider: 8, customer: 0 },
+  'instruction_and_consultation': { provider: 10, customer: 0 },
   'Full-Course-Live-Online': { provider: 10, customer: 0 },
-  'instructor': { provider: 0, customer: 0 },    
 };
->>>>>>> 42d04ea8
 
 const extractOverridingProviderCommissionPercent = (authorJoinedListing, globalProviderCommission) => {
   const listingAttributes = authorJoinedListing.data.data?.attributes;
   const listingPublicData = listingAttributes?.publicData;
-<<<<<<< HEAD
-
-  console.log("Listing Attributes:", listingAttributes);
-  console.log("Listing PublicData:", listingPublicData);
-  console.log("Listing Type (publicData.listingType):", listingPublicData?.listingType)
-=======
-  const listingType = listingPublicData?.listingType;
 
   console.log("Listing Attributes:", listingAttributes);
   console.log("Listing PublicData:", listingPublicData);
@@ -38,7 +25,6 @@
   }
 
   // Check for user override from metadata
->>>>>>> 42d04ea8
   let overrideProviderCommissionPercent =
     Array.isArray(authorJoinedListing.data.included) && authorJoinedListing.data.included[0]?.attributes?.profile?.metadata?.provider_commission_percentage != null
       ? authorJoinedListing.data.included[0].attributes.profile.metadata.provider_commission_percentage
