{
  "name": "app",
<<<<<<< HEAD
  "version": "7.7.1",
  "private": true,
  "license": "Apache-2.0",
  "dependencies": {
    "@ant-design/icons": "^5.5.1",
    "@babel/runtime": "^7.17.9",
    "@craco/craco": "^7.1.0",
    "@google-cloud/secret-manager": "^5.6.0",
=======
  "version": "7.3.0",
  "private": true,
  "license": "Apache-2.0",
  "dependencies": {
>>>>>>> f339c194
    "@loadable/component": "^5.16.4",
    "@loadable/server": "^5.16.5",
    "@mapbox/polyline": "^1.2.1",
    "@sentry/browser": "^8.26.0",
    "@sentry/node": "^8.26.0",
    "@slack/web-api": "^7.2.0",
    "@uppy/core": "^4.1.0",
    "@uppy/dashboard": "^4.0.2",
    "@uppy/drag-drop": "^4.0.1",
    "@uppy/dropbox": "^4.0.0",
    "@uppy/file-input": "^4.0.0",
    "@uppy/golden-retriever": "^4.0.0",
    "@uppy/google-drive": "^4.0.0",
    "@uppy/progress-bar": "^4.0.0",
    "@uppy/react": "^4.0.1",
    "@uppy/remote-sources": "^2.1.0",
    "@uppy/store-redux": "^4.0.0",
    "@uppy/thumbnail-generator": "^4.0.0",
    "@uppy/transloadit": "^4.0.1",
    "antd": "^5.21.6",
    "auth0": "^4.8.0",
    "autosize": "^5.0.1",
    "axios": "^1.7.7",
    "basic-auth": "^2.0.1",
    "body-parser": "^1.20.3",
    "classnames": "^2.5.1",
    "compression": "^1.7.5",
    "cookie-parser": "^1.4.7",
    "cors": "^2.8.5",
    "decimal.js": "^10.4.3",
    "dotenv": "^10.0.0",
    "dotenv-expand": "^5.1.0",
<<<<<<< HEAD
    "exifr": "^7.1.3",
    "express": "^4.19.2",
    "express-enforces-ssl": "^1.1.0",
    "express-openid-connect": "^2.17.1",
    "final-form": "4.20.7",
    "final-form-arrays": "3.0.2",
    "full-icu": "^1.4.0",
    "helmet": "^7.1.0",
    "jose": "^5.4.0",
=======
    "express": "^4.21.1",
    "express-enforces-ssl": "^1.1.0",
    "final-form": "4.20.10",
    "final-form-arrays": "3.1.0",
    "full-icu": "^1.4.0",
    "helmet": "^8.0.0",
    "jose": "5.9.6",
>>>>>>> f339c194
    "lodash": "^4.17.21",
    "mapbox-gl-multitouch": "^1.0.3",
    "moment": "^2.30.1",
    "moment-timezone": "^0.5.46",
    "papaparse": "^5.4.1",
    "patch-package": "^8.0.0",
    "path-to-regexp": "^8.2.0",
    "postinstall-postinstall": "^2.1.0",
    "prop-types": "^15.8.1",
<<<<<<< HEAD
    "query-string": "^7.1.1",
    "raf": "^3.4.0",
    "react": "^17.0.2",
    "react-dom": "^17.0.2",
    "react-fast-marquee": "^1.6.5",
=======
    "query-string": "^7.1.3",
    "react": "^18.3.1",
    "react-dom": "^18.3.1",
>>>>>>> f339c194
    "react-final-form": "6.5.9",
    "react-final-form-arrays": "3.1.4",
    "react-helmet-async": "^2.0.5",
    "react-image-gallery": "1.3.0",
    "react-intl": "6.8.4",
    "react-moment-proptypes": "^1.8.1",
    "react-redux": "^8.1.2",
    "react-router-dom": "^5.3.4",
    "redux": "^4.2.1",
    "redux-thunk": "^2.4.2",
    "rehype-react": "^6.2.1",
    "rehype-sanitize": "^4.0.0",
    "remark-parse": "^9.0.0",
    "remark-rehype": "^8.1.0",
    "seedrandom": "^3.0.5",
    "sharetribe-flex-integration-sdk": "^1.11.0",
    "sharetribe-flex-sdk": "^1.21.1",
    "sharetribe-scripts": "7.0.0",
    "sitemap": "^8.0.0",
    "smoothscroll-polyfill": "^0.4.0",
    "source-map-support": "^0.5.21",
<<<<<<< HEAD
    "transloadit": "^3.0.2",
    "unified": "^9.2.2",
    "url": "^0.11.0",
    "video-metadata-thumbnails": "^1.0.22",
    "workbox-precaching": "^7.3.0",
    "workbox-webpack-plugin": "^7.3.0"
=======
    "unified": "^9.2.2"
>>>>>>> f339c194
  },
  "devDependencies": {
    "@testing-library/dom": "^10.4.0",
    "@testing-library/jest-dom": "^5.16.2",
    "@testing-library/react": "^16.0.1",
    "@testing-library/user-event": "^13.5.0",
    "bfj": "^9.1.1",
    "chalk": "^v4.1.2",
    "concurrently": "^8.2.2",
    "cross-env": "^7.0.3",
    "inquirer": "^8.2.6",
    "nodemon": "^3.1.7",
    "prettier": "^1.18.2"
  },
  "resolutions": {
    "moment": "^2.30.1"
  },
  "nodemonConfig": {
    "execMap": {
      "js": "node --icu-data-dir=node_modules/full-icu"
    }
  },
  "jest": {
    "moduleNameMapper": {
      "axios": "axios/dist/node/axios.cjs"
    }
  },
  "scripts": {
    "audit": "yarn audit --json | node scripts/audit.js",
    "clean": "rm -rf build/*",
    "config": "node scripts/config.js",
    "config-check": "node scripts/config.js --check",
    "dev-frontend": "craco start",
    "dev-backend": "nodemon server/apiServer.js",
    "dev-backend:debug": "nodemon --inspect server/apiServer.js",
    "dev": "yarn run config-check&&cross-env NODE_ENV=development REACT_APP_DEV_API_SERVER_PORT=3500 concurrently --kill-others \"yarn run dev-frontend\" \"yarn run dev-backend\"",
    "dev:debug": "yarn run config-check&&cross-env NODE_ENV=development REACT_APP_DEV_API_SERVER_PORT=3500 concurrently --kill-others \"yarn run dev-frontend\" \"yarn run dev-backend:debug\"",
    "build": "yarn build-web&&yarn build-server",
    "build-web": "craco build",
    "build-server": "sharetribe-scripts build-server",
    "format": "prettier --write '**/*.{js,css}'",
    "format-ci": "prettier --list-different '**/*.{js,css}'",
    "format-docs": "prettier --write '**/*.md'",
    "test": "NODE_ICU_DATA=node_modules/full-icu craco test",
    "test-ci": "yarn run test-server --runInBand && craco test --runInBand",
    "eject": "sharetribe-scripts eject",
    "start": "node --icu-data-dir=node_modules/full-icu server/index.js",
    "dev-server": "cross-env-shell NODE_ENV=development PORT=4000 REACT_APP_MARKETPLACE_ROOT_URL=http://localhost:4000 \"yarn run build&&nodemon --watch server server/index.js\"",
    "test-server": "jest ./server/**/*.test.js",
    "heroku-postbuild": "yarn run build",
    "postinstall": "patch-package",
    "translate": "node scripts/translations.js"
  },
  "browserslist": {
    "production": [
      ">0.2%",
      "not dead",
      "not op_mini all"
    ],
    "development": [
      "last 1 chrome version",
      "last 1 firefox version",
      "last 1 safari version"
    ]
  },
  "engines": {
    "node": ">=18.20.1 <23.2.0"
  },
  "prettier": {
    "singleQuote": true,
    "trailingComma": "es5",
    "proseWrap": "always"
  }
}<|MERGE_RESOLUTION|>--- conflicted
+++ resolved
@@ -1,6 +1,5 @@
 {
   "name": "app",
-<<<<<<< HEAD
   "version": "7.7.1",
   "private": true,
   "license": "Apache-2.0",
@@ -9,12 +8,6 @@
     "@babel/runtime": "^7.17.9",
     "@craco/craco": "^7.1.0",
     "@google-cloud/secret-manager": "^5.6.0",
-=======
-  "version": "7.3.0",
-  "private": true,
-  "license": "Apache-2.0",
-  "dependencies": {
->>>>>>> f339c194
     "@loadable/component": "^5.16.4",
     "@loadable/server": "^5.16.5",
     "@mapbox/polyline": "^1.2.1",
@@ -47,25 +40,15 @@
     "decimal.js": "^10.4.3",
     "dotenv": "^10.0.0",
     "dotenv-expand": "^5.1.0",
-<<<<<<< HEAD
     "exifr": "^7.1.3",
-    "express": "^4.19.2",
+    "express": "^4.21.1",
     "express-enforces-ssl": "^1.1.0",
     "express-openid-connect": "^2.17.1",
-    "final-form": "4.20.7",
-    "final-form-arrays": "3.0.2",
-    "full-icu": "^1.4.0",
-    "helmet": "^7.1.0",
-    "jose": "^5.4.0",
-=======
-    "express": "^4.21.1",
-    "express-enforces-ssl": "^1.1.0",
     "final-form": "4.20.10",
     "final-form-arrays": "3.1.0",
     "full-icu": "^1.4.0",
     "helmet": "^8.0.0",
     "jose": "5.9.6",
->>>>>>> f339c194
     "lodash": "^4.17.21",
     "mapbox-gl-multitouch": "^1.0.3",
     "moment": "^2.30.1",
@@ -75,17 +58,10 @@
     "path-to-regexp": "^8.2.0",
     "postinstall-postinstall": "^2.1.0",
     "prop-types": "^15.8.1",
-<<<<<<< HEAD
-    "query-string": "^7.1.1",
-    "raf": "^3.4.0",
-    "react": "^17.0.2",
-    "react-dom": "^17.0.2",
-    "react-fast-marquee": "^1.6.5",
-=======
     "query-string": "^7.1.3",
     "react": "^18.3.1",
     "react-dom": "^18.3.1",
->>>>>>> f339c194
+    "react-fast-marquee": "^1.6.5",
     "react-final-form": "6.5.9",
     "react-final-form-arrays": "3.1.4",
     "react-helmet-async": "^2.0.5",
@@ -107,16 +83,12 @@
     "sitemap": "^8.0.0",
     "smoothscroll-polyfill": "^0.4.0",
     "source-map-support": "^0.5.21",
-<<<<<<< HEAD
     "transloadit": "^3.0.2",
     "unified": "^9.2.2",
     "url": "^0.11.0",
     "video-metadata-thumbnails": "^1.0.22",
     "workbox-precaching": "^7.3.0",
     "workbox-webpack-plugin": "^7.3.0"
-=======
-    "unified": "^9.2.2"
->>>>>>> f339c194
   },
   "devDependencies": {
     "@testing-library/dom": "^10.4.0",
