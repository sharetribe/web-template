--- conflicted
+++ resolved
@@ -1,10 +1,6 @@
 {
   "name": "app",
-<<<<<<< HEAD
-  "version": "8.4.2",
-=======
   "version": "8.5.0",
->>>>>>> efafe1bb
   "private": true,
   "license": "Apache-2.0",
   "dependencies": {
